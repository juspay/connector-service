use std::collections::HashMap;

use common_enums::{
    AttemptStatus, AuthenticationType, Currency, DisputeStatus, EventClass, PaymentMethod,
    PaymentMethodType,
};
use common_utils::{
    errors,
    ext_traits::{OptionExt, ValueExt},
    pii::IpAddress,
    types::{MinorUnit, StringMinorUnit},
    CustomResult, CustomerId, Email, SecretSerdeValue,
};
use error_stack::ResultExt;
use hyperswitch_masking::Secret;
use serde::{Deserialize, Serialize};
use strum::{Display, EnumString};

use crate::{
    errors::{ApiError, ApplicationErrorResponse, ConnectorError},
    mandates::{CustomerAcceptance, MandateData},
    payment_address::{self, Address, AddressDetails, PhoneDetails},
    payment_method_data::{self, Card, PaymentMethodData, PaymentMethodDataTypes},
    router_data::{ConnectorResponseData, PaymentMethodToken},
    router_request_types::{
        AcceptDisputeIntegrityObject, AuthoriseIntegrityObject, BrowserInformation,
        CaptureIntegrityObject, CreateOrderIntegrityObject, DefendDisputeIntegrityObject,
        PaymentMethodTokenIntegrityObject, PaymentSynIntegrityObject, PaymentVoidIntegrityObject,
        RefundIntegrityObject, RefundSyncIntegrityObject, RepeatPaymentIntegrityObject,
        SetupMandateIntegrityObject, SubmitEvidenceIntegrityObject, SyncRequestType,
    },
    router_response_types::RedirectForm,
    types::{
        ConnectorInfo, Connectors, PaymentMethodDataType, PaymentMethodDetails,
        PaymentMethodTypeMetadata, SupportedPaymentMethods,
    },
    utils::{missing_field_err, Error, ForeignTryFrom},
};
use url::Url;

// snake case for enum variants
#[derive(Clone, Copy, Debug, Display, EnumString)]
#[strum(serialize_all = "snake_case")]
pub enum ConnectorEnum {
    Adyen,
    Razorpay,
    RazorpayV2,
    Fiserv,
    Elavon,
    Xendit,
    Checkout,
    Authorizedotnet,
    Mifinity,
    Phonepe,
    Cashfree,
    Paytm,
    Fiuu,
    Payu,
    Cashtocode,
    Novalnet,
    Nexinets,
    Noon,
    Braintree,
    Volt,
    Bluecode,
    Cryptopay,
    Helcim,
    Dlocal,
    Placetopay,
    Rapyd,
    Aci,
    Trustpay,
    Stripe,
}

impl ForeignTryFrom<grpc_api_types::payments::Connector> for ConnectorEnum {
    type Error = ApplicationErrorResponse;

    fn foreign_try_from(
        connector: grpc_api_types::payments::Connector,
    ) -> Result<Self, error_stack::Report<Self::Error>> {
        match connector {
            grpc_api_types::payments::Connector::Adyen => Ok(Self::Adyen),
            grpc_api_types::payments::Connector::Razorpay => Ok(Self::Razorpay),
            grpc_api_types::payments::Connector::Fiserv => Ok(Self::Fiserv),
            grpc_api_types::payments::Connector::Elavon => Ok(Self::Elavon),
            grpc_api_types::payments::Connector::Xendit => Ok(Self::Xendit),
            grpc_api_types::payments::Connector::Checkout => Ok(Self::Checkout),
            grpc_api_types::payments::Connector::Authorizedotnet => Ok(Self::Authorizedotnet),
            grpc_api_types::payments::Connector::Phonepe => Ok(Self::Phonepe),
            grpc_api_types::payments::Connector::Cashfree => Ok(Self::Cashfree),
            grpc_api_types::payments::Connector::Paytm => Ok(Self::Paytm),
            grpc_api_types::payments::Connector::Fiuu => Ok(Self::Fiuu),
            grpc_api_types::payments::Connector::Payu => Ok(Self::Payu),
            grpc_api_types::payments::Connector::Cashtocode => Ok(Self::Cashtocode),
            grpc_api_types::payments::Connector::Novalnet => Ok(Self::Novalnet),
            grpc_api_types::payments::Connector::Nexinets => Ok(Self::Nexinets),
            grpc_api_types::payments::Connector::Noon => Ok(Self::Noon),
            grpc_api_types::payments::Connector::Mifinity => Ok(Self::Mifinity),
            grpc_api_types::payments::Connector::Braintree => Ok(Self::Braintree),
            grpc_api_types::payments::Connector::Volt => Ok(Self::Volt),
            grpc_api_types::payments::Connector::Bluecode => Ok(Self::Bluecode),
            grpc_api_types::payments::Connector::Cryptopay => Ok(Self::Cryptopay),
            grpc_api_types::payments::Connector::Helcim => Ok(Self::Helcim),
            grpc_api_types::payments::Connector::Dlocal => Ok(Self::Dlocal),
            grpc_api_types::payments::Connector::Placetopay => Ok(Self::Placetopay),
            grpc_api_types::payments::Connector::Rapyd => Ok(Self::Rapyd),
            grpc_api_types::payments::Connector::Aci => Ok(Self::Aci),
            grpc_api_types::payments::Connector::Trustpay => Ok(Self::Trustpay),
            grpc_api_types::payments::Connector::Stripe => Ok(Self::Stripe),
            grpc_api_types::payments::Connector::Unspecified => {
                Err(ApplicationErrorResponse::BadRequest(ApiError {
                    sub_code: "UNSPECIFIED_CONNECTOR".to_owned(),
                    error_identifier: 400,
                    error_message: "Connector must be specified".to_owned(),
                    error_object: None,
                })
                .into())
            }
            _ => Err(ApplicationErrorResponse::BadRequest(ApiError {
                sub_code: "INVALID_CONNECTOR".to_owned(),
                error_identifier: 400,
                error_message: format!("Connector {connector:?} is not supported"),
                error_object: None,
            })
            .into()),
        }
    }
}

#[derive(serde::Serialize, serde::Deserialize, Debug, Clone, Eq, PartialEq)]
pub struct PaymentId(pub String);

#[derive(serde::Serialize, serde::Deserialize, Debug, Clone, Eq, PartialEq)]
pub struct UpdateHistory {
    pub connector_mandate_id: Option<String>,
    pub payment_method_id: String,
    pub original_payment_id: Option<PaymentId>,
}

#[derive(Debug, serde::Deserialize, serde::Serialize, Clone, Eq, PartialEq)]
pub struct ConnectorMandateReferenceId {
    connector_mandate_id: Option<String>,
    payment_method_id: Option<String>,
    update_history: Option<Vec<UpdateHistory>>,
    mandate_metadata: Option<SecretSerdeValue>,
}

impl ConnectorMandateReferenceId {
    pub fn new(
        connector_mandate_id: Option<String>,
        payment_method_id: Option<String>,
        update_history: Option<Vec<UpdateHistory>>,
        mandate_metadata: Option<SecretSerdeValue>,
    ) -> Self {
        Self {
            connector_mandate_id,
            payment_method_id,
            update_history,
            mandate_metadata,
        }
    }

    pub fn get_connector_mandate_id(&self) -> Option<String> {
        self.connector_mandate_id.clone()
    }

    pub fn get_payment_method_id(&self) -> Option<&String> {
        self.payment_method_id.as_ref()
    }

    pub fn get_update_history(&self) -> Option<&Vec<UpdateHistory>> {
        self.update_history.as_ref()
    }

    pub fn get_mandate_metadata(&self) -> Option<SecretSerdeValue> {
        self.mandate_metadata.clone()
    }
}

pub trait RawConnectorRequestResponse {
    fn set_raw_connector_response(&mut self, response: Option<Secret<String>>);
    fn get_raw_connector_response(&self) -> Option<Secret<String>>;
    fn set_raw_connector_request(&mut self, request: Option<Secret<String>>);
    fn get_raw_connector_request(&self) -> Option<Secret<String>>;
}

pub trait ConnectorResponseHeaders {
    fn set_connector_response_headers(&mut self, headers: Option<http::HeaderMap>);
    fn get_connector_response_headers(&self) -> Option<&http::HeaderMap>;
    fn get_connector_response_headers_as_map(&self) -> std::collections::HashMap<String, String> {
        self.get_connector_response_headers()
            .map(|headers| {
                headers
                    .iter()
                    .filter_map(|(name, value)| {
                        value
                            .to_str()
                            .ok()
                            .map(|v| (name.to_string(), v.to_string()))
                    })
                    .collect()
            })
            .unwrap_or_default()
    }
}

#[derive(Debug, serde::Deserialize, serde::Serialize, Clone, Eq, PartialEq)]
pub struct NetworkTokenWithNTIRef {
    pub network_transaction_id: String,
    pub token_exp_month: Option<Secret<String>>,
    pub token_exp_year: Option<Secret<String>>,
}

#[derive(Eq, PartialEq, Debug, serde::Deserialize, serde::Serialize, Clone)]
pub enum MandateReferenceId {
    ConnectorMandateId(ConnectorMandateReferenceId), // mandate_id send by connector
    NetworkMandateId(String), // network_txns_id send by Issuer to connector, Used for PG agnostic mandate txns along with card data
    NetworkTokenWithNTI(NetworkTokenWithNTIRef), // network_txns_id send by Issuer to connector, Used for PG agnostic mandate txns along with network token data
}

#[derive(Default, Eq, PartialEq, Debug, serde::Deserialize, serde::Serialize, Clone)]
pub struct MandateIds {
    pub mandate_id: Option<String>,
    pub mandate_reference_id: Option<MandateReferenceId>,
}

impl MandateIds {
    pub fn is_network_transaction_id_flow(&self) -> bool {
        matches!(
            self.mandate_reference_id,
            Some(MandateReferenceId::NetworkMandateId(_))
        )
    }

    pub fn new(mandate_id: String) -> Self {
        Self {
            mandate_id: Some(mandate_id),
            mandate_reference_id: None,
        }
    }
}

#[derive(Debug, Default, Clone)]
pub struct PaymentsSyncData {
    pub connector_transaction_id: ResponseId,
    pub encoded_data: Option<String>,
    pub capture_method: Option<common_enums::CaptureMethod>,
    pub connector_meta: Option<serde_json::Value>,
    pub sync_type: SyncRequestType,
    pub mandate_id: Option<MandateIds>,
    pub payment_method_type: Option<common_enums::PaymentMethodType>,
    pub currency: common_enums::Currency,
    pub payment_experience: Option<common_enums::PaymentExperience>,
    pub amount: MinorUnit,
    pub all_keys_required: Option<bool>,
    pub integrity_object: Option<PaymentSynIntegrityObject>,
    pub split_payments: Option<SplitPaymentsRequest>,
}

impl PaymentsSyncData {
    pub fn is_auto_capture(&self) -> Result<bool, Error> {
        match self.capture_method {
            Some(common_enums::CaptureMethod::Automatic)
            | None
            | Some(common_enums::CaptureMethod::SequentialAutomatic) => Ok(true),
            Some(common_enums::CaptureMethod::Manual) => Ok(false),
            Some(_) => Err(ConnectorError::CaptureMethodNotSupported.into()),
        }
    }
    pub fn get_connector_transaction_id(&self) -> CustomResult<String, ConnectorError> {
        match self.connector_transaction_id.clone() {
            ResponseId::ConnectorTransactionId(txn_id) => Ok(txn_id),
            _ => Err(errors::ValidationError::IncorrectValueProvided {
                field_name: "connector_transaction_id",
            })
            .attach_printable("Expected connector transaction ID not found")
            .change_context(ConnectorError::MissingConnectorTransactionID)?,
        }
    }
}

#[derive(Debug, Clone)]
pub struct PaymentFlowData {
    pub merchant_id: common_utils::id_type::MerchantId,
    pub customer_id: Option<common_utils::id_type::CustomerId>,
    pub connector_customer: Option<String>,
    pub payment_id: String,
    pub attempt_id: String,
    pub status: AttemptStatus,
    pub payment_method: PaymentMethod,
    pub description: Option<String>,
    pub return_url: Option<String>,
    pub address: payment_address::PaymentAddress,
    pub auth_type: AuthenticationType,
    pub connector_meta_data: Option<common_utils::pii::SecretSerdeValue>,
    pub amount_captured: Option<i64>,
    // minor amount for amount frameworka
    pub minor_amount_captured: Option<MinorUnit>,
    pub minor_amount_capturable: Option<MinorUnit>,
    pub access_token: Option<AccessTokenResponseData>,
    pub session_token: Option<String>,
    pub reference_id: Option<String>,
    pub payment_method_token: Option<PaymentMethodToken>,
    pub preprocessing_id: Option<String>,
    ///for switching between two different versions of the same connector
    pub connector_api_version: Option<String>,
    /// Contains a reference ID that should be sent in the connector request
    pub connector_request_reference_id: String,
    pub test_mode: Option<bool>,
    pub connector_http_status_code: Option<u16>,
    pub connector_response_headers: Option<http::HeaderMap>,
    pub external_latency: Option<u128>,
    pub connectors: Connectors,
    pub raw_connector_response: Option<Secret<String>>,
    pub raw_connector_request: Option<Secret<String>>,
    pub vault_headers: Option<std::collections::HashMap<String, Secret<String>>>,
    /// This field is used to store various data regarding the response from connector
    pub connector_response: Option<ConnectorResponseData>,
}

impl PaymentFlowData {
    pub fn set_status(&mut self, status: AttemptStatus) {
        self.status = status;
    }

    pub fn get_billing(&self) -> Result<&Address, Error> {
        self.address
            .get_payment_method_billing()
            .ok_or_else(missing_field_err("billing"))
    }

    pub fn get_billing_country(&self) -> Result<common_enums::CountryAlpha2, Error> {
        self.address
            .get_payment_method_billing()
            .and_then(|a| a.address.as_ref())
            .and_then(|ad| ad.country)
            .ok_or_else(missing_field_err(
                "payment_method_data.billing.address.country",
            ))
    }

    pub fn get_billing_phone(&self) -> Result<&PhoneDetails, Error> {
        self.address
            .get_payment_method_billing()
            .and_then(|a| a.phone.as_ref())
            .ok_or_else(missing_field_err("billing.phone"))
    }

    pub fn get_optional_billing(&self) -> Option<&Address> {
        self.address.get_payment_method_billing()
    }

    pub fn get_optional_shipping(&self) -> Option<&Address> {
        self.address.get_shipping()
    }

    pub fn get_optional_shipping_first_name(&self) -> Option<Secret<String>> {
        self.address.get_shipping().and_then(|shipping_address| {
            shipping_address
                .clone()
                .address
                .and_then(|shipping_details| shipping_details.first_name)
        })
    }

    pub fn get_optional_shipping_last_name(&self) -> Option<Secret<String>> {
        self.address.get_shipping().and_then(|shipping_address| {
            shipping_address
                .clone()
                .address
                .and_then(|shipping_details| shipping_details.last_name)
        })
    }

    pub fn get_optional_shipping_line1(&self) -> Option<Secret<String>> {
        self.address.get_shipping().and_then(|shipping_address| {
            shipping_address
                .clone()
                .address
                .and_then(|shipping_details| shipping_details.line1)
        })
    }

    pub fn get_optional_shipping_line2(&self) -> Option<Secret<String>> {
        self.address.get_shipping().and_then(|shipping_address| {
            shipping_address
                .clone()
                .address
                .and_then(|shipping_details| shipping_details.line2)
        })
    }

    pub fn get_optional_shipping_city(&self) -> Option<String> {
        self.address.get_shipping().and_then(|shipping_address| {
            shipping_address
                .clone()
                .address
                .and_then(|shipping_details| shipping_details.city)
        })
    }

    pub fn get_optional_shipping_state(&self) -> Option<Secret<String>> {
        self.address.get_shipping().and_then(|shipping_address| {
            shipping_address
                .clone()
                .address
                .and_then(|shipping_details| shipping_details.state)
        })
    }

    pub fn get_optional_shipping_full_name(&self) -> Option<Secret<String>> {
        self.get_optional_shipping()
            .and_then(|shipping_details| shipping_details.address.as_ref())
            .and_then(|shipping_address| shipping_address.get_optional_full_name())
    }

    pub fn get_optional_shipping_country(&self) -> Option<common_enums::CountryAlpha2> {
        self.address.get_shipping().and_then(|shipping_address| {
            shipping_address
                .clone()
                .address
                .and_then(|shipping_details| shipping_details.country)
        })
    }

    pub fn get_optional_shipping_zip(&self) -> Option<Secret<String>> {
        self.address.get_shipping().and_then(|shipping_address| {
            shipping_address
                .clone()
                .address
                .and_then(|shipping_details| shipping_details.zip)
        })
    }

    pub fn get_optional_shipping_email(&self) -> Option<Email> {
        self.address
            .get_shipping()
            .and_then(|shipping_address| shipping_address.clone().email)
    }

    pub fn get_optional_shipping_phone_number(&self) -> Option<Secret<String>> {
        self.address
            .get_shipping()
            .and_then(|shipping_address| shipping_address.clone().phone)
            .and_then(|phone_details| phone_details.get_number_with_country_code().ok())
    }

    pub fn get_description(&self) -> Result<String, Error> {
        self.description
            .clone()
            .ok_or_else(missing_field_err("description"))
    }
    pub fn get_billing_address(&self) -> Result<&AddressDetails, Error> {
        self.address
            .get_payment_method_billing()
            .as_ref()
            .and_then(|a| a.address.as_ref())
            .ok_or_else(missing_field_err("billing.address"))
    }

    pub fn get_connector_meta(&self) -> Result<SecretSerdeValue, Error> {
        self.connector_meta_data
            .clone()
            .ok_or_else(missing_field_err("connector_meta_data"))
    }

    pub fn get_session_token(&self) -> Result<String, Error> {
        self.session_token
            .clone()
            .ok_or_else(missing_field_err("session_token"))
    }

    pub fn get_access_token(&self) -> Result<String, Error> {
        self.access_token
            .as_ref()
            .map(|token_data| token_data.access_token.clone())
            .ok_or_else(missing_field_err("access_token"))
    }

    pub fn get_access_token_data(&self) -> Result<AccessTokenResponseData, Error> {
        self.access_token
            .clone()
            .ok_or_else(missing_field_err("access_token"))
    }

    pub fn set_access_token(mut self, access_token: Option<AccessTokenResponseData>) -> Self {
        self.access_token = access_token;
        self
    }

    pub fn get_billing_first_name(&self) -> Result<Secret<String>, Error> {
        self.address
            .get_payment_method_billing()
            .and_then(|billing_address| {
                billing_address
                    .clone()
                    .address
                    .and_then(|billing_details| billing_details.first_name.clone())
            })
            .ok_or_else(missing_field_err(
                "payment_method_data.billing.address.first_name",
            ))
    }

    pub fn get_billing_full_name(&self) -> Result<Secret<String>, Error> {
        self.get_optional_billing()
            .and_then(|billing_details| billing_details.address.as_ref())
            .and_then(|billing_address| billing_address.get_optional_full_name())
            .ok_or_else(missing_field_err(
                "payment_method_data.billing.address.first_name",
            ))
    }

    pub fn get_billing_last_name(&self) -> Result<Secret<String>, Error> {
        self.address
            .get_payment_method_billing()
            .and_then(|billing_address| {
                billing_address
                    .clone()
                    .address
                    .and_then(|billing_details| billing_details.last_name.clone())
            })
            .ok_or_else(missing_field_err(
                "payment_method_data.billing.address.last_name",
            ))
    }

    pub fn get_billing_line1(&self) -> Result<Secret<String>, Error> {
        self.address
            .get_payment_method_billing()
            .and_then(|billing_address| {
                billing_address
                    .clone()
                    .address
                    .and_then(|billing_details| billing_details.line1.clone())
            })
            .ok_or_else(missing_field_err(
                "payment_method_data.billing.address.line1",
            ))
    }
    pub fn get_billing_city(&self) -> Result<String, Error> {
        self.address
            .get_payment_method_billing()
            .and_then(|billing_address| {
                billing_address
                    .clone()
                    .address
                    .and_then(|billing_details| billing_details.city)
            })
            .ok_or_else(missing_field_err(
                "payment_method_data.billing.address.city",
            ))
    }

    pub fn get_billing_email(&self) -> Result<Email, Error> {
        self.address
            .get_payment_method_billing()
            .and_then(|billing_address| billing_address.email.clone())
            .ok_or_else(missing_field_err("payment_method_data.billing.email"))
    }

    pub fn get_billing_phone_number(&self) -> Result<Secret<String>, Error> {
        self.address
            .get_payment_method_billing()
            .and_then(|billing_address| billing_address.clone().phone)
            .map(|phone_details| phone_details.get_number_with_country_code())
            .transpose()?
            .ok_or_else(missing_field_err("payment_method_data.billing.phone"))
    }

    pub fn get_optional_billing_line1(&self) -> Option<Secret<String>> {
        self.address
            .get_payment_method_billing()
            .and_then(|billing_address| {
                billing_address
                    .clone()
                    .address
                    .and_then(|billing_details| billing_details.line1)
            })
    }

    pub fn get_optional_billing_line2(&self) -> Option<Secret<String>> {
        self.address
            .get_payment_method_billing()
            .and_then(|billing_address| {
                billing_address
                    .clone()
                    .address
                    .and_then(|billing_details| billing_details.line2)
            })
    }

    pub fn get_optional_billing_city(&self) -> Option<String> {
        self.address
            .get_payment_method_billing()
            .and_then(|billing_address| {
                billing_address
                    .clone()
                    .address
                    .and_then(|billing_details| billing_details.city)
            })
    }

    pub fn get_optional_billing_country(&self) -> Option<common_enums::CountryAlpha2> {
        self.address
            .get_payment_method_billing()
            .and_then(|billing_address| {
                billing_address
                    .clone()
                    .address
                    .and_then(|billing_details| billing_details.country)
            })
    }

    pub fn get_optional_billing_zip(&self) -> Option<Secret<String>> {
        self.address
            .get_payment_method_billing()
            .and_then(|billing_address| {
                billing_address
                    .clone()
                    .address
                    .and_then(|billing_details| billing_details.zip)
            })
    }

    pub fn get_optional_billing_state(&self) -> Option<Secret<String>> {
        self.address
            .get_payment_method_billing()
            .and_then(|billing_address| {
                billing_address
                    .clone()
                    .address
                    .and_then(|billing_details| billing_details.state)
            })
    }

    pub fn get_optional_billing_first_name(&self) -> Option<Secret<String>> {
        self.address
            .get_payment_method_billing()
            .and_then(|billing_address| {
                billing_address
                    .clone()
                    .address
                    .and_then(|billing_details| billing_details.first_name)
            })
    }

    pub fn get_optional_billing_last_name(&self) -> Option<Secret<String>> {
        self.address
            .get_payment_method_billing()
            .and_then(|billing_address| {
                billing_address
                    .clone()
                    .address
                    .and_then(|billing_details| billing_details.last_name)
            })
    }

    pub fn get_optional_billing_phone_number(&self) -> Option<Secret<String>> {
        self.address
            .get_payment_method_billing()
            .and_then(|billing_address| {
                billing_address
                    .clone()
                    .phone
                    .and_then(|phone_data| phone_data.number)
            })
    }

    pub fn get_optional_billing_email(&self) -> Option<Email> {
        self.address
            .get_payment_method_billing()
            .and_then(|billing_address| billing_address.clone().email)
    }
    pub fn to_connector_meta<T>(&self) -> Result<T, Error>
    where
        T: serde::de::DeserializeOwned,
    {
        self.get_connector_meta()?
            .parse_value(std::any::type_name::<T>())
            .change_context(ConnectorError::NoConnectorMetaData)
    }

    pub fn is_three_ds(&self) -> bool {
        matches!(self.auth_type, common_enums::AuthenticationType::ThreeDs)
    }

    pub fn get_shipping_address(&self) -> Result<&AddressDetails, Error> {
        self.address
            .get_shipping()
            .and_then(|a| a.address.as_ref())
            .ok_or_else(missing_field_err("shipping.address"))
    }

    pub fn get_shipping_address_with_phone_number(&self) -> Result<&Address, Error> {
        self.address
            .get_shipping()
            .ok_or_else(missing_field_err("shipping"))
    }

    pub fn get_payment_method_token(&self) -> Result<PaymentMethodToken, Error> {
        self.payment_method_token
            .clone()
            .ok_or_else(missing_field_err("payment_method_token"))
    }
    pub fn get_customer_id(&self) -> Result<CustomerId, Error> {
        self.customer_id
            .to_owned()
            .ok_or_else(missing_field_err("customer_id"))
    }
    pub fn get_connector_customer_id(&self) -> Result<String, Error> {
        self.connector_customer
            .to_owned()
            .ok_or_else(missing_field_err("connector_customer_id"))
    }
    pub fn get_preprocessing_id(&self) -> Result<String, Error> {
        self.preprocessing_id
            .to_owned()
            .ok_or_else(missing_field_err("preprocessing_id"))
    }

    pub fn get_optional_billing_full_name(&self) -> Option<Secret<String>> {
        self.get_optional_billing()
            .and_then(|billing_details| billing_details.address.as_ref())
            .and_then(|billing_address| billing_address.get_optional_full_name())
    }

    pub fn set_order_reference_id(mut self, reference_id: Option<String>) -> Self {
        if reference_id.is_some() && self.reference_id.is_none() {
            self.reference_id = reference_id;
        }
        self
    }
    pub fn set_session_token_id(mut self, session_token_id: Option<String>) -> Self {
        if session_token_id.is_some() && self.session_token.is_none() {
            self.session_token = session_token_id;
        }
        self
    }
    pub fn set_payment_method_token(mut self, payment_method_token: Option<String>) -> Self {
        if payment_method_token.is_some() && self.payment_method_token.is_none() {
            self.payment_method_token =
                payment_method_token.map(|token| PaymentMethodToken::Token(Secret::new(token)));
        }
        self
    }
    pub fn set_connector_customer_id(mut self, connector_customer_id: Option<String>) -> Self {
        if connector_customer_id.is_some() && self.connector_customer.is_none() {
            self.connector_customer = connector_customer_id;
        }
        self
    }

    pub fn set_access_token_id(mut self, access_token_id: Option<String>) -> Self {
        if let (Some(token_id), None) = (access_token_id, &self.access_token) {
            self.access_token = Some(AccessTokenResponseData {
                access_token: token_id,
                token_type: None,
                expires_in: None,
            });
        }
        self
    }

    pub fn get_return_url(&self) -> Option<String> {
        self.return_url.clone()
    }

    // Helper methods for additional headers
    pub fn get_header(&self, key: &str) -> Option<&Secret<String>> {
        self.vault_headers.as_ref().and_then(|h| h.get(key))
    }
}

impl RawConnectorRequestResponse for PaymentFlowData {
    fn set_raw_connector_response(&mut self, response: Option<Secret<String>>) {
        self.raw_connector_response = response;
    }

    fn get_raw_connector_response(&self) -> Option<Secret<String>> {
        self.raw_connector_response.clone()
    }

    fn get_raw_connector_request(&self) -> Option<Secret<String>> {
        self.raw_connector_request.clone()
    }

    fn set_raw_connector_request(&mut self, request: Option<Secret<String>>) {
        self.raw_connector_request = request;
    }
}

impl ConnectorResponseHeaders for PaymentFlowData {
    fn set_connector_response_headers(&mut self, headers: Option<http::HeaderMap>) {
        self.connector_response_headers = headers;
    }

    fn get_connector_response_headers(&self) -> Option<&http::HeaderMap> {
        self.connector_response_headers.as_ref()
    }
}

#[derive(Debug, Clone)]
pub struct PaymentVoidData {
    pub connector_transaction_id: String,
    pub cancellation_reason: Option<String>,
    pub integrity_object: Option<PaymentVoidIntegrityObject>,
    pub raw_connector_response: Option<String>,
    pub browser_info: Option<BrowserInformation>,
}

impl PaymentVoidData {
    // fn get_amount(&self) -> Result<i64, Error> {
    //     self.amount.ok_or_else(missing_field_err("amount"))
    // }
    // fn get_currency(&self) -> Result<common_enums::Currency, Error> {
    //     self.currency.ok_or_else(missing_field_err("currency"))
    // }
    pub fn get_cancellation_reason(&self) -> Result<String, Error> {
        self.cancellation_reason
            .clone()
            .ok_or_else(missing_field_err("cancellation_reason"))
    }
    // fn get_browser_info(&self) -> Result<BrowserInformation, Error> {
    //     self.browser_info
    //         .clone()
    //         .ok_or_else(missing_field_err("browser_info"))
    // }
    pub fn get_optional_language_from_browser_info(&self) -> Option<String> {
        self.browser_info
            .clone()
            .and_then(|browser_info| browser_info.language)
    }
    pub fn get_ip_address_as_optional(&self) -> Option<Secret<String, IpAddress>> {
        self.browser_info.clone().and_then(|browser_info| {
            browser_info
                .ip_address
                .map(|ip| Secret::new(ip.to_string()))
        })
    }

    pub fn get_ip_address(&self) -> Result<Secret<String, IpAddress>, Error> {
        self.get_ip_address_as_optional()
            .ok_or_else(missing_field_err("browser_info.ip_address"))
    }
}

#[derive(Debug, Clone, Serialize)]
pub struct PaymentsAuthorizeData<T: PaymentMethodDataTypes> {
    pub payment_method_data: payment_method_data::PaymentMethodData<T>,
    /// total amount (original_amount + surcharge_amount + tax_on_surcharge_amount)
    /// If connector supports separate field for surcharge amount, consider using below functions defined on `PaymentsAuthorizeData` to fetch original amount and surcharge amount separately
    /// ```text
    /// get_original_amount()
    /// get_surcharge_amount()
    /// get_tax_on_surcharge_amount()
    /// get_total_surcharge_amount() // returns surcharge_amount + tax_on_surcharge_amount
    /// ```
    pub amount: i64,
    pub order_tax_amount: Option<MinorUnit>,
    pub email: Option<common_utils::pii::Email>,
    pub customer_name: Option<String>,
    pub currency: Currency,
    pub confirm: bool,
    pub statement_descriptor_suffix: Option<String>,
    pub statement_descriptor: Option<String>,
    pub capture_method: Option<common_enums::CaptureMethod>,
    pub router_return_url: Option<String>,
    pub webhook_url: Option<String>,
    pub complete_authorize_url: Option<String>,
    // Mandates
    pub mandate_id: Option<MandateIds>,
    pub setup_future_usage: Option<common_enums::FutureUsage>,
    pub off_session: Option<bool>,
    pub browser_info: Option<BrowserInformation>,
    pub order_category: Option<String>,
    pub session_token: Option<String>,
    pub access_token: Option<String>,
    pub customer_acceptance: Option<CustomerAcceptance>,
    pub enrolled_for_3ds: bool,
    pub related_transaction_id: Option<String>,
    pub payment_experience: Option<common_enums::PaymentExperience>,
    pub payment_method_type: Option<common_enums::PaymentMethodType>,
    pub customer_id: Option<common_utils::id_type::CustomerId>,
    pub request_incremental_authorization: bool,
    pub metadata: Option<serde_json::Value>,
    pub split_payments: Option<SplitPaymentsRequest>,
    // New amount for amount frame work
    pub minor_amount: MinorUnit,
    /// Merchant's identifier for the payment/invoice. This will be sent to the connector
    /// if the connector provides support to accept multiple reference ids.
    /// In case the connector supports only one reference id, Hyperswitch's Payment ID will be sent as reference.
    pub merchant_order_reference_id: Option<String>,
    pub shipping_cost: Option<MinorUnit>,
    pub merchant_account_id: Option<String>,
    pub integrity_object: Option<AuthoriseIntegrityObject>,
    pub merchant_config_currency: Option<common_enums::Currency>,
    pub all_keys_required: Option<bool>,
    pub request_extended_authorization: Option<bool>,
    pub enable_overcapture: Option<bool>,
    pub setup_mandate_details: Option<MandateData>,
}

impl<T: PaymentMethodDataTypes> PaymentsAuthorizeData<T> {
    pub fn is_auto_capture(&self) -> Result<bool, Error> {
        match self.capture_method {
            Some(common_enums::CaptureMethod::Automatic)
            | None
            | Some(common_enums::CaptureMethod::SequentialAutomatic) => Ok(true),
            Some(common_enums::CaptureMethod::Manual) => Ok(false),
            Some(_) => Err(ConnectorError::CaptureMethodNotSupported.into()),
        }
    }
    pub fn get_email(&self) -> Result<Email, Error> {
        self.email.clone().ok_or_else(missing_field_err("email"))
    }
    pub fn get_optional_email(&self) -> Option<Email> {
        self.email.clone()
    }
    pub fn get_browser_info(&self) -> Result<BrowserInformation, Error> {
        self.browser_info
            .clone()
            .ok_or_else(missing_field_err("browser_info"))
    }
    pub fn get_optional_language_from_browser_info(&self) -> Option<String> {
        self.browser_info
            .clone()
            .and_then(|browser_info| browser_info.language)
    }
    // pub fn get_order_details(&self) -> Result<Vec<OrderDetailsWithAmount>, Error> {
    //     self.order_details
    //         .clone()
    //         .ok_or_else(missing_field_err("order_details"))
    // }

    pub fn get_card(&self) -> Result<Card<T>, Error> {
        match &self.payment_method_data {
            PaymentMethodData::Card(card) => Ok(card.clone()),
            _ => Err(missing_field_err("card")()),
        }
    }

    pub fn get_complete_authorize_url(&self) -> Result<String, Error> {
        self.complete_authorize_url
            .clone()
            .ok_or_else(missing_field_err("complete_authorize_url"))
    }

    pub fn connector_mandate_id(&self) -> Option<String> {
        self.mandate_id
            .as_ref()
            .and_then(|mandate_ids| match &mandate_ids.mandate_reference_id {
                Some(MandateReferenceId::ConnectorMandateId(connector_mandate_ids)) => {
                    connector_mandate_ids.get_connector_mandate_id()
                }
                Some(MandateReferenceId::NetworkMandateId(_))
                | None
                | Some(MandateReferenceId::NetworkTokenWithNTI(_)) => None,
            })
    }

    pub fn get_optional_network_transaction_id(&self) -> Option<String> {
        self.mandate_id
            .as_ref()
            .and_then(|mandate_ids| match &mandate_ids.mandate_reference_id {
                Some(MandateReferenceId::NetworkMandateId(network_transaction_id)) => {
                    Some(network_transaction_id.clone())
                }
                Some(MandateReferenceId::ConnectorMandateId(_))
                | Some(MandateReferenceId::NetworkTokenWithNTI(_))
                | None => None,
            })
    }

    pub fn is_mandate_payment(&self) -> bool {
        (self.setup_future_usage == Some(common_enums::FutureUsage::OffSession))
            || self
                .mandate_id
                .as_ref()
                .and_then(|mandate_ids| mandate_ids.mandate_reference_id.as_ref())
                .is_some()
    }
    // fn is_cit_mandate_payment(&self) -> bool {
    //     (self.customer_acceptance.is_some() || self.setup_mandate_details.is_some())
    //         && self.setup_future_usage == Some(storage_enums::FutureUsage::OffSession)
    // }
    pub fn get_webhook_url(&self) -> Result<String, Error> {
        self.webhook_url
            .clone()
            .ok_or_else(missing_field_err("webhook_url"))
    }
    pub fn get_router_return_url(&self) -> Result<String, Error> {
        self.router_return_url
            .clone()
            .ok_or_else(missing_field_err("return_url"))
    }
    pub fn is_wallet(&self) -> bool {
        matches!(self.payment_method_data, PaymentMethodData::Wallet(_))
    }
    pub fn is_card(&self) -> bool {
        matches!(self.payment_method_data, PaymentMethodData::Card(_))
    }

    pub fn get_payment_method_type(&self) -> Result<common_enums::PaymentMethodType, Error> {
        self.payment_method_type
            .to_owned()
            .ok_or_else(missing_field_err("payment_method_type"))
    }

    pub fn get_connector_mandate_id(&self) -> Result<String, Error> {
        self.connector_mandate_id()
            .ok_or_else(missing_field_err("connector_mandate_id"))
    }
    pub fn get_ip_address_as_optional(&self) -> Option<Secret<String, IpAddress>> {
        self.browser_info.clone().and_then(|browser_info| {
            browser_info
                .ip_address
                .map(|ip| Secret::new(ip.to_string()))
        })
    }

    pub fn get_ip_address(&self) -> Result<Secret<String, IpAddress>, Error> {
        self.get_ip_address_as_optional()
            .ok_or_else(missing_field_err("browser_info.ip_address"))
    }
    // fn get_original_amount(&self) -> i64 {
    //     self.surcharge_details
    //         .as_ref()
    //         .map(|surcharge_details| surcharge_details.original_amount.get_amount_as_i64())
    //         .unwrap_or(self.amount)
    // }
    // fn get_surcharge_amount(&self) -> Option<i64> {
    //     self.surcharge_details
    //         .as_ref()
    //         .map(|surcharge_details| surcharge_details.surcharge_amount.get_amount_as_i64())
    // }
    // fn get_tax_on_surcharge_amount(&self) -> Option<i64> {
    //     self.surcharge_details.as_ref().map(|surcharge_details| {
    //         surcharge_details
    //             .tax_on_surcharge_amount
    //             .get_amount_as_i64()
    //     })
    // }
    // fn get_total_surcharge_amount(&self) -> Option<i64> {
    //     self.surcharge_details.as_ref().map(|surcharge_details| {
    //         surcharge_details
    //             .get_total_surcharge_amount()
    //             .get_amount_as_i64()
    //     })
    // }

    pub fn is_customer_initiated_mandate_payment(&self) -> bool {
<<<<<<< HEAD
        self.customer_acceptance.is_some()
=======
        (self.customer_acceptance.is_some() || self.setup_mandate_details.is_some())
>>>>>>> 194c0358
            && self.setup_future_usage == Some(common_enums::FutureUsage::OffSession)
    }

    pub fn get_metadata_as_object(&self) -> Option<SecretSerdeValue> {
        self.metadata.clone().and_then(|meta_data| match meta_data {
            serde_json::Value::Null
            | serde_json::Value::Bool(_)
            | serde_json::Value::Number(_)
            | serde_json::Value::String(_)
            | serde_json::Value::Array(_) => None,
            serde_json::Value::Object(_) => Some(meta_data.into()),
        })
    }

    // fn get_authentication_data(&self) -> Result<AuthenticationData, Error> {
    //     self.authentication_data
    //         .clone()
    //         .ok_or_else(missing_field_err("authentication_data"))
    // }

    // fn get_connector_mandate_request_reference_id(&self) -> Result<String, Error> {
    //     self.mandate_id
    //         .as_ref()
    //         .and_then(|mandate_ids| match &mandate_ids.mandate_reference_id {
    //             Some(MandateReferenceId::ConnectorMandateId(connector_mandate_ids)) => {
    //                 connector_mandate_ids.get_connector_mandate_request_reference_id()
    //             }
    //             Some(MandateReferenceId::NetworkMandateId(_))
    //             | None
    //             | Some(MandateReferenceId::NetworkTokenWithNTI(_)) => None,
    //         })
    //         .ok_or_else(missing_field_err("connector_mandate_request_reference_id"))
    // }

    pub fn set_session_token(mut self, session_token: Option<String>) -> Self {
        self.session_token = session_token;
        self
    }

    pub fn set_access_token(mut self, access_token: Option<String>) -> Self {
        self.access_token = access_token;
        self
    }

    pub fn get_access_token_optional(&self) -> Option<&String> {
        self.access_token.as_ref()
    }
}

#[derive(Debug, Clone, Default, Serialize, Deserialize)]
pub enum ResponseId {
    ConnectorTransactionId(String),
    EncodedData(String),
    #[default]
    NoResponseId,
}
impl ResponseId {
    pub fn get_connector_transaction_id(
        &self,
    ) -> errors::CustomResult<String, errors::ValidationError> {
        match self {
            Self::ConnectorTransactionId(txn_id) => Ok(txn_id.to_string()),
            _ => Err(errors::ValidationError::IncorrectValueProvided {
                field_name: "connector_transaction_id",
            })
            .attach_printable("Expected connector transaction ID not found"),
        }
    }
}

#[derive(Debug, Clone, Serialize, Deserialize)]
pub enum PaymentsResponseData {
    TransactionResponse {
        resource_id: ResponseId,
        redirection_data: Option<Box<RedirectForm>>,
        connector_metadata: Option<serde_json::Value>,
        mandate_reference: Option<Box<MandateReference>>,
        network_txn_id: Option<String>,
        connector_response_reference_id: Option<String>,
        incremental_authorization_allowed: Option<bool>,
        status_code: u16,
    },
    SessionResponse {
        session_token: String,
        status_code: u16,
    },
    PreAuthenticateResponse {
        resource_id: ResponseId,
        redirection_data: Option<Box<RedirectForm>>,
        connector_metadata: Option<serde_json::Value>,
        connector_response_reference_id: Option<String>,
        status_code: u16,
    },
    AuthenticateResponse {
        resource_id: ResponseId,
        redirection_data: Option<Box<RedirectForm>>,
        connector_metadata: Option<serde_json::Value>,
        connector_response_reference_id: Option<String>,
        status_code: u16,
    },
    PostAuthenticateResponse {
        resource_id: ResponseId,
        redirection_data: Option<Box<RedirectForm>>,
        connector_metadata: Option<serde_json::Value>,
        connector_response_reference_id: Option<String>,
        status_code: u16,
    },
}

#[derive(serde::Serialize, serde::Deserialize, Debug, Clone)]
pub struct MandateReference {
    pub connector_mandate_id: Option<String>,
    pub payment_method_id: Option<String>,
}

#[derive(Debug, Clone)]
pub struct PaymentCreateOrderData {
    pub amount: MinorUnit,
    pub currency: Currency,
    pub integrity_object: Option<CreateOrderIntegrityObject>,
    pub metadata: Option<serde_json::Value>,
    pub webhook_url: Option<String>,
}

#[derive(Debug, Clone)]
pub struct PaymentCreateOrderResponse {
    pub order_id: String,
}

#[derive(Debug, Clone)]
pub struct PaymentMethodTokenizationData<T: PaymentMethodDataTypes> {
    pub payment_method_data: payment_method_data::PaymentMethodData<T>,
    pub browser_info: Option<BrowserInformation>,
    pub currency: Currency,
    pub amount: MinorUnit,
    pub customer_acceptance: Option<CustomerAcceptance>,
    pub setup_future_usage: Option<common_enums::FutureUsage>,
    pub setup_mandate_details: Option<MandateData>,
    pub mandate_id: Option<MandateIds>,
    pub integrity_object: Option<PaymentMethodTokenIntegrityObject>,
    // pub split_payments: Option<SplitPaymentsRequest>,
}

#[derive(Debug, Clone)]
pub struct PaymentMethodTokenResponse {
    pub token: String,
}

#[derive(Debug, Clone)]
pub struct PaymentsPreAuthenticateData<T: PaymentMethodDataTypes> {
    pub payment_method_data: Option<payment_method_data::PaymentMethodData<T>>,
    pub amount: MinorUnit,
    pub email: Option<Email>,
    pub currency: Option<Currency>,
    pub payment_method_type: Option<PaymentMethodType>,
    pub router_return_url: Option<Url>,
    pub continue_redirection_url: Option<Url>,
    pub browser_info: Option<BrowserInformation>,
    pub enrolled_for_3ds: bool,
    pub redirect_response: Option<ContinueRedirectionResponse>,
}

#[derive(Debug, Clone)]
pub struct PaymentsAuthenticateData<T: PaymentMethodDataTypes> {
    pub payment_method_data: Option<payment_method_data::PaymentMethodData<T>>,
    pub amount: MinorUnit,
    pub email: Option<Email>,
    pub currency: Option<Currency>,
    pub payment_method_type: Option<PaymentMethodType>,
    pub router_return_url: Option<Url>,
    pub continue_redirection_url: Option<Url>,
    pub browser_info: Option<BrowserInformation>,
    pub enrolled_for_3ds: bool,
    pub redirect_response: Option<ContinueRedirectionResponse>,
}

#[derive(Debug, Clone)]
pub struct PaymentsPostAuthenticateData<T: PaymentMethodDataTypes> {
    pub payment_method_data: Option<payment_method_data::PaymentMethodData<T>>,
    pub amount: MinorUnit,
    pub email: Option<Email>,
    pub currency: Option<Currency>,
    pub payment_method_type: Option<PaymentMethodType>,
    pub router_return_url: Option<Url>,
    pub continue_redirection_url: Option<Url>,
    pub browser_info: Option<BrowserInformation>,
    pub enrolled_for_3ds: bool,
    pub redirect_response: Option<ContinueRedirectionResponse>,
}

#[derive(Debug, Clone)]
pub struct ContinueRedirectionResponse {
    pub params: Option<Secret<String>>,
    pub payload: Option<SecretSerdeValue>,
}

#[derive(Debug, Clone)]
pub struct SessionTokenRequestData {
    pub amount: MinorUnit,
    pub currency: Currency,
}

#[derive(Debug, Clone)]
pub struct SessionTokenResponseData {
    pub session_token: String,
}

#[derive(Debug, Clone)]
pub struct AccessTokenRequestData {
    pub grant_type: String,
}

#[derive(Debug, Clone)]
pub struct AccessTokenResponseData {
    pub access_token: String,
    pub token_type: Option<String>,
    pub expires_in: Option<i64>,
}

#[derive(Debug, Clone)]
pub struct ConnectorCustomerData {
    pub customer_id: Option<String>,
    pub email: Option<Email>,
    pub name: Option<String>,
    pub description: Option<String>,
}

#[derive(Debug, Clone)]
pub struct ConnectorCustomerResponse {
    pub connector_customer_id: String,
}

#[derive(Debug, Default, Clone)]
pub struct RefundSyncData {
    pub connector_transaction_id: String,
    pub connector_refund_id: String,
    pub reason: Option<String>,
    pub refund_connector_metadata: Option<common_utils::pii::SecretSerdeValue>,
    pub refund_status: common_enums::RefundStatus,
    pub all_keys_required: Option<bool>,
    pub integrity_object: Option<RefundSyncIntegrityObject>,
    pub browser_info: Option<BrowserInformation>,
    /// Charges associated with the payment
    pub split_refunds: Option<SplitRefundsRequest>,
}

impl RefundSyncData {
    pub fn get_optional_language_from_browser_info(&self) -> Option<String> {
        self.browser_info
            .clone()
            .and_then(|browser_info| browser_info.language)
    }
}

#[derive(Debug, Clone)]
pub struct RefundsResponseData {
    pub connector_refund_id: String,
    pub refund_status: common_enums::RefundStatus,
    pub status_code: u16,
}

#[derive(Debug, Clone)]
pub struct RefundFlowData {
    pub status: common_enums::RefundStatus,
    pub refund_id: Option<String>,
    pub connectors: Connectors,
    pub connector_request_reference_id: String,
    pub raw_connector_response: Option<Secret<String>>,
    pub connector_response_headers: Option<http::HeaderMap>,
    pub raw_connector_request: Option<Secret<String>>,
}

impl RawConnectorRequestResponse for RefundFlowData {
    fn set_raw_connector_response(&mut self, response: Option<Secret<String>>) {
        self.raw_connector_response = response;
    }

    fn get_raw_connector_response(&self) -> Option<Secret<String>> {
        self.raw_connector_response.clone()
    }

    fn get_raw_connector_request(&self) -> Option<Secret<String>> {
        self.raw_connector_request.clone()
    }

    fn set_raw_connector_request(&mut self, request: Option<Secret<String>>) {
        self.raw_connector_request = request;
    }
}

impl ConnectorResponseHeaders for RefundFlowData {
    fn set_connector_response_headers(&mut self, headers: Option<http::HeaderMap>) {
        self.connector_response_headers = headers;
    }

    fn get_connector_response_headers(&self) -> Option<&http::HeaderMap> {
        self.connector_response_headers.as_ref()
    }
}

#[derive(Debug, Clone)]
pub struct WebhookDetailsResponse {
    pub resource_id: Option<ResponseId>,
    pub status: common_enums::AttemptStatus,
    pub connector_response_reference_id: Option<String>,
    pub mandate_reference: Option<Box<MandateReference>>,
    pub error_code: Option<String>,
    pub error_message: Option<String>,
    pub error_reason: Option<String>,
    pub raw_connector_response: Option<String>,
    pub status_code: u16,
    pub response_headers: Option<http::HeaderMap>,
    pub transformation_status: common_enums::WebhookTransformationStatus,
    pub amount_captured: Option<i64>,
    // minor amount for amount framework
    pub minor_amount_captured: Option<MinorUnit>,
}

#[derive(Debug, Clone)]
pub struct RefundWebhookDetailsResponse {
    pub connector_refund_id: Option<String>,
    pub status: common_enums::RefundStatus,
    pub connector_response_reference_id: Option<String>,
    pub error_code: Option<String>,
    pub error_message: Option<String>,
    pub raw_connector_response: Option<String>,
    pub status_code: u16,
    pub response_headers: Option<http::HeaderMap>,
}

#[derive(Debug, Clone)]
pub struct DisputeWebhookDetailsResponse {
    pub amount: StringMinorUnit,
    pub currency: common_enums::enums::Currency,
    pub dispute_id: String,
    pub status: common_enums::DisputeStatus,
    pub stage: common_enums::DisputeStage,
    pub connector_response_reference_id: Option<String>,
    pub dispute_message: Option<String>,
    pub raw_connector_response: Option<String>,
    pub status_code: u16,
    pub response_headers: Option<http::HeaderMap>,
    /// connector_reason
    pub connector_reason_code: Option<String>,
}

#[derive(Debug, Clone, PartialEq, Eq)]
pub enum HttpMethod {
    Options,
    Get,
    Post,
    Put,
    Delete,
    Head,
    Trace,
    Connect,
    Patch,
}

#[derive(Debug, Clone)]
pub struct RequestDetails {
    pub method: HttpMethod,
    pub uri: Option<String>,
    pub headers: HashMap<String, String>,
    pub body: Vec<u8>,
    pub query_params: Option<String>,
}

#[derive(Debug, Clone)]
pub struct ConnectorWebhookSecrets {
    pub secret: Vec<u8>,
    pub additional_secret: Option<hyperswitch_masking::Secret<String>>,
}

#[derive(Debug, Clone, PartialEq)]
pub enum EventType {
    // Payment intent events
    PaymentIntentFailure,
    PaymentIntentSuccess,
    PaymentIntentProcessing,
    PaymentIntentPartiallyFunded,
    PaymentIntentCancelled,
    PaymentIntentCancelFailure,
    PaymentIntentAuthorizationSuccess,
    PaymentIntentAuthorizationFailure,
    PaymentIntentCaptureSuccess,
    PaymentIntentCaptureFailure,
    PaymentIntentExpired,
    PaymentActionRequired,

    // Source events
    SourceChargeable,
    SourceTransactionCreated,

    // Refund events
    RefundFailure,
    RefundSuccess,

    // Dispute events
    DisputeOpened,
    DisputeExpired,
    DisputeAccepted,
    DisputeCancelled,
    DisputeChallenged,
    DisputeWon,
    DisputeLost,

    // Mandate events
    MandateActive,
    MandateRevoked,

    // Misc events
    EndpointVerification,
    ExternalAuthenticationAres,
    FrmApproved,
    FrmRejected,

    // Payout events
    PayoutSuccess,
    PayoutFailure,
    PayoutProcessing,
    PayoutCancelled,
    PayoutCreated,
    PayoutExpired,
    PayoutReversed,

    // Recovery events
    RecoveryPaymentFailure,
    RecoveryPaymentSuccess,
    RecoveryPaymentPending,
    RecoveryInvoiceCancel,
    IncomingWebhookEventUnspecified,

    // Legacy broad categories (for backward compatibility)
    Payment,
    Refund,
    Dispute,
}

impl EventType {
    /// Returns true if this event type is payment-related
    pub fn is_payment_event(&self) -> bool {
        matches!(
            self,
            Self::PaymentIntentFailure
                | Self::PaymentIntentSuccess
                | Self::PaymentIntentProcessing
                | Self::PaymentIntentPartiallyFunded
                | Self::PaymentIntentCancelled
                | Self::PaymentIntentCancelFailure
                | Self::PaymentIntentAuthorizationSuccess
                | Self::PaymentIntentAuthorizationFailure
                | Self::PaymentIntentCaptureSuccess
                | Self::PaymentIntentCaptureFailure
                | Self::PaymentIntentExpired
                | Self::PaymentActionRequired
                | Self::SourceChargeable
                | Self::SourceTransactionCreated
                | Self::Payment
        )
    }

    /// Returns true if this event type is refund-related
    pub fn is_refund_event(&self) -> bool {
        matches!(
            self,
            Self::RefundFailure | Self::RefundSuccess | Self::Refund
        )
    }

    /// Returns true if this event type is dispute-related
    pub fn is_dispute_event(&self) -> bool {
        matches!(
            self,
            Self::DisputeOpened
                | Self::DisputeExpired
                | Self::DisputeAccepted
                | Self::DisputeCancelled
                | Self::DisputeChallenged
                | Self::DisputeWon
                | Self::DisputeLost
                | Self::Dispute
        )
    }

    /// Returns true if this event type is mandate-related
    pub fn is_mandate_event(&self) -> bool {
        matches!(self, Self::MandateActive | Self::MandateRevoked)
    }

    /// Returns true if this event type is payout-related
    pub fn is_payout_event(&self) -> bool {
        matches!(
            self,
            Self::PayoutSuccess
                | Self::PayoutFailure
                | Self::PayoutProcessing
                | Self::PayoutCancelled
                | Self::PayoutCreated
                | Self::PayoutExpired
                | Self::PayoutReversed
        )
    }

    /// Returns true if this event type is recovery-related
    pub fn is_recovery_event(&self) -> bool {
        matches!(
            self,
            Self::RecoveryPaymentFailure
                | Self::RecoveryPaymentSuccess
                | Self::RecoveryPaymentPending
                | Self::RecoveryInvoiceCancel
        )
    }

    /// Returns true if this event type is miscellaneous
    pub fn is_misc_event(&self) -> bool {
        matches!(
            self,
            Self::EndpointVerification
                | Self::ExternalAuthenticationAres
                | Self::FrmApproved
                | Self::FrmRejected
                | Self::IncomingWebhookEventUnspecified
        )
    }
}

impl ForeignTryFrom<grpc_api_types::payments::WebhookEventType> for EventType {
    type Error = ApplicationErrorResponse;

    fn foreign_try_from(
        value: grpc_api_types::payments::WebhookEventType,
    ) -> Result<Self, error_stack::Report<Self::Error>> {
        match value {
            grpc_api_types::payments::WebhookEventType::PaymentIntentFailure => {
                Ok(Self::PaymentIntentFailure)
            }
            grpc_api_types::payments::WebhookEventType::PaymentIntentSuccess => {
                Ok(Self::PaymentIntentSuccess)
            }
            grpc_api_types::payments::WebhookEventType::PaymentIntentProcessing => {
                Ok(Self::PaymentIntentProcessing)
            }
            grpc_api_types::payments::WebhookEventType::PaymentIntentPartiallyFunded => {
                Ok(Self::PaymentIntentPartiallyFunded)
            }
            grpc_api_types::payments::WebhookEventType::PaymentIntentCancelled => {
                Ok(Self::PaymentIntentCancelled)
            }
            grpc_api_types::payments::WebhookEventType::PaymentIntentCancelFailure => {
                Ok(Self::PaymentIntentCancelFailure)
            }
            grpc_api_types::payments::WebhookEventType::PaymentIntentAuthorizationSuccess => {
                Ok(Self::PaymentIntentAuthorizationSuccess)
            }
            grpc_api_types::payments::WebhookEventType::PaymentIntentAuthorizationFailure => {
                Ok(Self::PaymentIntentAuthorizationFailure)
            }
            grpc_api_types::payments::WebhookEventType::PaymentIntentCaptureSuccess => {
                Ok(Self::PaymentIntentCaptureSuccess)
            }
            grpc_api_types::payments::WebhookEventType::PaymentIntentCaptureFailure => {
                Ok(Self::PaymentIntentCaptureFailure)
            }
            grpc_api_types::payments::WebhookEventType::PaymentIntentExpired => {
                Ok(Self::PaymentIntentExpired)
            }
            grpc_api_types::payments::WebhookEventType::PaymentActionRequired => {
                Ok(Self::PaymentActionRequired)
            }
            grpc_api_types::payments::WebhookEventType::SourceChargeable => {
                Ok(Self::SourceChargeable)
            }
            grpc_api_types::payments::WebhookEventType::SourceTransactionCreated => {
                Ok(Self::SourceTransactionCreated)
            }
            grpc_api_types::payments::WebhookEventType::WebhookRefundFailure => {
                Ok(Self::RefundFailure)
            }
            grpc_api_types::payments::WebhookEventType::WebhookRefundSuccess => {
                Ok(Self::RefundSuccess)
            }
            grpc_api_types::payments::WebhookEventType::WebhookDisputeOpened => {
                Ok(Self::DisputeOpened)
            }
            grpc_api_types::payments::WebhookEventType::WebhookDisputeExpired => {
                Ok(Self::DisputeExpired)
            }
            grpc_api_types::payments::WebhookEventType::WebhookDisputeAccepted => {
                Ok(Self::DisputeAccepted)
            }
            grpc_api_types::payments::WebhookEventType::WebhookDisputeCancelled => {
                Ok(Self::DisputeCancelled)
            }
            grpc_api_types::payments::WebhookEventType::WebhookDisputeChallenged => {
                Ok(Self::DisputeChallenged)
            }
            grpc_api_types::payments::WebhookEventType::WebhookDisputeWon => Ok(Self::DisputeWon),
            grpc_api_types::payments::WebhookEventType::WebhookDisputeLost => Ok(Self::DisputeLost),
            grpc_api_types::payments::WebhookEventType::MandateActive => Ok(Self::MandateActive),
            grpc_api_types::payments::WebhookEventType::MandateRevoked => Ok(Self::MandateRevoked),
            grpc_api_types::payments::WebhookEventType::EndpointVerification => {
                Ok(Self::EndpointVerification)
            }
            grpc_api_types::payments::WebhookEventType::ExternalAuthenticationAres => {
                Ok(Self::ExternalAuthenticationAres)
            }
            grpc_api_types::payments::WebhookEventType::FrmApproved => Ok(Self::FrmApproved),
            grpc_api_types::payments::WebhookEventType::FrmRejected => Ok(Self::FrmRejected),
            grpc_api_types::payments::WebhookEventType::PayoutSuccess => Ok(Self::PayoutSuccess),
            grpc_api_types::payments::WebhookEventType::PayoutFailure => Ok(Self::PayoutFailure),
            grpc_api_types::payments::WebhookEventType::PayoutProcessing => {
                Ok(Self::PayoutProcessing)
            }
            grpc_api_types::payments::WebhookEventType::PayoutCancelled => {
                Ok(Self::PayoutCancelled)
            }
            grpc_api_types::payments::WebhookEventType::PayoutCreated => Ok(Self::PayoutCreated),
            grpc_api_types::payments::WebhookEventType::PayoutExpired => Ok(Self::PayoutExpired),
            grpc_api_types::payments::WebhookEventType::PayoutReversed => Ok(Self::PayoutReversed),
            grpc_api_types::payments::WebhookEventType::RecoveryPaymentFailure => {
                Ok(Self::RecoveryPaymentFailure)
            }
            grpc_api_types::payments::WebhookEventType::RecoveryPaymentSuccess => {
                Ok(Self::RecoveryPaymentSuccess)
            }
            grpc_api_types::payments::WebhookEventType::RecoveryPaymentPending => {
                Ok(Self::RecoveryPaymentPending)
            }
            grpc_api_types::payments::WebhookEventType::RecoveryInvoiceCancel => {
                Ok(Self::RecoveryInvoiceCancel)
            }
            grpc_api_types::payments::WebhookEventType::IncomingWebhookEventUnspecified => {
                Ok(Self::IncomingWebhookEventUnspecified)
            }
        }
    }
}

impl ForeignTryFrom<EventType> for grpc_api_types::payments::WebhookEventType {
    type Error = ApplicationErrorResponse;

    fn foreign_try_from(value: EventType) -> Result<Self, error_stack::Report<Self::Error>> {
        match value {
            EventType::PaymentIntentFailure => Ok(Self::PaymentIntentFailure),
            EventType::PaymentIntentSuccess => Ok(Self::PaymentIntentSuccess),
            EventType::PaymentIntentProcessing => Ok(Self::PaymentIntentProcessing),
            EventType::PaymentIntentPartiallyFunded => Ok(Self::PaymentIntentPartiallyFunded),
            EventType::PaymentIntentCancelled => Ok(Self::PaymentIntentCancelled),
            EventType::PaymentIntentCancelFailure => Ok(Self::PaymentIntentCancelFailure),
            EventType::PaymentIntentAuthorizationSuccess => {
                Ok(Self::PaymentIntentAuthorizationSuccess)
            }
            EventType::PaymentIntentAuthorizationFailure => {
                Ok(Self::PaymentIntentAuthorizationFailure)
            }
            EventType::PaymentIntentCaptureSuccess => Ok(Self::PaymentIntentCaptureSuccess),
            EventType::PaymentIntentCaptureFailure => Ok(Self::PaymentIntentCaptureFailure),
            EventType::PaymentIntentExpired => Ok(Self::PaymentIntentExpired),
            EventType::PaymentActionRequired => Ok(Self::PaymentActionRequired),
            EventType::SourceChargeable => Ok(Self::SourceChargeable),
            EventType::SourceTransactionCreated => Ok(Self::SourceTransactionCreated),
            EventType::RefundFailure => Ok(Self::WebhookRefundFailure),
            EventType::RefundSuccess => Ok(Self::WebhookRefundSuccess),
            EventType::DisputeOpened => Ok(Self::WebhookDisputeOpened),
            EventType::DisputeExpired => Ok(Self::WebhookDisputeExpired),
            EventType::DisputeAccepted => Ok(Self::WebhookDisputeAccepted),
            EventType::DisputeCancelled => Ok(Self::WebhookDisputeCancelled),
            EventType::DisputeChallenged => Ok(Self::WebhookDisputeChallenged),
            EventType::DisputeWon => Ok(Self::WebhookDisputeWon),
            EventType::DisputeLost => Ok(Self::WebhookDisputeLost),
            EventType::MandateActive => Ok(Self::MandateActive),
            EventType::MandateRevoked => Ok(Self::MandateRevoked),
            EventType::EndpointVerification => Ok(Self::EndpointVerification),
            EventType::ExternalAuthenticationAres => Ok(Self::ExternalAuthenticationAres),
            EventType::FrmApproved => Ok(Self::FrmApproved),
            EventType::FrmRejected => Ok(Self::FrmRejected),
            EventType::PayoutSuccess => Ok(Self::PayoutSuccess),
            EventType::PayoutFailure => Ok(Self::PayoutFailure),
            EventType::PayoutProcessing => Ok(Self::PayoutProcessing),
            EventType::PayoutCancelled => Ok(Self::PayoutCancelled),
            EventType::PayoutCreated => Ok(Self::PayoutCreated),
            EventType::PayoutExpired => Ok(Self::PayoutExpired),
            EventType::PayoutReversed => Ok(Self::PayoutReversed),
            EventType::RecoveryPaymentFailure => Ok(Self::RecoveryPaymentFailure),
            EventType::RecoveryPaymentSuccess => Ok(Self::RecoveryPaymentSuccess),
            EventType::RecoveryPaymentPending => Ok(Self::RecoveryPaymentPending),
            EventType::RecoveryInvoiceCancel => Ok(Self::RecoveryInvoiceCancel),
            EventType::IncomingWebhookEventUnspecified => Ok(Self::IncomingWebhookEventUnspecified),

            // Legacy broad categories (for backward compatibility)
            EventType::Payment => Ok(Self::PaymentIntentSuccess), // Map broad Payment to PaymentIntentSuccess
            EventType::Refund => Ok(Self::WebhookRefundSuccess), // Map broad Refund to WebhookRefundSuccess
            EventType::Dispute => Ok(Self::WebhookDisputeOpened), // Map broad Dispute to WebhookDisputeOpened
        }
    }
}

impl ForeignTryFrom<grpc_api_types::payments::HttpMethod> for HttpMethod {
    type Error = ApplicationErrorResponse;

    fn foreign_try_from(
        value: grpc_api_types::payments::HttpMethod,
    ) -> Result<Self, error_stack::Report<Self::Error>> {
        match value {
            grpc_api_types::payments::HttpMethod::Unspecified => Ok(Self::Get), // Default
            grpc_api_types::payments::HttpMethod::Get => Ok(Self::Get),
            grpc_api_types::payments::HttpMethod::Post => Ok(Self::Post),
            grpc_api_types::payments::HttpMethod::Put => Ok(Self::Put),
            grpc_api_types::payments::HttpMethod::Delete => Ok(Self::Delete),
        }
    }
}

impl ForeignTryFrom<grpc_api_types::payments::RequestDetails> for RequestDetails {
    type Error = ApplicationErrorResponse;

    fn foreign_try_from(
        value: grpc_api_types::payments::RequestDetails,
    ) -> Result<Self, error_stack::Report<Self::Error>> {
        let method = HttpMethod::foreign_try_from(value.method())?;

        Ok(Self {
            method,
            uri: value.uri,
            headers: value.headers,
            body: value.body,
            query_params: value.query_params,
        })
    }
}

impl ForeignTryFrom<grpc_api_types::payments::WebhookSecrets> for ConnectorWebhookSecrets {
    type Error = ApplicationErrorResponse;

    fn foreign_try_from(
        value: grpc_api_types::payments::WebhookSecrets,
    ) -> Result<Self, error_stack::Report<Self::Error>> {
        Ok(Self {
            secret: value.secret.into(),
            additional_secret: value.additional_secret.map(Secret::new),
        })
    }
}

#[derive(Debug, Default, Clone)]
pub struct RefundsData {
    pub refund_id: String,
    pub connector_transaction_id: String,
    pub connector_refund_id: Option<String>,
    pub currency: Currency,
    pub payment_amount: i64,
    pub reason: Option<String>,
    pub webhook_url: Option<String>,
    pub refund_amount: i64,
    pub connector_metadata: Option<serde_json::Value>,
    pub refund_connector_metadata: Option<common_utils::pii::SecretSerdeValue>,
    pub minor_payment_amount: MinorUnit,
    pub minor_refund_amount: MinorUnit,
    pub refund_status: common_enums::RefundStatus,
    pub merchant_account_id: Option<String>,
    pub capture_method: Option<common_enums::CaptureMethod>,
    pub integrity_object: Option<RefundIntegrityObject>,
    pub browser_info: Option<BrowserInformation>,
    /// Charges associated with the payment
    pub split_refunds: Option<SplitRefundsRequest>,
}

impl RefundsData {
    #[track_caller]
    pub fn get_connector_refund_id(&self) -> Result<String, Error> {
        self.connector_refund_id
            .clone()
            .get_required_value("connector_refund_id")
            .change_context(ConnectorError::MissingConnectorTransactionID)
    }
    pub fn get_webhook_url(&self) -> Result<String, Error> {
        self.webhook_url
            .clone()
            .ok_or_else(missing_field_err("webhook_url"))
    }
    pub fn get_connector_metadata(&self) -> Result<serde_json::Value, Error> {
        self.connector_metadata
            .clone()
            .ok_or_else(missing_field_err("connector_metadata"))
    }
    pub fn get_optional_language_from_browser_info(&self) -> Option<String> {
        self.browser_info
            .clone()
            .and_then(|browser_info| browser_info.language)
    }
    pub fn get_ip_address_as_optional(&self) -> Option<Secret<String, IpAddress>> {
        self.browser_info.clone().and_then(|browser_info| {
            browser_info
                .ip_address
                .map(|ip| Secret::new(ip.to_string()))
        })
    }

    pub fn get_ip_address(&self) -> Result<Secret<String, IpAddress>, Error> {
        self.get_ip_address_as_optional()
            .ok_or_else(missing_field_err("browser_info.ip_address"))
    }
}

#[derive(Debug, Clone, Default)]
pub struct MultipleCaptureRequestData {
    pub capture_sequence: i64,
    pub capture_reference: String,
}

#[derive(Debug, Default, Clone)]
pub struct PaymentsCaptureData {
    pub amount_to_capture: i64,
    pub minor_amount_to_capture: MinorUnit,
    pub currency: Currency,
    pub connector_transaction_id: ResponseId,
    pub multiple_capture_data: Option<MultipleCaptureRequestData>,
    pub connector_metadata: Option<serde_json::Value>,
    pub integrity_object: Option<CaptureIntegrityObject>,
    pub browser_info: Option<BrowserInformation>,
}

impl PaymentsCaptureData {
    pub fn is_multiple_capture(&self) -> bool {
        self.multiple_capture_data.is_some()
    }
    pub fn get_connector_transaction_id(&self) -> CustomResult<String, ConnectorError> {
        match self.connector_transaction_id.clone() {
            ResponseId::ConnectorTransactionId(txn_id) => Ok(txn_id),
            _ => Err(errors::ValidationError::IncorrectValueProvided {
                field_name: "connector_transaction_id",
            })
            .attach_printable("Expected connector transaction ID not found")
            .change_context(ConnectorError::MissingConnectorTransactionID)?,
        }
    }
    pub fn get_optional_language_from_browser_info(&self) -> Option<String> {
        self.browser_info
            .clone()
            .and_then(|browser_info| browser_info.language)
    }
    pub fn get_ip_address_as_optional(&self) -> Option<Secret<String, IpAddress>> {
        self.browser_info.clone().and_then(|browser_info| {
            browser_info
                .ip_address
                .map(|ip| Secret::new(ip.to_string()))
        })
    }

    pub fn get_ip_address(&self) -> Result<Secret<String, IpAddress>, Error> {
        self.get_ip_address_as_optional()
            .ok_or_else(missing_field_err("browser_info.ip_address"))
    }
}

#[derive(Debug, Clone)]
pub struct SetupMandateRequestData<T: PaymentMethodDataTypes> {
    pub currency: Currency,
    pub payment_method_data: payment_method_data::PaymentMethodData<T>,
    pub amount: Option<i64>,
    pub confirm: bool,
    pub statement_descriptor_suffix: Option<String>,
    pub statement_descriptor: Option<String>,
    pub customer_acceptance: Option<CustomerAcceptance>,
    pub mandate_id: Option<MandateIds>,
    pub setup_future_usage: Option<common_enums::FutureUsage>,
    pub off_session: Option<bool>,
    pub setup_mandate_details: Option<MandateData>,
    pub router_return_url: Option<String>,
    pub webhook_url: Option<String>,
    pub browser_info: Option<BrowserInformation>,
    pub email: Option<common_utils::pii::Email>,
    pub customer_name: Option<String>,
    pub return_url: Option<String>,
    pub payment_method_type: Option<common_enums::PaymentMethodType>,
    pub request_incremental_authorization: bool,
    pub metadata: Option<serde_json::Value>,
    pub complete_authorize_url: Option<String>,
    pub capture_method: Option<common_enums::CaptureMethod>,
    pub merchant_order_reference_id: Option<String>,
    pub minor_amount: Option<MinorUnit>,
    pub shipping_cost: Option<MinorUnit>,
    pub customer_id: Option<common_utils::id_type::CustomerId>,
    pub integrity_object: Option<SetupMandateIntegrityObject>,
}

impl<T: PaymentMethodDataTypes> SetupMandateRequestData<T> {
    pub fn get_browser_info(&self) -> Result<BrowserInformation, Error> {
        self.browser_info
            .clone()
            .ok_or_else(missing_field_err("browser_info"))
    }
    pub fn get_email(&self) -> Result<Email, Error> {
        self.email.clone().ok_or_else(missing_field_err("email"))
    }
    pub fn is_card(&self) -> bool {
        matches!(self.payment_method_data, PaymentMethodData::Card(_))
    }
    pub fn get_optional_language_from_browser_info(&self) -> Option<String> {
        self.browser_info
            .clone()
            .and_then(|browser_info| browser_info.language)
    }
    pub fn get_webhook_url(&self) -> Result<String, Error> {
        self.webhook_url
            .clone()
            .ok_or_else(missing_field_err("webhook_url"))
    }
    pub fn get_router_return_url(&self) -> Result<String, Error> {
        self.router_return_url
            .clone()
            .ok_or_else(missing_field_err("return_url"))
    }
    pub fn get_ip_address_as_optional(&self) -> Option<Secret<String, IpAddress>> {
        self.browser_info.clone().and_then(|browser_info| {
            browser_info
                .ip_address
                .map(|ip| Secret::new(ip.to_string()))
        })
    }

    pub fn get_ip_address(&self) -> Result<Secret<String, IpAddress>, Error> {
        self.get_ip_address_as_optional()
            .ok_or_else(missing_field_err("browser_info.ip_address"))
    }
}

#[derive(Debug, Clone)]
pub struct RepeatPaymentData {
    pub mandate_reference: MandateReferenceId,
    pub amount: i64,
    pub minor_amount: MinorUnit,
    pub currency: Currency,
    pub merchant_order_reference_id: Option<String>,
    pub metadata: Option<HashMap<String, String>>,
    pub webhook_url: Option<String>,
    pub integrity_object: Option<RepeatPaymentIntegrityObject>,
    pub capture_method: Option<common_enums::CaptureMethod>,
    pub browser_info: Option<BrowserInformation>,
    pub email: Option<common_utils::pii::Email>,
    pub payment_method_type: Option<common_enums::PaymentMethodType>,
}

impl RepeatPaymentData {
    pub fn get_mandate_reference(&self) -> &MandateReferenceId {
        &self.mandate_reference
    }
    pub fn is_auto_capture(&self) -> Result<bool, Error> {
        match self.capture_method {
            Some(common_enums::CaptureMethod::Automatic)
            | None
            | Some(common_enums::CaptureMethod::SequentialAutomatic) => Ok(true),
            Some(common_enums::CaptureMethod::Manual) => Ok(false),
            Some(_) => Err(ConnectorError::CaptureMethodNotSupported.into()),
        }
    }
    pub fn get_optional_language_from_browser_info(&self) -> Option<String> {
        self.browser_info
            .clone()
            .and_then(|browser_info| browser_info.language)
    }
    pub fn get_webhook_url(&self) -> Result<String, Error> {
        self.webhook_url
            .clone()
            .ok_or_else(missing_field_err("webhook_url"))
    }
    pub fn get_email(&self) -> Result<Email, Error> {
        self.email.clone().ok_or_else(missing_field_err("email"))
    }
}

#[derive(Debug, Clone)]
pub struct AcceptDisputeData {
    pub connector_dispute_id: String,
    pub integrity_object: Option<AcceptDisputeIntegrityObject>,
}

#[derive(Debug, Clone)]
pub struct DisputeFlowData {
    pub dispute_id: Option<String>,
    pub connector_dispute_id: String,
    pub connectors: Connectors,
    pub defense_reason_code: Option<String>,
    pub connector_request_reference_id: String,
    pub raw_connector_response: Option<Secret<String>>,
    pub raw_connector_request: Option<Secret<String>>,
    pub connector_response_headers: Option<http::HeaderMap>,
}

impl RawConnectorRequestResponse for DisputeFlowData {
    fn set_raw_connector_response(&mut self, response: Option<Secret<String>>) {
        self.raw_connector_response = response;
    }

    fn get_raw_connector_response(&self) -> Option<Secret<String>> {
        self.raw_connector_response.clone()
    }

    fn set_raw_connector_request(&mut self, request: Option<Secret<String>>) {
        self.raw_connector_request = request;
    }

    fn get_raw_connector_request(&self) -> Option<Secret<String>> {
        self.raw_connector_request.clone()
    }
}

impl ConnectorResponseHeaders for DisputeFlowData {
    fn set_connector_response_headers(&mut self, headers: Option<http::HeaderMap>) {
        self.connector_response_headers = headers;
    }

    fn get_connector_response_headers(&self) -> Option<&http::HeaderMap> {
        self.connector_response_headers.as_ref()
    }
}

#[derive(Debug, Clone)]
pub struct DisputeResponseData {
    pub connector_dispute_id: String,
    pub dispute_status: DisputeStatus,
    pub connector_dispute_status: Option<String>,
    pub status_code: u16,
}

#[derive(Debug, Clone, Default)]
pub struct SubmitEvidenceData {
    pub dispute_id: Option<String>,
    pub connector_dispute_id: String,
    pub integrity_object: Option<SubmitEvidenceIntegrityObject>,
    pub access_activity_log: Option<String>,
    pub billing_address: Option<String>,

    pub cancellation_policy: Option<Vec<u8>>,
    pub cancellation_policy_file_type: Option<String>,
    pub cancellation_policy_provider_file_id: Option<String>,
    pub cancellation_policy_disclosure: Option<String>,
    pub cancellation_rebuttal: Option<String>,

    pub customer_communication: Option<Vec<u8>>,
    pub customer_communication_file_type: Option<String>,
    pub customer_communication_provider_file_id: Option<String>,
    pub customer_email_address: Option<String>,
    pub customer_name: Option<String>,
    pub customer_purchase_ip: Option<String>,

    pub customer_signature: Option<Vec<u8>>,
    pub customer_signature_file_type: Option<String>,
    pub customer_signature_provider_file_id: Option<String>,

    pub product_description: Option<String>,

    pub receipt: Option<Vec<u8>>,
    pub receipt_file_type: Option<String>,
    pub receipt_provider_file_id: Option<String>,

    pub refund_policy: Option<Vec<u8>>,
    pub refund_policy_file_type: Option<String>,
    pub refund_policy_provider_file_id: Option<String>,
    pub refund_policy_disclosure: Option<String>,
    pub refund_refusal_explanation: Option<String>,

    pub service_date: Option<String>,
    pub service_documentation: Option<Vec<u8>>,
    pub service_documentation_file_type: Option<String>,
    pub service_documentation_provider_file_id: Option<String>,

    pub shipping_address: Option<String>,
    pub shipping_carrier: Option<String>,
    pub shipping_date: Option<String>,
    pub shipping_documentation: Option<Vec<u8>>,
    pub shipping_documentation_file_type: Option<String>,
    pub shipping_documentation_provider_file_id: Option<String>,
    pub shipping_tracking_number: Option<String>,

    pub invoice_showing_distinct_transactions: Option<Vec<u8>>,
    pub invoice_showing_distinct_transactions_file_type: Option<String>,
    pub invoice_showing_distinct_transactions_provider_file_id: Option<String>,

    pub recurring_transaction_agreement: Option<Vec<u8>>,
    pub recurring_transaction_agreement_file_type: Option<String>,
    pub recurring_transaction_agreement_provider_file_id: Option<String>,

    pub uncategorized_file: Option<Vec<u8>>,
    pub uncategorized_file_type: Option<String>,
    pub uncategorized_file_provider_file_id: Option<String>,
    pub uncategorized_text: Option<String>,
}

/// The trait that provides specifications about the connector
pub trait ConnectorSpecifications {
    /// Details related to payment method supported by the connector
    fn get_supported_payment_methods(&self) -> Option<&'static SupportedPaymentMethods> {
        None
    }

    /// Supported webhooks flows
    fn get_supported_webhook_flows(&self) -> Option<&'static [EventClass]> {
        None
    }

    /// About the connector
    fn get_connector_about(&self) -> Option<&'static ConnectorInfo> {
        None
    }
}

#[macro_export]
macro_rules! capture_method_not_supported {
    ($connector:expr, $capture_method:expr) => {
        Err(errors::ConnectorError::NotSupported {
            message: format!("{} for selected payment method", $capture_method),
            connector: $connector,
        }
        .into())
    };
    ($connector:expr, $capture_method:expr, $payment_method_type:expr) => {
        Err(errors::ConnectorError::NotSupported {
            message: format!("{} for {}", $capture_method, $payment_method_type),
            connector: $connector,
        }
        .into())
    };
}

#[macro_export]
macro_rules! payment_method_not_supported {
    ($connector:expr, $payment_method:expr, $payment_method_type:expr) => {
        Err(errors::ConnectorError::NotSupported {
            message: format!(
                "Payment method {} with type {} is not supported",
                $payment_method, $payment_method_type
            ),
            connector: $connector,
        }
        .into())
    };
}

impl<T: PaymentMethodDataTypes> From<PaymentMethodData<T>> for PaymentMethodDataType {
    fn from(pm_data: PaymentMethodData<T>) -> Self {
        match pm_data {
            PaymentMethodData::Card(_) => Self::Card,
            PaymentMethodData::CardRedirect(card_redirect_data) => match card_redirect_data {
                payment_method_data::CardRedirectData::Knet {} => Self::Knet,
                payment_method_data::CardRedirectData::Benefit {} => Self::Benefit,
                payment_method_data::CardRedirectData::MomoAtm {} => Self::MomoAtm,
                payment_method_data::CardRedirectData::CardRedirect {} => Self::CardRedirect,
            },
            PaymentMethodData::Wallet(wallet_data) => match wallet_data {
                payment_method_data::WalletData::BluecodeRedirect { .. } => Self::Bluecode,
                payment_method_data::WalletData::AliPayQr(_) => Self::AliPayQr,
                payment_method_data::WalletData::AliPayRedirect(_) => Self::AliPayRedirect,
                payment_method_data::WalletData::AliPayHkRedirect(_) => Self::AliPayHkRedirect,
                payment_method_data::WalletData::MomoRedirect(_) => Self::MomoRedirect,
                payment_method_data::WalletData::KakaoPayRedirect(_) => Self::KakaoPayRedirect,
                payment_method_data::WalletData::GoPayRedirect(_) => Self::GoPayRedirect,
                payment_method_data::WalletData::GcashRedirect(_) => Self::GcashRedirect,
                payment_method_data::WalletData::ApplePay(_) => Self::ApplePay,
                payment_method_data::WalletData::ApplePayRedirect(_) => Self::ApplePayRedirect,
                payment_method_data::WalletData::ApplePayThirdPartySdk(_) => {
                    Self::ApplePayThirdPartySdk
                }
                payment_method_data::WalletData::DanaRedirect {} => Self::DanaRedirect,
                payment_method_data::WalletData::GooglePay(_) => Self::GooglePay,
                payment_method_data::WalletData::GooglePayRedirect(_) => Self::GooglePayRedirect,
                payment_method_data::WalletData::GooglePayThirdPartySdk(_) => {
                    Self::GooglePayThirdPartySdk
                }
                payment_method_data::WalletData::MbWayRedirect(_) => Self::MbWayRedirect,
                payment_method_data::WalletData::MobilePayRedirect(_) => Self::MobilePayRedirect,
                payment_method_data::WalletData::PaypalRedirect(_) => Self::PaypalRedirect,
                payment_method_data::WalletData::PaypalSdk(_) => Self::PaypalSdk,
                payment_method_data::WalletData::SamsungPay(_) => Self::SamsungPay,
                payment_method_data::WalletData::TwintRedirect {} => Self::TwintRedirect,
                payment_method_data::WalletData::VippsRedirect {} => Self::VippsRedirect,
                payment_method_data::WalletData::TouchNGoRedirect(_) => Self::TouchNGoRedirect,
                payment_method_data::WalletData::WeChatPayRedirect(_) => Self::WeChatPayRedirect,
                payment_method_data::WalletData::WeChatPayQr(_) => Self::WeChatPayQr,
                payment_method_data::WalletData::CashappQr(_) => Self::CashappQr,
                payment_method_data::WalletData::SwishQr(_) => Self::SwishQr,
                payment_method_data::WalletData::Mifinity(_) => Self::Mifinity,
                payment_method_data::WalletData::AmazonPayRedirect(_) => Self::AmazonPayRedirect,
                payment_method_data::WalletData::Paze(_) => Self::Paze,
                payment_method_data::WalletData::RevolutPay(_) => Self::RevolutPay,
            },
            PaymentMethodData::PayLater(pay_later_data) => match pay_later_data {
                payment_method_data::PayLaterData::KlarnaRedirect { .. } => Self::KlarnaRedirect,
                payment_method_data::PayLaterData::KlarnaSdk { .. } => Self::KlarnaSdk,
                payment_method_data::PayLaterData::AffirmRedirect {} => Self::AffirmRedirect,
                payment_method_data::PayLaterData::AfterpayClearpayRedirect { .. } => {
                    Self::AfterpayClearpayRedirect
                }
                payment_method_data::PayLaterData::PayBrightRedirect {} => Self::PayBrightRedirect,
                payment_method_data::PayLaterData::WalleyRedirect {} => Self::WalleyRedirect,
                payment_method_data::PayLaterData::AlmaRedirect {} => Self::AlmaRedirect,
                payment_method_data::PayLaterData::AtomeRedirect {} => Self::AtomeRedirect,
            },
            PaymentMethodData::BankRedirect(bank_redirect_data) => match bank_redirect_data {
                payment_method_data::BankRedirectData::BancontactCard { .. } => {
                    Self::BancontactCard
                }
                payment_method_data::BankRedirectData::Bizum {} => Self::Bizum,
                payment_method_data::BankRedirectData::Blik { .. } => Self::Blik,
                payment_method_data::BankRedirectData::Eps { .. } => Self::Eps,
                payment_method_data::BankRedirectData::Giropay { .. } => Self::Giropay,
                payment_method_data::BankRedirectData::Ideal { .. } => Self::Ideal,
                payment_method_data::BankRedirectData::Interac { .. } => Self::Interac,
                payment_method_data::BankRedirectData::OnlineBankingCzechRepublic { .. } => {
                    Self::OnlineBankingCzechRepublic
                }
                payment_method_data::BankRedirectData::OnlineBankingFinland { .. } => {
                    Self::OnlineBankingFinland
                }
                payment_method_data::BankRedirectData::OnlineBankingPoland { .. } => {
                    Self::OnlineBankingPoland
                }
                payment_method_data::BankRedirectData::OnlineBankingSlovakia { .. } => {
                    Self::OnlineBankingSlovakia
                }
                payment_method_data::BankRedirectData::OpenBankingUk { .. } => Self::OpenBankingUk,
                payment_method_data::BankRedirectData::Przelewy24 { .. } => Self::Przelewy24,
                payment_method_data::BankRedirectData::Sofort { .. } => Self::Sofort,
                payment_method_data::BankRedirectData::Trustly { .. } => Self::Trustly,
                payment_method_data::BankRedirectData::OnlineBankingFpx { .. } => {
                    Self::OnlineBankingFpx
                }
                payment_method_data::BankRedirectData::OnlineBankingThailand { .. } => {
                    Self::OnlineBankingThailand
                }
                payment_method_data::BankRedirectData::LocalBankRedirect {} => {
                    Self::LocalBankRedirect
                }
                payment_method_data::BankRedirectData::Eft { .. } => Self::Eft,
            },
            PaymentMethodData::BankDebit(bank_debit_data) => match bank_debit_data {
                payment_method_data::BankDebitData::AchBankDebit { .. } => Self::AchBankDebit,
                payment_method_data::BankDebitData::SepaBankDebit { .. } => Self::SepaBankDebit,
                payment_method_data::BankDebitData::BecsBankDebit { .. } => Self::BecsBankDebit,
                payment_method_data::BankDebitData::BacsBankDebit { .. } => Self::BacsBankDebit,
            },
            PaymentMethodData::BankTransfer(bank_transfer_data) => match *bank_transfer_data {
                payment_method_data::BankTransferData::AchBankTransfer { .. } => {
                    Self::AchBankTransfer
                }
                payment_method_data::BankTransferData::SepaBankTransfer { .. } => {
                    Self::SepaBankTransfer
                }
                payment_method_data::BankTransferData::BacsBankTransfer { .. } => {
                    Self::BacsBankTransfer
                }
                payment_method_data::BankTransferData::MultibancoBankTransfer { .. } => {
                    Self::MultibancoBankTransfer
                }
                payment_method_data::BankTransferData::PermataBankTransfer { .. } => {
                    Self::PermataBankTransfer
                }
                payment_method_data::BankTransferData::BcaBankTransfer { .. } => {
                    Self::BcaBankTransfer
                }
                payment_method_data::BankTransferData::BniVaBankTransfer { .. } => {
                    Self::BniVaBankTransfer
                }
                payment_method_data::BankTransferData::BriVaBankTransfer { .. } => {
                    Self::BriVaBankTransfer
                }
                payment_method_data::BankTransferData::CimbVaBankTransfer { .. } => {
                    Self::CimbVaBankTransfer
                }
                payment_method_data::BankTransferData::DanamonVaBankTransfer { .. } => {
                    Self::DanamonVaBankTransfer
                }
                payment_method_data::BankTransferData::MandiriVaBankTransfer { .. } => {
                    Self::MandiriVaBankTransfer
                }
                payment_method_data::BankTransferData::Pix { .. } => Self::Pix,
                payment_method_data::BankTransferData::Pse {} => Self::Pse,
                payment_method_data::BankTransferData::LocalBankTransfer { .. } => {
                    Self::LocalBankTransfer
                }
                payment_method_data::BankTransferData::InstantBankTransfer { .. } => {
                    Self::InstantBankTransfer
                }
                payment_method_data::BankTransferData::InstantBankTransferFinland { .. } => {
                    Self::InstantBankTransferFinland
                }
                payment_method_data::BankTransferData::InstantBankTransferPoland { .. } => {
                    Self::InstantBankTransferPoland
                }
            },
            PaymentMethodData::Crypto(_) => Self::Crypto,
            PaymentMethodData::MandatePayment => Self::MandatePayment,
            PaymentMethodData::Reward => Self::Reward,
            PaymentMethodData::Upi(_) => Self::Upi,
            PaymentMethodData::Voucher(voucher_data) => match voucher_data {
                payment_method_data::VoucherData::Boleto(_) => Self::Boleto,
                payment_method_data::VoucherData::Efecty => Self::Efecty,
                payment_method_data::VoucherData::PagoEfectivo => Self::PagoEfectivo,
                payment_method_data::VoucherData::RedCompra => Self::RedCompra,
                payment_method_data::VoucherData::RedPagos => Self::RedPagos,
                payment_method_data::VoucherData::Alfamart(_) => Self::Alfamart,
                payment_method_data::VoucherData::Indomaret(_) => Self::Indomaret,
                payment_method_data::VoucherData::Oxxo => Self::Oxxo,
                payment_method_data::VoucherData::SevenEleven(_) => Self::SevenEleven,
                payment_method_data::VoucherData::Lawson(_) => Self::Lawson,
                payment_method_data::VoucherData::MiniStop(_) => Self::MiniStop,
                payment_method_data::VoucherData::FamilyMart(_) => Self::FamilyMart,
                payment_method_data::VoucherData::Seicomart(_) => Self::Seicomart,
                payment_method_data::VoucherData::PayEasy(_) => Self::PayEasy,
            },
            PaymentMethodData::RealTimePayment(real_time_payment_data) => {
                match *real_time_payment_data {
                    payment_method_data::RealTimePaymentData::DuitNow {} => Self::DuitNow,
                    payment_method_data::RealTimePaymentData::Fps {} => Self::Fps,
                    payment_method_data::RealTimePaymentData::PromptPay {} => Self::PromptPay,
                    payment_method_data::RealTimePaymentData::VietQr {} => Self::VietQr,
                }
            }
            PaymentMethodData::GiftCard(gift_card_data) => match *gift_card_data {
                payment_method_data::GiftCardData::Givex(_) => Self::Givex,
                payment_method_data::GiftCardData::PaySafeCard {} => Self::PaySafeCar,
            },
            PaymentMethodData::CardToken(_) => Self::CardToken,
            PaymentMethodData::OpenBanking(data) => match data {
                payment_method_data::OpenBankingData::OpenBankingPIS {} => Self::OpenBanking,
            },
            PaymentMethodData::CardDetailsForNetworkTransactionId(_) => {
                Self::CardDetailsForNetworkTransactionId
            }
            PaymentMethodData::NetworkToken(_) => Self::NetworkToken,
            PaymentMethodData::MobilePayment(mobile_payment_data) => match mobile_payment_data {
                payment_method_data::MobilePaymentData::DirectCarrierBilling { .. } => {
                    Self::DirectCarrierBilling
                }
            },
        }
    }
}

#[derive(Debug, Clone)]
pub struct DisputeDefendData {
    pub dispute_id: String,
    pub connector_dispute_id: String,
    pub defense_reason_code: String,
    pub integrity_object: Option<DefendDisputeIntegrityObject>,
}

pub trait SupportedPaymentMethodsExt {
    fn add(
        &mut self,
        payment_method: PaymentMethod,
        payment_method_type: PaymentMethodType,
        payment_method_details: PaymentMethodDetails,
    );
}

impl SupportedPaymentMethodsExt for SupportedPaymentMethods {
    fn add(
        &mut self,
        payment_method: PaymentMethod,
        payment_method_type: PaymentMethodType,
        payment_method_details: PaymentMethodDetails,
    ) {
        if let Some(payment_method_data) = self.get_mut(&payment_method) {
            payment_method_data.insert(payment_method_type, payment_method_details);
        } else {
            let mut payment_method_type_metadata = PaymentMethodTypeMetadata::new();
            payment_method_type_metadata.insert(payment_method_type, payment_method_details);

            self.insert(payment_method, payment_method_type_metadata);
        }
    }
}

#[derive(Serialize, Deserialize, Debug, Clone, PartialEq, Eq)]
#[serde(rename_all = "snake_case")]
#[serde(deny_unknown_fields)]
/// Fee information for Split Payments to be charged on the payment being collected
pub enum SplitPaymentsRequest {
    /// StripeSplitPayment
    StripeSplitPayment(StripeSplitPaymentRequest),
}

#[derive(Serialize, Deserialize, Debug, Clone, PartialEq, Eq)]
#[serde(deny_unknown_fields)]
/// Fee information for Split Payments to be charged on the payment being collected for Stripe
pub struct StripeSplitPaymentRequest {
    /// Stripe's charge type
    pub charge_type: common_enums::PaymentChargeType,

    /// Platform fees to be collected on the payment
    pub application_fees: Option<MinorUnit>,

    /// Identifier for the reseller's account where the funds were transferred
    pub transfer_account_id: String,
}

#[derive(Serialize, Deserialize, Debug, Clone, PartialEq, Eq)]
#[serde(rename_all = "snake_case")]
#[serde(deny_unknown_fields)]
pub enum ConnectorChargeResponseData {
    /// StripeChargeResponseData
    StripeSplitPayment(StripeChargeResponseData),
}

/// Fee information to be charged on the payment being collected via Stripe
#[derive(Serialize, Deserialize, Debug, Clone, PartialEq, Eq)]
#[serde(deny_unknown_fields)]
pub struct StripeChargeResponseData {
    /// Identifier for charge created for the payment
    pub charge_id: Option<String>,

    /// Type of charge (connector specific)
    pub charge_type: common_enums::PaymentChargeType,

    /// Platform fees collected on the payment
    pub application_fees: Option<MinorUnit>,

    /// Identifier for the reseller's account where the funds were transferred
    pub transfer_account_id: String,
}

#[derive(Debug, serde::Deserialize, Clone)]
pub enum SplitRefundsRequest {
    StripeSplitRefund(StripeSplitRefund),
}

#[derive(Debug, serde::Deserialize, Clone)]
pub struct StripeSplitRefund {
    pub charge_id: String,
    pub transfer_account_id: String,
    pub charge_type: common_enums::PaymentChargeType,
    pub options: ChargeRefundsOptions,
}

#[derive(Clone, Debug, Eq, PartialEq, serde::Deserialize, serde::Serialize)]
pub enum ChargeRefundsOptions {
    Destination(DestinationChargeRefund),
    Direct(DirectChargeRefund),
}

#[derive(Clone, Debug, Eq, PartialEq, serde::Deserialize, serde::Serialize)]
pub struct DirectChargeRefund {
    pub revert_platform_fee: bool,
}

#[derive(Clone, Debug, Eq, PartialEq, serde::Deserialize, serde::Serialize)]
pub struct DestinationChargeRefund {
    pub revert_platform_fee: bool,
    pub revert_transfer: bool,
}<|MERGE_RESOLUTION|>--- conflicted
+++ resolved
@@ -1051,11 +1051,7 @@
     // }
 
     pub fn is_customer_initiated_mandate_payment(&self) -> bool {
-<<<<<<< HEAD
         self.customer_acceptance.is_some()
-=======
-        (self.customer_acceptance.is_some() || self.setup_mandate_details.is_some())
->>>>>>> 194c0358
             && self.setup_future_usage == Some(common_enums::FutureUsage::OffSession)
     }
 
