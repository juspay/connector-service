--- conflicted
+++ resolved
@@ -359,17 +359,6 @@
         map
     });
 
-<<<<<<< HEAD
-pub fn is_refund_failure(status: common_enums::RefundStatus) -> bool {
-    match status {
-        common_enums::RefundStatus::Failure | common_enums::RefundStatus::TransactionFailure => {
-            true
-        }
-        common_enums::RefundStatus::ManualReview
-        | common_enums::RefundStatus::Pending
-        | common_enums::RefundStatus::Success => false,
-    }
-=======
 /// Helper function for extracting merchant ID from metadata
 pub fn extract_merchant_id_from_metadata(
     metadata: &tonic::metadata::MetadataMap,
@@ -404,5 +393,15 @@
                 error_object: None,
             })
         })?)
->>>>>>> 142cb5a2
+}
+
+pub fn is_refund_failure(status: common_enums::RefundStatus) -> bool {
+    match status {
+        common_enums::RefundStatus::Failure | common_enums::RefundStatus::TransactionFailure => {
+            true
+        }
+        common_enums::RefundStatus::ManualReview
+        | common_enums::RefundStatus::Pending
+        | common_enums::RefundStatus::Success => false,
+    }
 }