[package]
name = "connector-integration"
version = "0.1.0"
edition = "2021"

[dependencies]
domain_types = { path = "../domain_types" }
base64 = "0.21"
common_enums = { path = "../common_enums" }
common_utils = { path = "../common_utils" }
interfaces = { path = "../interfaces"}
hyperswitch_masking = { git = "https://github.com/juspay/hyperswitch", tag = "v1.111.4", package = "masking" }
serde = { version = "1.0.197", features = ["derive"] }
serde_json = "1.0.115"
serde_qs = "0.12.0"
serde_urlencoded = "0.7.1"
serde_with = "3.7.0"
uuid = { version = "1", features = ["v4"] }
error-stack = "0.4.0"
strum = { version = "0.26", features = ["derive"] }
time = "0.3.35"
url = "2.5.0"
cards = {  path = "../cards"}
paste = "1.0"
reqwest = { version = "0.11.27", features = ["json", "rustls-tls", "gzip", "multipart"] }
bytes = "1.6.0"
ring = "0.17" 
quick-xml = { version = "0.31.0", features = ["serialize"] }
tracing = { version = "0.1.40" }
encoding_rs = "0.8"
<<<<<<< HEAD
hex = "0.4.3"
=======
hex = "0.4.3"
qrcode = "0.14.1"
image = { version = "0.25.6", default-features = false, features = ["png"] }
thiserror = "1.0.69"
>>>>>>> 3712451e
<|MERGE_RESOLUTION|>--- conflicted
+++ resolved
@@ -28,11 +28,8 @@
 quick-xml = { version = "0.31.0", features = ["serialize"] }
 tracing = { version = "0.1.40" }
 encoding_rs = "0.8"
-<<<<<<< HEAD
-hex = "0.4.3"
-=======
 hex = "0.4.3"
 qrcode = "0.14.1"
 image = { version = "0.25.6", default-features = false, features = ["png"] }
 thiserror = "1.0.69"
->>>>>>> 3712451e
+hex = "0.4.3"