--- conflicted
+++ resolved
@@ -40,8 +40,5 @@
 image = { version = "0.25.6", default-features = false, features = ["png"] }
 thiserror = "1.0.69"
 sha2 = "0.10"
-<<<<<<< HEAD
-jsonwebtoken = "9.2"
-=======
 rand = "0.8"
->>>>>>> 8f1ad252
+jsonwebtoken = "9.2"