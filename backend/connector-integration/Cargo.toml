--- conflicted
+++ resolved
@@ -6,17 +6,10 @@
 [dependencies]
 domain_types = { path = "../domain_types" }
 base64 = "0.21"
-<<<<<<< HEAD
-common_enums = { path = "../common_enums" }
-common_utils = { path = "../common_utils" }
-interfaces = { path = "../interfaces"}
-hyperswitch_masking = { git = "https://github.com/juspay/hyperswitch", tag = "v1.111.4", package = "masking" }
-=======
 common_enums = { path = "../common_enums", package = "ucs_common_enums" }
 common_utils = { path = "../common_utils", package = "ucs_common_utils" }
-interfaces = { path = "../interfaces" }
+interfaces = { path = "../interfaces"}
 hyperswitch_masking = { git = "https://github.com/juspay/hyperswitch", tag = "v1.116.0", package = "masking" }
->>>>>>> a7e8da31
 serde = { version = "1.0.197", features = ["derive"] }
 serde_json = "1.0.115"
 serde_qs = "0.12.0"
