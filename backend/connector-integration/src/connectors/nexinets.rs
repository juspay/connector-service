pub mod transformers;
use std::fmt::Debug;

use common_utils::{errors::CustomResult, ext_traits::ByteSliceExt};
use domain_types::{
    connector_flow::{
<<<<<<< HEAD
        Accept, Authenticate, Authorize, Capture, CreateAccessToken, CreateOrder,
        CreateSessionToken, DefendDispute, MandateRevoke, PSync, PaymentMethodToken,
=======
        Accept, Authenticate, Authorize, Capture, CreateAccessToken, CreateConnectorCustomer,
        CreateOrder, CreateSessionToken, DefendDispute, PSync, PaymentMethodToken,
>>>>>>> 36731a85
        PostAuthenticate, PreAuthenticate, RSync, Refund, RepeatPayment, SetupMandate,
        SubmitEvidence, Void,
    },
    connector_types::{
<<<<<<< HEAD
        AcceptDisputeData, AccessTokenRequestData, AccessTokenResponseData, DisputeDefendData,
        DisputeFlowData, DisputeResponseData, MandateRevokeRequestData, MandateRevokeResponseData,
=======
        AcceptDisputeData, AccessTokenRequestData, AccessTokenResponseData, ConnectorCustomerData,
        ConnectorCustomerResponse, DisputeDefendData, DisputeFlowData, DisputeResponseData,
>>>>>>> 36731a85
        PaymentCreateOrderData, PaymentCreateOrderResponse, PaymentFlowData,
        PaymentMethodTokenResponse, PaymentMethodTokenizationData, PaymentVoidData,
        PaymentsAuthenticateData, PaymentsAuthorizeData, PaymentsCaptureData,
        PaymentsPostAuthenticateData, PaymentsPreAuthenticateData, PaymentsResponseData,
        PaymentsSyncData, RefundFlowData, RefundSyncData, RefundsData, RefundsResponseData,
        RepeatPaymentData, SessionTokenRequestData, SessionTokenResponseData,
        SetupMandateRequestData, SubmitEvidenceData,
    },
    errors,
    payment_method_data::PaymentMethodDataTypes,
    router_data::{ConnectorAuthType, ErrorResponse},
    router_data_v2::RouterDataV2,
    router_response_types::Response,
    types::Connectors,
};
use hyperswitch_masking::{Mask, Maskable};
use interfaces::{
    api::ConnectorCommon, connector_integration_v2::ConnectorIntegrationV2, connector_types,
    events::connector_api_logs::ConnectorEvent,
};
use serde::Serialize;
use serde_json;
use transformers::{
    self as nexinets, NexinetsCaptureOrVoidRequest, NexinetsErrorResponse,
    NexinetsPaymentResponse as NexinetsCaptureResponse, NexinetsPaymentResponse,
    NexinetsPaymentsRequest, NexinetsPreAuthOrDebitResponse, NexinetsRefundRequest,
    NexinetsRefundResponse, NexinetsRefundResponse as RefundSyncResponse,
};

use super::macros;
use crate::{types::ResponseRouterData, with_error_response_body};
pub const BASE64_ENGINE: base64::engine::GeneralPurpose = base64::engine::general_purpose::STANDARD;

use error_stack::ResultExt;
pub(crate) mod headers {
    pub(crate) const CONTENT_TYPE: &str = "Content-Type";
    pub(crate) const AUTHORIZATION: &str = "Authorization";
}

impl<T: PaymentMethodDataTypes + Debug + Sync + Send + 'static + Serialize> ConnectorCommon
    for Nexinets<T>
{
    fn id(&self) -> &'static str {
        "nexinets"
    }

    fn common_get_content_type(&self) -> &'static str {
        "application/json"
    }

    fn get_auth_header(
        &self,
        auth_type: &ConnectorAuthType,
    ) -> CustomResult<Vec<(String, Maskable<String>)>, errors::ConnectorError> {
        let auth = nexinets::NexinetsAuthType::try_from(auth_type)
            .change_context(errors::ConnectorError::FailedToObtainAuthType)?;

        Ok(vec![(
            headers::AUTHORIZATION.to_string(),
            auth.api_key.into_masked(),
        )])
    }

    fn base_url<'a>(&self, connectors: &'a Connectors) -> &'a str {
        connectors.nexinets.base_url.as_ref()
    }

    fn build_error_response(
        &self,
        res: Response,
        event_builder: Option<&mut ConnectorEvent>,
    ) -> CustomResult<ErrorResponse, errors::ConnectorError> {
        let response: NexinetsErrorResponse = res
            .response
            .parse_struct("NexinetsErrorResponse")
            .change_context(errors::ConnectorError::ResponseDeserializationFailed)?;

        with_error_response_body!(event_builder, response);

        let errors = response.errors;
        let mut message = String::new();
        let mut static_message = String::new();
        for error in errors.iter() {
            let field = error.field.to_owned().unwrap_or_default();
            let mut msg = String::new();
            if !field.is_empty() {
                msg.push_str(format!("{} : {}", field, error.message).as_str());
            } else {
                error.message.clone_into(&mut msg)
            }
            if message.is_empty() {
                message.push_str(&msg);
                static_message.push_str(&msg);
            } else {
                message.push_str(format!(", {msg}").as_str());
            }
        }
        let connector_reason = format!("reason : {} , message : {}", response.message, message);

        Ok(ErrorResponse {
            status_code: response.status,
            code: response.code.to_string(),
            message: static_message,
            reason: Some(connector_reason),
            attempt_status: None,
            connector_transaction_id: None,
            network_advice_code: None,
            network_decline_code: None,
            network_error_message: None,
        })
    }
}

//marker traits
impl<T: PaymentMethodDataTypes + Debug + Sync + Send + 'static + Serialize>
    connector_types::ConnectorServiceTrait<T> for Nexinets<T>
{
}
impl<T: PaymentMethodDataTypes + Debug + Sync + Send + 'static + Serialize>
    connector_types::PaymentAuthorizeV2<T> for Nexinets<T>
{
}
impl<T: PaymentMethodDataTypes + Debug + Sync + Send + 'static + Serialize>
    connector_types::PaymentSyncV2 for Nexinets<T>
{
}
impl<T: PaymentMethodDataTypes + Debug + Sync + Send + 'static + Serialize>
    connector_types::PaymentSessionToken for Nexinets<T>
{
}
impl<T: PaymentMethodDataTypes + Debug + Sync + Send + 'static + Serialize>
    connector_types::PaymentAccessToken for Nexinets<T>
{
}
impl<T: PaymentMethodDataTypes + Debug + Sync + Send + 'static + Serialize>
    connector_types::CreateConnectorCustomer for Nexinets<T>
{
}
impl<T: PaymentMethodDataTypes + Debug + Sync + Send + 'static + Serialize>
    connector_types::PaymentVoidV2 for Nexinets<T>
{
}
impl<T: PaymentMethodDataTypes + Debug + Sync + Send + 'static + Serialize>
    connector_types::RefundSyncV2 for Nexinets<T>
{
}
impl<T: PaymentMethodDataTypes + Debug + Sync + Send + 'static + Serialize>
    connector_types::RefundV2 for Nexinets<T>
{
}
impl<T: PaymentMethodDataTypes + Debug + Sync + Send + 'static + Serialize>
    connector_types::PaymentCapture for Nexinets<T>
{
}
impl<T: PaymentMethodDataTypes + Debug + Sync + Send + 'static + Serialize>
    connector_types::ValidationTrait for Nexinets<T>
{
}
impl<T: PaymentMethodDataTypes + Debug + Sync + Send + 'static + Serialize>
    connector_types::PaymentOrderCreate for Nexinets<T>
{
}
impl<T: PaymentMethodDataTypes + Debug + Sync + Send + 'static + Serialize>
    connector_types::SetupMandateV2<T> for Nexinets<T>
{
}
impl<T: PaymentMethodDataTypes + Debug + Sync + Send + 'static + Serialize>
    connector_types::RepeatPaymentV2 for Nexinets<T>
{
}
impl<T: PaymentMethodDataTypes + Debug + Sync + Send + 'static + Serialize>
    connector_types::AcceptDispute for Nexinets<T>
{
}
impl<T: PaymentMethodDataTypes + Debug + Sync + Send + 'static + Serialize>
    connector_types::SubmitEvidenceV2 for Nexinets<T>
{
}
impl<T: PaymentMethodDataTypes + Debug + Sync + Send + 'static + Serialize>
    connector_types::DisputeDefend for Nexinets<T>
{
}
impl<T: PaymentMethodDataTypes + Debug + Sync + Send + 'static + Serialize>
    connector_types::IncomingWebhook for Nexinets<T>
{
}
impl<T: PaymentMethodDataTypes + Debug + Sync + Send + 'static + Serialize>
    connector_types::PaymentTokenV2<T> for Nexinets<T>
{
}
impl<T: PaymentMethodDataTypes + Debug + Sync + Send + 'static + Serialize>
    connector_types::PaymentPreAuthenticateV2<T> for Nexinets<T>
{
}
impl<T: PaymentMethodDataTypes + Debug + Sync + Send + 'static + Serialize>
    connector_types::PaymentAuthenticateV2<T> for Nexinets<T>
{
}
impl<T: PaymentMethodDataTypes + Debug + Sync + Send + 'static + Serialize>
    connector_types::PaymentPostAuthenticateV2<T> for Nexinets<T>
{
}
impl<T: PaymentMethodDataTypes + Debug + Sync + Send + 'static + Serialize>
    connector_types::MandateRevokeV2 for Nexinets<T>
{
}

macros::create_all_prerequisites!(
    connector_name: Nexinets,
    generic_type: T,
    api: [
        (
            flow: Authorize,
            request_body: NexinetsPaymentsRequest<T>,
            response_body: NexinetsPreAuthOrDebitResponse,
            router_data: RouterDataV2<Authorize, PaymentFlowData, PaymentsAuthorizeData<T>, PaymentsResponseData>,
        ),
        (
            flow: PSync,
            response_body: NexinetsPaymentResponse,
            router_data: RouterDataV2<PSync, PaymentFlowData, PaymentsSyncData, PaymentsResponseData>,
        ),
        (
            flow: Capture,
            request_body: NexinetsCaptureOrVoidRequest,
            response_body: NexinetsCaptureResponse,
            router_data: RouterDataV2<Capture, PaymentFlowData, PaymentsCaptureData, PaymentsResponseData>,
        ),
        (
            flow: Refund,
            request_body: NexinetsRefundRequest,
            response_body: NexinetsRefundResponse,
            router_data: RouterDataV2<Refund, RefundFlowData, RefundsData, RefundsResponseData>,
        ),
        (
            flow: RSync,
            response_body: RefundSyncResponse,
            router_data: RouterDataV2<RSync, RefundFlowData, RefundSyncData, RefundsResponseData>,
        )
    ],
    amount_converters: [],
    member_functions: {
        pub fn build_headers<F, FCD, Req, Res>(
            &self,
            req: &RouterDataV2<F, FCD, Req, Res>,
        ) -> CustomResult<Vec<(String, Maskable<String>)>, errors::ConnectorError>
        where
            Self: ConnectorIntegrationV2<F, FCD, Req, Res>,
        {
            let mut header = vec![(
                headers::CONTENT_TYPE.to_string(),
                self.get_content_type().to_string().into(),
            )];
            let mut api_key = self.get_auth_header(&req.connector_auth_type)?;
            header.append(&mut api_key);
            Ok(header)
        }

        pub fn connector_base_url_payments<'a, F, Req, Res>(
            &self,
            req: &'a RouterDataV2<F, PaymentFlowData, Req, Res>,
        ) -> &'a str {
            &req.resource_common_data.connectors.nexinets.base_url
        }

        pub fn connector_base_url_refunds<'a, F, Req, Res>(
            &self,
            req: &'a RouterDataV2<F, RefundFlowData, Req, Res>,
        ) -> &'a str {
            &req.resource_common_data.connectors.nexinets.base_url
        }
    }
);

macros::macro_connector_implementation!(
    connector_default_implementations: [get_content_type, get_error_response_v2],
    connector: Nexinets,
    curl_request: Json(NexinetsPaymentsRequest),
    curl_response: NexinetsPreAuthOrDebitResponse,
    flow_name: Authorize,
    resource_common_data: PaymentFlowData,
    flow_request: PaymentsAuthorizeData<T>,
    flow_response: PaymentsResponseData,
    http_method: Post,
    generic_type: T,
    [PaymentMethodDataTypes + Debug + Sync + Send + 'static + Serialize],
    other_functions: {
        fn get_headers(
            &self,
            req: &RouterDataV2<Authorize, PaymentFlowData, PaymentsAuthorizeData<T>, PaymentsResponseData>,
        ) -> CustomResult<Vec<(String, Maskable<String>)>, errors::ConnectorError> {
            self.build_headers(req)
        }
        fn get_url(
            &self,
            req: &RouterDataV2<Authorize, PaymentFlowData, PaymentsAuthorizeData<T>, PaymentsResponseData>,
        ) -> CustomResult<String, errors::ConnectorError> {
                    let url = if matches!(
            req.request.capture_method,
            Some(common_enums::CaptureMethod::Automatic) | Some(common_enums::CaptureMethod::SequentialAutomatic)
        ) {
            format!("{}/orders/debit", self.connector_base_url_payments(req))
        } else {
            format!("{}/orders/preauth", self.connector_base_url_payments(req))
        };
        Ok(url)
        }
    }
);

// Macro implementations for PSync, Capture, Refund, and RSync flows
macros::macro_connector_implementation!(
    connector_default_implementations: [get_content_type, get_error_response_v2],
    connector: Nexinets,
    curl_response: NexinetsPreAuthOrDebitResponse,
    flow_name: PSync,
    resource_common_data: PaymentFlowData,
    flow_request: PaymentsSyncData,
    flow_response: PaymentsResponseData,
    http_method: Get,
    generic_type: T,
    [PaymentMethodDataTypes + Debug + Sync + Send + 'static + Serialize],
    other_functions: {
        fn get_headers(
            &self,
            req: &RouterDataV2<PSync, PaymentFlowData, PaymentsSyncData, PaymentsResponseData>,
        ) -> CustomResult<Vec<(String, Maskable<String>)>, errors::ConnectorError> {
            self.build_headers(req)
        }
        fn get_url(
            &self,
            req: &RouterDataV2<PSync, PaymentFlowData, PaymentsSyncData, PaymentsResponseData>,
        ) -> CustomResult<String, errors::ConnectorError> {
        let transaction_id = req.request.get_connector_transaction_id()?;
        let order_id = &req.resource_common_data.connector_request_reference_id;
            Ok(format!(
                "{}/orders/{order_id}/transactions/{transaction_id}",
                self.connector_base_url_payments(req),
            ))
        }
    }
);

macros::macro_connector_implementation!(
    connector_default_implementations: [get_content_type, get_error_response_v2],
    connector: Nexinets,
    curl_request: Json(NexinetsCaptureOrVoidRequest),
    curl_response: NexinetsCaptureResponse,
    flow_name: Capture,
    resource_common_data: PaymentFlowData,
    flow_request: PaymentsCaptureData,
    flow_response: PaymentsResponseData,
    http_method: Post,
    generic_type: T,
    [PaymentMethodDataTypes + Debug + Sync + Send + 'static + Serialize],
    other_functions: {
        fn get_headers(
            &self,
            req: &RouterDataV2<Capture, PaymentFlowData, PaymentsCaptureData, PaymentsResponseData>,
        ) -> CustomResult<Vec<(String, Maskable<String>)>, errors::ConnectorError> {
            self.build_headers(req)
        }
        fn get_url(
            &self,
            req: &RouterDataV2<Capture, PaymentFlowData, PaymentsCaptureData, PaymentsResponseData>,
        ) -> CustomResult<String, errors::ConnectorError> {
        let order_id = &req.resource_common_data.connector_request_reference_id;
        let transaction_id = req
                .request
                .connector_transaction_id
                .get_connector_transaction_id()
                .change_context(errors::ConnectorError::MissingConnectorTransactionID)?;
        Ok(format!(
            "{}/orders/{order_id}/transactions/{transaction_id}/capture",
            self.connector_base_url_payments(req),
        ))
        }
    }
);

macros::macro_connector_implementation!(
    connector_default_implementations: [get_content_type, get_error_response_v2],
    connector: Nexinets,
    curl_request: Json(NexinetsRefundRequest),
    curl_response: NexinetsRefundResponse,
    flow_name: Refund,
    resource_common_data: RefundFlowData,
    flow_request: RefundsData,
    flow_response: RefundsResponseData,
    http_method: Post,
    generic_type: T,
    [PaymentMethodDataTypes + Debug + Sync + Send + 'static + Serialize],
    other_functions: {
        fn get_headers(
            &self,
            req: &RouterDataV2<Refund, RefundFlowData, RefundsData, RefundsResponseData>,
        ) -> CustomResult<Vec<(String, Maskable<String>)>, errors::ConnectorError> {
            self.build_headers(req)
        }

        fn get_url(
            &self,
            req: &RouterDataV2<Refund, RefundFlowData, RefundsData, RefundsResponseData>,
        ) -> CustomResult<String, errors::ConnectorError> {
            let connector_metadata = req
                .request
                .get_connector_metadata()
                .change_context(errors::ConnectorError::MissingRequiredField {
                    field_name: "connector_metadata",
                })?;

            // connector_metadata is a Value::String, so extract and parse
            let metadata_str = connector_metadata
                .as_str()
                .ok_or(errors::ConnectorError::InvalidDataFormat {
                    field_name: "connector_metadata as string",
                })?;

            let parsed_metadata: serde_json::Value =
                serde_json::from_str(metadata_str).change_context(
                    errors::ConnectorError::ParsingFailed
                )?;

            let order_id = parsed_metadata
                .get("order_id")
                .and_then(|v| v.as_str())
                .ok_or(errors::ConnectorError::MissingRequiredField {
                    field_name: "order_id in connector_metadata",
                })?;

            Ok(format!(
                "{}/orders/{order_id}/transactions/{}/refund",
                self.connector_base_url_refunds(req),
                req.request.connector_transaction_id
            ))
        }
    }
);

macros::macro_connector_implementation!(
    connector_default_implementations: [get_content_type, get_error_response_v2],
    connector: Nexinets,
    curl_response: RefundSyncResponse,
    flow_name: RSync,
    resource_common_data: RefundFlowData,
    flow_request: RefundSyncData,
    flow_response: RefundsResponseData,
    http_method: Get,
    generic_type: T,
    [PaymentMethodDataTypes + Debug + Sync + Send + 'static + Serialize],
    other_functions: {
        fn get_headers(
            &self,
            req: &RouterDataV2<RSync, RefundFlowData, RefundSyncData, RefundsResponseData>,
        ) -> CustomResult<Vec<(String, Maskable<String>)>, errors::ConnectorError> {
            self.build_headers(req)
        }

        fn get_url(
            &self,
            req: &RouterDataV2<RSync, RefundFlowData, RefundSyncData, RefundsResponseData>,
        ) -> CustomResult<String, errors::ConnectorError> {
            let transaction_id = req
                .request
                .connector_refund_id
                .clone();

            let order_id = req.resource_common_data.connector_request_reference_id.clone();

            Ok(format!(
                "{}/orders/{order_id}/transactions/{transaction_id}",
                self.connector_base_url_refunds(req),
            ))
        }
    }
);

impl<T: PaymentMethodDataTypes + Debug + Sync + Send + 'static + Serialize>
    ConnectorIntegrationV2<
        CreateOrder,
        PaymentFlowData,
        PaymentCreateOrderData,
        PaymentCreateOrderResponse,
    > for Nexinets<T>
{
}
impl<T: PaymentMethodDataTypes + Debug + Sync + Send + 'static + Serialize>
    ConnectorIntegrationV2<
        CreateSessionToken,
        PaymentFlowData,
        SessionTokenRequestData,
        SessionTokenResponseData,
    > for Nexinets<T>
{
}

impl<T: PaymentMethodDataTypes + Debug + Sync + Send + 'static + Serialize>
    ConnectorIntegrationV2<
        CreateAccessToken,
        PaymentFlowData,
        AccessTokenRequestData,
        AccessTokenResponseData,
    > for Nexinets<T>
{
}

impl<T: PaymentMethodDataTypes + Debug + Sync + Send + 'static + Serialize>
    ConnectorIntegrationV2<
        CreateConnectorCustomer,
        PaymentFlowData,
        ConnectorCustomerData,
        ConnectorCustomerResponse,
    > for Nexinets<T>
{
}

impl<T: PaymentMethodDataTypes + Debug + Sync + Send + 'static + Serialize>
    ConnectorIntegrationV2<SubmitEvidence, DisputeFlowData, SubmitEvidenceData, DisputeResponseData>
    for Nexinets<T>
{
}

impl<T: PaymentMethodDataTypes + Debug + Sync + Send + 'static + Serialize>
    ConnectorIntegrationV2<DefendDispute, DisputeFlowData, DisputeDefendData, DisputeResponseData>
    for Nexinets<T>
{
}

impl<T: PaymentMethodDataTypes + Debug + Sync + Send + 'static + Serialize>
    ConnectorIntegrationV2<Accept, DisputeFlowData, AcceptDisputeData, DisputeResponseData>
    for Nexinets<T>
{
}

impl<T: PaymentMethodDataTypes + Debug + Sync + Send + 'static + Serialize>
    ConnectorIntegrationV2<
        SetupMandate,
        PaymentFlowData,
        SetupMandateRequestData<T>,
        PaymentsResponseData,
    > for Nexinets<T>
{
}
impl<T: PaymentMethodDataTypes + Debug + Sync + Send + 'static + Serialize>
    ConnectorIntegrationV2<Void, PaymentFlowData, PaymentVoidData, PaymentsResponseData>
    for Nexinets<T>
{
}

impl<T: PaymentMethodDataTypes + Debug + Sync + Send + 'static + Serialize>
    ConnectorIntegrationV2<
        MandateRevoke,
        PaymentFlowData,
        MandateRevokeRequestData,
        MandateRevokeResponseData,
    > for Nexinets<T>
{
}
// SourceVerification implementations for all flows
impl<T: PaymentMethodDataTypes + Debug + Sync + Send + 'static + Serialize>
    interfaces::verification::SourceVerification<
        Authorize,
        PaymentFlowData,
        PaymentsAuthorizeData<T>,
        PaymentsResponseData,
    > for Nexinets<T>
{
}

impl<T: PaymentMethodDataTypes + Debug + Sync + Send + 'static + Serialize>
    interfaces::verification::SourceVerification<
        PSync,
        PaymentFlowData,
        PaymentsSyncData,
        PaymentsResponseData,
    > for Nexinets<T>
{
}

impl<T: PaymentMethodDataTypes + Debug + Sync + Send + 'static + Serialize>
    interfaces::verification::SourceVerification<
        Capture,
        PaymentFlowData,
        PaymentsCaptureData,
        PaymentsResponseData,
    > for Nexinets<T>
{
}

impl<T: PaymentMethodDataTypes + Debug + Sync + Send + 'static + Serialize>
    interfaces::verification::SourceVerification<
        Void,
        PaymentFlowData,
        PaymentVoidData,
        PaymentsResponseData,
    > for Nexinets<T>
{
}
impl<T: PaymentMethodDataTypes + Debug + Sync + Send + 'static + Serialize>
    interfaces::verification::SourceVerification<
        CreateSessionToken,
        PaymentFlowData,
        SessionTokenRequestData,
        SessionTokenResponseData,
    > for Nexinets<T>
{
}

impl<T: PaymentMethodDataTypes + Debug + Sync + Send + 'static + Serialize>
    interfaces::verification::SourceVerification<
        CreateAccessToken,
        PaymentFlowData,
        AccessTokenRequestData,
        AccessTokenResponseData,
    > for Nexinets<T>
{
}

impl<T: PaymentMethodDataTypes + Debug + Sync + Send + 'static + Serialize>
    interfaces::verification::SourceVerification<
        CreateConnectorCustomer,
        PaymentFlowData,
        ConnectorCustomerData,
        ConnectorCustomerResponse,
    > for Nexinets<T>
{
}

impl<T: PaymentMethodDataTypes + Debug + Sync + Send + 'static + Serialize>
    interfaces::verification::SourceVerification<
        Refund,
        RefundFlowData,
        RefundsData,
        RefundsResponseData,
    > for Nexinets<T>
{
}

impl<T: PaymentMethodDataTypes + Debug + Sync + Send + 'static + Serialize>
    interfaces::verification::SourceVerification<
        RSync,
        RefundFlowData,
        RefundSyncData,
        RefundsResponseData,
    > for Nexinets<T>
{
}

impl<T: PaymentMethodDataTypes + Debug + Sync + Send + 'static + Serialize>
    interfaces::verification::SourceVerification<
        SetupMandate,
        PaymentFlowData,
        SetupMandateRequestData<T>,
        PaymentsResponseData,
    > for Nexinets<T>
{
}

impl<T: PaymentMethodDataTypes + Debug + Sync + Send + 'static + Serialize>
    interfaces::verification::SourceVerification<
        Accept,
        DisputeFlowData,
        AcceptDisputeData,
        DisputeResponseData,
    > for Nexinets<T>
{
}

impl<
        T: PaymentMethodDataTypes
            + std::fmt::Debug
            + std::marker::Sync
            + std::marker::Send
            + 'static
            + Serialize,
    >
    interfaces::verification::SourceVerification<
        PaymentMethodToken,
        PaymentFlowData,
        PaymentMethodTokenizationData<T>,
        PaymentMethodTokenResponse,
    > for Nexinets<T>
{
}

impl<
        T: PaymentMethodDataTypes
            + std::fmt::Debug
            + std::marker::Sync
            + std::marker::Send
            + 'static
            + Serialize,
    >
    ConnectorIntegrationV2<
        PaymentMethodToken,
        PaymentFlowData,
        PaymentMethodTokenizationData<T>,
        PaymentMethodTokenResponse,
    > for Nexinets<T>
{
}

impl<T: PaymentMethodDataTypes + Debug + Sync + Send + 'static + Serialize>
    interfaces::verification::SourceVerification<
        SubmitEvidence,
        DisputeFlowData,
        SubmitEvidenceData,
        DisputeResponseData,
    > for Nexinets<T>
{
}

impl<T: PaymentMethodDataTypes + Debug + Sync + Send + 'static + Serialize>
    interfaces::verification::SourceVerification<
        DefendDispute,
        DisputeFlowData,
        DisputeDefendData,
        DisputeResponseData,
    > for Nexinets<T>
{
}

impl<T: PaymentMethodDataTypes + Debug + Sync + Send + 'static + Serialize>
    interfaces::verification::SourceVerification<
        CreateOrder,
        PaymentFlowData,
        PaymentCreateOrderData,
        PaymentCreateOrderResponse,
    > for Nexinets<T>
{
}

impl<T: PaymentMethodDataTypes + Debug + Sync + Send + 'static + Serialize>
    interfaces::verification::SourceVerification<
        RepeatPayment,
        PaymentFlowData,
        RepeatPaymentData,
        PaymentsResponseData,
    > for Nexinets<T>
{
}

impl<T: PaymentMethodDataTypes + Debug + Sync + Send + 'static + Serialize>
    interfaces::verification::SourceVerification<
        MandateRevoke,
        PaymentFlowData,
        MandateRevokeRequestData,
        MandateRevokeResponseData,
    > for Nexinets<T>
{
}

impl<T: PaymentMethodDataTypes + Debug + Sync + Send + 'static + Serialize>
    ConnectorIntegrationV2<RepeatPayment, PaymentFlowData, RepeatPaymentData, PaymentsResponseData>
    for Nexinets<T>
{
}

// ConnectorIntegrationV2 implementations for authentication flows
impl<T: PaymentMethodDataTypes + Debug + Sync + Send + 'static + Serialize>
    ConnectorIntegrationV2<
        PreAuthenticate,
        PaymentFlowData,
        PaymentsPreAuthenticateData<T>,
        PaymentsResponseData,
    > for Nexinets<T>
{
}

impl<T: PaymentMethodDataTypes + Debug + Sync + Send + 'static + Serialize>
    ConnectorIntegrationV2<
        Authenticate,
        PaymentFlowData,
        PaymentsAuthenticateData<T>,
        PaymentsResponseData,
    > for Nexinets<T>
{
}

impl<T: PaymentMethodDataTypes + Debug + Sync + Send + 'static + Serialize>
    ConnectorIntegrationV2<
        PostAuthenticate,
        PaymentFlowData,
        PaymentsPostAuthenticateData<T>,
        PaymentsResponseData,
    > for Nexinets<T>
{
}

// SourceVerification implementations for authentication flows
impl<T: PaymentMethodDataTypes + Debug + Sync + Send + 'static + Serialize>
    interfaces::verification::SourceVerification<
        PreAuthenticate,
        PaymentFlowData,
        PaymentsPreAuthenticateData<T>,
        PaymentsResponseData,
    > for Nexinets<T>
{
}

impl<T: PaymentMethodDataTypes + Debug + Sync + Send + 'static + Serialize>
    interfaces::verification::SourceVerification<
        Authenticate,
        PaymentFlowData,
        PaymentsAuthenticateData<T>,
        PaymentsResponseData,
    > for Nexinets<T>
{
}

impl<T: PaymentMethodDataTypes + Debug + Sync + Send + 'static + Serialize>
    interfaces::verification::SourceVerification<
        PostAuthenticate,
        PaymentFlowData,
        PaymentsPostAuthenticateData<T>,
        PaymentsResponseData,
    > for Nexinets<T>
{
}<|MERGE_RESOLUTION|>--- conflicted
+++ resolved
@@ -4,31 +4,22 @@
 use common_utils::{errors::CustomResult, ext_traits::ByteSliceExt};
 use domain_types::{
     connector_flow::{
-<<<<<<< HEAD
-        Accept, Authenticate, Authorize, Capture, CreateAccessToken, CreateOrder,
-        CreateSessionToken, DefendDispute, MandateRevoke, PSync, PaymentMethodToken,
-=======
         Accept, Authenticate, Authorize, Capture, CreateAccessToken, CreateConnectorCustomer,
-        CreateOrder, CreateSessionToken, DefendDispute, PSync, PaymentMethodToken,
->>>>>>> 36731a85
+        CreateOrder, CreateSessionToken, DefendDispute, MandateRevoke, PSync, PaymentMethodToken,
         PostAuthenticate, PreAuthenticate, RSync, Refund, RepeatPayment, SetupMandate,
         SubmitEvidence, Void,
     },
     connector_types::{
-<<<<<<< HEAD
-        AcceptDisputeData, AccessTokenRequestData, AccessTokenResponseData, DisputeDefendData,
-        DisputeFlowData, DisputeResponseData, MandateRevokeRequestData, MandateRevokeResponseData,
-=======
         AcceptDisputeData, AccessTokenRequestData, AccessTokenResponseData, ConnectorCustomerData,
         ConnectorCustomerResponse, DisputeDefendData, DisputeFlowData, DisputeResponseData,
->>>>>>> 36731a85
-        PaymentCreateOrderData, PaymentCreateOrderResponse, PaymentFlowData,
-        PaymentMethodTokenResponse, PaymentMethodTokenizationData, PaymentVoidData,
-        PaymentsAuthenticateData, PaymentsAuthorizeData, PaymentsCaptureData,
-        PaymentsPostAuthenticateData, PaymentsPreAuthenticateData, PaymentsResponseData,
-        PaymentsSyncData, RefundFlowData, RefundSyncData, RefundsData, RefundsResponseData,
-        RepeatPaymentData, SessionTokenRequestData, SessionTokenResponseData,
-        SetupMandateRequestData, SubmitEvidenceData,
+        MandateRevokeRequestData, MandateRevokeResponseData, PaymentCreateOrderData,
+        PaymentCreateOrderResponse, PaymentFlowData, PaymentMethodTokenResponse,
+        PaymentMethodTokenizationData, PaymentVoidData, PaymentsAuthenticateData,
+        PaymentsAuthorizeData, PaymentsCaptureData, PaymentsPostAuthenticateData,
+        PaymentsPreAuthenticateData, PaymentsResponseData, PaymentsSyncData, RefundFlowData,
+        RefundSyncData, RefundsData, RefundsResponseData, RepeatPaymentData,
+        SessionTokenRequestData, SessionTokenResponseData, SetupMandateRequestData,
+        SubmitEvidenceData,
     },
     errors,
     payment_method_data::PaymentMethodDataTypes,
