pub mod transformers;

use common_utils::{
    consts::{NO_ERROR_CODE, NO_ERROR_MESSAGE},
    errors::CustomResult,
    ext_traits::ByteSliceExt,
};
use domain_types::{
    connector_flow::{
        Accept, Authenticate, Authorize, Capture, CreateAccessToken, CreateConnectorCustomer,
        CreateOrder, CreateSessionToken, DefendDispute, MandateRevoke, PSync, PaymentMethodToken,
        PostAuthenticate, PreAuthenticate, RSync, Refund, RepeatPayment, SetupMandate,
        SubmitEvidence, Void, VoidPC,
    },
    connector_types::{
        AcceptDisputeData, AccessTokenRequestData, AccessTokenResponseData, ConnectorCustomerData,
        ConnectorCustomerResponse, DisputeDefendData, DisputeFlowData, DisputeResponseData,
<<<<<<< HEAD
        MandateRevokeRequestData, MandateRevokeResponseData, PaymentCreateOrderData,
        PaymentCreateOrderResponse, PaymentFlowData, PaymentMethodTokenResponse,
        PaymentMethodTokenizationData, PaymentVoidData, PaymentsAuthenticateData,
        PaymentsAuthorizeData, PaymentsCaptureData, PaymentsPostAuthenticateData,
        PaymentsPreAuthenticateData, PaymentsResponseData, PaymentsSyncData, RefundFlowData,
        RefundSyncData, RefundsData, RefundsResponseData, RepeatPaymentData,
        SessionTokenRequestData, SessionTokenResponseData, SetupMandateRequestData,
        SubmitEvidenceData,
=======
        PaymentCreateOrderData, PaymentCreateOrderResponse, PaymentFlowData,
        PaymentMethodTokenResponse, PaymentMethodTokenizationData, PaymentVoidData,
        PaymentsAuthenticateData, PaymentsAuthorizeData, PaymentsCancelPostCaptureData,
        PaymentsCaptureData, PaymentsPostAuthenticateData, PaymentsPreAuthenticateData,
        PaymentsResponseData, PaymentsSyncData, RefundFlowData, RefundSyncData, RefundsData,
        RefundsResponseData, RepeatPaymentData, SessionTokenRequestData, SessionTokenResponseData,
        SetupMandateRequestData, SubmitEvidenceData,
>>>>>>> 5f969735
    },
    errors,
    payment_method_data::PaymentMethodDataTypes,
    router_data::ErrorResponse,
    router_data_v2::RouterDataV2,
    router_response_types::Response,
    types::Connectors,
};
use error_stack::ResultExt;
use hyperswitch_masking::Maskable;
use interfaces::{
    api::ConnectorCommon, connector_integration_v2::ConnectorIntegrationV2, connector_types,
    events::connector_api_logs::ConnectorEvent,
};
use serde::Serialize;
use std::fmt::Debug;
use transformers::{
    self as placetopay, PlacetopayNextActionRequest,
    PlacetopayNextActionRequest as PlacetopayVoidRequest, PlacetopayPaymentsRequest,
    PlacetopayPaymentsResponse as PlacetopayPSyncResponse, PlacetopayPaymentsResponse,
    PlacetopayPaymentsResponse as PlacetopayCaptureResponse,
    PlacetopayPaymentsResponse as PlacetopayVoidResponse, PlacetopayPsyncRequest,
    PlacetopayRefundRequest, PlacetopayRefundResponse as PlacetopayRSyncResponse,
    PlacetopayRefundResponse, PlacetopayRsyncRequest,
};

use super::macros;
use crate::{types::ResponseRouterData, with_error_response_body};

pub(crate) mod headers {
    pub(crate) const CONTENT_TYPE: &str = "Content-Type";
}

// Simplified macro usage to avoid duplicate type definitions
macros::create_all_prerequisites!(
    connector_name: Placetopay,
    generic_type: T,
    api: [
        (
            flow: Authorize,
            request_body: PlacetopayPaymentsRequest<T>,
            response_body: PlacetopayPaymentsResponse,
            router_data: RouterDataV2<Authorize, PaymentFlowData, PaymentsAuthorizeData<T>, PaymentsResponseData>,
        ),
        (
            flow: PSync,
            request_body: PlacetopayPsyncRequest,
            response_body: PlacetopayPSyncResponse,
            router_data: RouterDataV2<PSync, PaymentFlowData, PaymentsSyncData, PaymentsResponseData>,
        ),
        (
            flow: Capture,
            request_body: PlacetopayNextActionRequest,
            response_body: PlacetopayCaptureResponse,
            router_data: RouterDataV2<Capture, PaymentFlowData, PaymentsCaptureData, PaymentsResponseData>,
        ),
        (
            flow: Void,
            request_body: PlacetopayVoidRequest,
            response_body: PlacetopayVoidResponse,
            router_data: RouterDataV2<Void, PaymentFlowData, PaymentVoidData, PaymentsResponseData>,
        ),
        (
            flow: Refund,
            request_body: PlacetopayRefundRequest,
            response_body: PlacetopayRefundResponse,
            router_data: RouterDataV2<Refund, RefundFlowData, RefundsData, RefundsResponseData>,
        ),
        (
            flow: RSync,
            request_body: PlacetopayRsyncRequest,
            response_body: PlacetopayRSyncResponse,
            router_data: RouterDataV2<RSync, RefundFlowData, RefundSyncData, RefundsResponseData>,
        )
    ],
    amount_converters: [],
    member_functions: {
        pub fn build_headers<F, FCD, Req, Res>(
            &self,
            req: &RouterDataV2<F, FCD, Req, Res>,
        ) -> CustomResult<Vec<(String, Maskable<String>)>, errors::ConnectorError>
        where
            Self: ConnectorIntegrationV2<F, FCD, Req, Res>,
        {
            let mut header = vec![(
                headers::CONTENT_TYPE.to_string(),
                "application/json".to_string().into(),
            )];
            let mut api_key = self.get_auth_header(&req.connector_auth_type)?;
            header.append(&mut api_key);
            Ok(header)
        }

        pub fn connector_base_url_payments<'a, F, Req, Res>(
            &self,
            req: &'a RouterDataV2<F, PaymentFlowData, Req, Res>,
        ) -> &'a str {
            &req.resource_common_data.connectors.placetopay.base_url
        }

        pub fn connector_base_url_refunds<'a, F, Req, Res>(
            &self,
            req: &'a RouterDataV2<F, RefundFlowData, Req, Res>,
        ) -> &'a str {
            &req.resource_common_data.connectors.placetopay.base_url
        }
    }
);

// Trait implementations with generic type parameters
impl<T: PaymentMethodDataTypes + Debug + Sync + Send + 'static + Serialize>
    connector_types::PaymentAuthorizeV2<T> for Placetopay<T>
{
}

impl<T: PaymentMethodDataTypes + Debug + Sync + Send + 'static + Serialize>
    ConnectorIntegrationV2<
        PaymentMethodToken,
        PaymentFlowData,
        PaymentMethodTokenizationData<T>,
        PaymentMethodTokenResponse,
    > for Placetopay<T>
{
}

// Higher-level trait implementations
impl<T: PaymentMethodDataTypes + Debug + Sync + Send + 'static + Serialize>
    connector_types::ValidationTrait for Placetopay<T>
{
}

impl<T: PaymentMethodDataTypes + Debug + Sync + Send + 'static + Serialize>
    connector_types::PaymentSyncV2 for Placetopay<T>
{
}

impl<T: PaymentMethodDataTypes + Debug + Sync + Send + 'static + Serialize>
    connector_types::PaymentOrderCreate for Placetopay<T>
{
}

impl<T: PaymentMethodDataTypes + Debug + Sync + Send + 'static + Serialize>
    connector_types::PaymentSessionToken for Placetopay<T>
{
}

impl<T: PaymentMethodDataTypes + Debug + Sync + Send + 'static + Serialize>
    connector_types::PaymentTokenV2<T> for Placetopay<T>
{
}

impl<T: PaymentMethodDataTypes + Debug + Sync + Send + 'static + Serialize>
    connector_types::PaymentVoidV2 for Placetopay<T>
{
}

impl<T: PaymentMethodDataTypes + Debug + Sync + Send + 'static + Serialize>
    connector_types::IncomingWebhook for Placetopay<T>
{
}

impl<T: PaymentMethodDataTypes + Debug + Sync + Send + 'static + Serialize>
    connector_types::RefundV2 for Placetopay<T>
{
}

impl<T: PaymentMethodDataTypes + Debug + Sync + Send + 'static + Serialize>
    connector_types::PaymentCapture for Placetopay<T>
{
}

impl<T: PaymentMethodDataTypes + Debug + Sync + Send + 'static + Serialize>
    connector_types::SetupMandateV2<T> for Placetopay<T>
{
}

impl<T: PaymentMethodDataTypes + Debug + Sync + Send + 'static + Serialize>
    connector_types::RepeatPaymentV2 for Placetopay<T>
{
}

impl<T: PaymentMethodDataTypes + Debug + Sync + Send + 'static + Serialize>
    connector_types::AcceptDispute for Placetopay<T>
{
}

impl<T: PaymentMethodDataTypes + Debug + Sync + Send + 'static + Serialize>
    connector_types::RefundSyncV2 for Placetopay<T>
{
}

impl<T: PaymentMethodDataTypes + Debug + Sync + Send + 'static + Serialize>
    connector_types::DisputeDefend for Placetopay<T>
{
}

impl<T: PaymentMethodDataTypes + Debug + Sync + Send + 'static + Serialize>
    connector_types::SubmitEvidenceV2 for Placetopay<T>
{
}
impl<T: PaymentMethodDataTypes + Debug + Sync + Send + 'static + Serialize>
    connector_types::PaymentAccessToken for Placetopay<T>
{
}

impl<T: PaymentMethodDataTypes + Debug + Sync + Send + 'static + Serialize>
    connector_types::CreateConnectorCustomer for Placetopay<T>
{
}

impl<T: PaymentMethodDataTypes + Debug + Sync + Send + 'static + Serialize>
    connector_types::PaymentPreAuthenticateV2<T> for Placetopay<T>
{
}

impl<T: PaymentMethodDataTypes + Debug + Sync + Send + 'static + Serialize>
    connector_types::PaymentAuthenticateV2<T> for Placetopay<T>
{
}

impl<T: PaymentMethodDataTypes + Debug + Sync + Send + 'static + Serialize>
    connector_types::PaymentPostAuthenticateV2<T> for Placetopay<T>
{
}
<<<<<<< HEAD

impl<T: PaymentMethodDataTypes + Debug + Sync + Send + 'static + Serialize>
    connector_types::MandateRevokeV2 for Placetopay<T>
=======
impl<T: PaymentMethodDataTypes + Debug + Sync + Send + 'static + Serialize>
    connector_types::PaymentVoidPostCaptureV2 for Placetopay<T>
{
}
impl<T: PaymentMethodDataTypes + Debug + Sync + Send + 'static + Serialize>
    ConnectorIntegrationV2<
        VoidPC,
        PaymentFlowData,
        PaymentsCancelPostCaptureData,
        PaymentsResponseData,
    > for Placetopay<T>
{
}
impl<T: PaymentMethodDataTypes + Debug + Sync + Send + 'static + Serialize>
    interfaces::verification::SourceVerification<
        VoidPC,
        PaymentFlowData,
        PaymentsCancelPostCaptureData,
        PaymentsResponseData,
    > for Placetopay<T>
>>>>>>> 5f969735
{
}
// Finally implement ConnectorServiceTrait
impl<T: PaymentMethodDataTypes + Debug + Sync + Send + 'static + Serialize>
    connector_types::ConnectorServiceTrait<T> for Placetopay<T>
{
}

impl<T: PaymentMethodDataTypes + Debug + Sync + Send + 'static + Serialize> ConnectorCommon
    for Placetopay<T>
{
    fn id(&self) -> &'static str {
        "placetopay"
    }

    fn get_currency_unit(&self) -> common_enums::CurrencyUnit {
        common_enums::CurrencyUnit::Minor
    }

    fn base_url<'a>(&self, connectors: &'a Connectors) -> &'a str {
        connectors.placetopay.base_url.as_ref()
    }

    fn build_error_response(
        &self,
        res: Response,
        event_builder: Option<&mut ConnectorEvent>,
    ) -> CustomResult<ErrorResponse, errors::ConnectorError> {
        let response: placetopay::PlacetopayErrorResponse = res
            .response
            .parse_struct("PlacetopayErrorResponse")
            .change_context(errors::ConnectorError::ResponseDeserializationFailed)?;

        with_error_response_body!(event_builder, response);

        Ok(ErrorResponse {
            status_code: res.status_code,
            code: response
                .status
                .reason
                .unwrap_or_else(|| NO_ERROR_CODE.to_string()),
            message: response
                .status
                .message
                .clone()
                .unwrap_or_else(|| NO_ERROR_MESSAGE.to_string()),
            reason: response.status.message,
            attempt_status: None,
            connector_transaction_id: None,
            network_decline_code: None,
            network_advice_code: None,
            network_error_message: None,
        })
    }
}

// Macro implementation for Authorize flow
macros::macro_connector_implementation!(
    connector_default_implementations: [get_content_type, get_error_response_v2],
    connector: Placetopay,
    curl_request: Json(PlacetopayPaymentsRequest<T>),
    curl_response: PlacetopayPaymentsResponse,
    flow_name: Authorize,
    resource_common_data: PaymentFlowData,
    flow_request: PaymentsAuthorizeData<T>,
    flow_response: PaymentsResponseData,
    http_method: Post,
    generic_type: T,
    [PaymentMethodDataTypes + Debug + Sync + Send + 'static + Serialize],
    other_functions: {
        fn get_headers(
            &self,
            req: &RouterDataV2<Authorize, PaymentFlowData, PaymentsAuthorizeData<T>, PaymentsResponseData>,
        ) -> CustomResult<Vec<(String, Maskable<String>)>, errors::ConnectorError> {
            self.build_headers(req)
        }
        fn get_url(
            &self,
            req: &RouterDataV2<Authorize, PaymentFlowData, PaymentsAuthorizeData<T>, PaymentsResponseData>,
        ) -> CustomResult<String, errors::ConnectorError> {
            Ok(format!("{}/process", self.connector_base_url_payments(req)))
        }
    }
);

// Macro implementation for PSync flow
macros::macro_connector_implementation!(
    connector_default_implementations: [get_content_type, get_error_response_v2],
    connector: Placetopay,
    curl_request: Json(PlacetopayPsyncRequest),
    curl_response: PlacetopayPSyncResponse,
    flow_name: PSync,
    resource_common_data: PaymentFlowData,
    flow_request: PaymentsSyncData,
    flow_response: PaymentsResponseData,
    http_method: Post,
    generic_type: T,
    [PaymentMethodDataTypes + Debug + Sync + Send + 'static + Serialize],
    other_functions: {
        fn get_headers(
            &self,
            req: &RouterDataV2<PSync, PaymentFlowData, PaymentsSyncData, PaymentsResponseData>,
        ) -> CustomResult<Vec<(String, Maskable<String>)>, errors::ConnectorError> {
            self.build_headers(req)
        }
        fn get_url(
            &self,
            req: &RouterDataV2<PSync, PaymentFlowData, PaymentsSyncData, PaymentsResponseData>,
        ) -> CustomResult<String, errors::ConnectorError> {
             Ok(format!("{}/query", self.connector_base_url_payments(req)))
        }
    }
);

// Macro implementation for Capture flow
macros::macro_connector_implementation!(
    connector_default_implementations: [get_content_type, get_error_response_v2],
    connector: Placetopay,
    curl_request: Json(PlacetopayNextActionRequest),
    curl_response: PlacetopayCaptureResponse,
    flow_name: Capture,
    resource_common_data: PaymentFlowData,
    flow_request: PaymentsCaptureData,
    flow_response: PaymentsResponseData,
    http_method: Post,
    generic_type: T,
    [PaymentMethodDataTypes + Debug + Sync + Send + 'static + Serialize],
    other_functions: {
        fn get_headers(
            &self,
            req: &RouterDataV2<Capture, PaymentFlowData, PaymentsCaptureData, PaymentsResponseData>,
        ) -> CustomResult<Vec<(String, Maskable<String>)>, errors::ConnectorError> {
            self.build_headers(req)
        }
        fn get_url(
            &self,
            req: &RouterDataV2<Capture, PaymentFlowData, PaymentsCaptureData, PaymentsResponseData>,
        ) -> CustomResult<String, errors::ConnectorError> {
            Ok(format!("{}/transaction", self.connector_base_url_payments(req)))
        }
    }
);

// Macro implementation for Void flow
macros::macro_connector_implementation!(
    connector_default_implementations: [get_content_type, get_error_response_v2],
    connector: Placetopay,
    curl_request: Json(PlacetopayVoidRequest),
    curl_response: PlacetopayVoidResponse,
    flow_name: Void,
    resource_common_data: PaymentFlowData,
    flow_request: PaymentVoidData,
    flow_response: PaymentsResponseData,
    http_method: Post,
    generic_type: T,
    [PaymentMethodDataTypes + Debug + Sync + Send + 'static + Serialize],
    other_functions: {
        fn get_headers(
            &self,
            req: &RouterDataV2<Void, PaymentFlowData, PaymentVoidData, PaymentsResponseData>,
        ) -> CustomResult<Vec<(String, Maskable<String>)>, errors::ConnectorError> {
            self.build_headers(req)
        }
        fn get_url(
            &self,
            req: &RouterDataV2<Void, PaymentFlowData, PaymentVoidData, PaymentsResponseData>,
        ) -> CustomResult<String, errors::ConnectorError> {
            Ok(format!("{}/transaction", self.connector_base_url_payments(req)))
        }
    }
);

// Macro implementation for Refund flow
macros::macro_connector_implementation!(
    connector_default_implementations: [get_content_type, get_error_response_v2],
    connector: Placetopay,
    curl_request: Json(PlacetopayRefundRequest),
    curl_response: PlacetopayRefundResponse,
    flow_name: Refund,
    resource_common_data: RefundFlowData,
    flow_request: RefundsData,
    flow_response: RefundsResponseData,
    http_method: Post,
    generic_type: T,
    [PaymentMethodDataTypes + Debug + Sync + Send + 'static + Serialize],
    other_functions: {
        fn get_headers(
            &self,
            req: &RouterDataV2<Refund, RefundFlowData, RefundsData, RefundsResponseData>,
        ) -> CustomResult<Vec<(String, Maskable<String>)>, errors::ConnectorError> {
            self.build_headers(req)
        }
        fn get_url(
            &self,
            req: &RouterDataV2<Refund, RefundFlowData, RefundsData, RefundsResponseData>,
        ) -> CustomResult<String, errors::ConnectorError> {
            Ok(format!("{}/transaction", self.connector_base_url_refunds(req)))
        }
    }
);

// Macro implementation for RSync flow
macros::macro_connector_implementation!(
    connector_default_implementations: [get_content_type, get_error_response_v2],
    connector: Placetopay,
    curl_request: Json(PlacetopayRsyncRequest),
    curl_response: PlacetopayRSyncResponse,
    flow_name: RSync,
    resource_common_data: RefundFlowData,
    flow_request: RefundSyncData,
    flow_response: RefundsResponseData,
    http_method: Post,
    generic_type: T,
    [PaymentMethodDataTypes + Debug + Sync + Send + 'static + Serialize],
    other_functions: {
        fn get_headers(
            &self,
            req: &RouterDataV2<RSync, RefundFlowData, RefundSyncData, RefundsResponseData>,
        ) -> CustomResult<Vec<(String, Maskable<String>)>, errors::ConnectorError> {
            self.build_headers(req)
        }
        fn get_url(
            &self,
            req: &RouterDataV2<RSync, RefundFlowData, RefundSyncData, RefundsResponseData>,
        ) -> CustomResult<String, errors::ConnectorError> {
            Ok(format!("{}/query", self.connector_base_url_refunds(req)))
        }
    }
);

// Stub implementations for unsupported flows
impl<
        T: PaymentMethodDataTypes
            + std::fmt::Debug
            + std::marker::Sync
            + std::marker::Send
            + 'static
            + Serialize,
    >
    ConnectorIntegrationV2<
        CreateOrder,
        PaymentFlowData,
        PaymentCreateOrderData,
        PaymentCreateOrderResponse,
    > for Placetopay<T>
{
}

impl<
        T: PaymentMethodDataTypes
            + std::fmt::Debug
            + std::marker::Sync
            + std::marker::Send
            + 'static
            + Serialize,
    >
    ConnectorIntegrationV2<SubmitEvidence, DisputeFlowData, SubmitEvidenceData, DisputeResponseData>
    for Placetopay<T>
{
}

impl<
        T: PaymentMethodDataTypes
            + std::fmt::Debug
            + std::marker::Sync
            + std::marker::Send
            + 'static
            + Serialize,
    > ConnectorIntegrationV2<DefendDispute, DisputeFlowData, DisputeDefendData, DisputeResponseData>
    for Placetopay<T>
{
}

impl<
        T: PaymentMethodDataTypes
            + std::fmt::Debug
            + std::marker::Sync
            + std::marker::Send
            + 'static
            + Serialize,
    > ConnectorIntegrationV2<Accept, DisputeFlowData, AcceptDisputeData, DisputeResponseData>
    for Placetopay<T>
{
}

impl<
        T: PaymentMethodDataTypes
            + std::fmt::Debug
            + std::marker::Sync
            + std::marker::Send
            + 'static
            + Serialize,
    >
    ConnectorIntegrationV2<
        SetupMandate,
        PaymentFlowData,
        SetupMandateRequestData<T>,
        PaymentsResponseData,
    > for Placetopay<T>
{
}

impl<
        T: PaymentMethodDataTypes
            + std::fmt::Debug
            + std::marker::Sync
            + std::marker::Send
            + 'static
            + Serialize,
    >
    ConnectorIntegrationV2<RepeatPayment, PaymentFlowData, RepeatPaymentData, PaymentsResponseData>
    for Placetopay<T>
{
}

impl<
        T: PaymentMethodDataTypes
            + std::fmt::Debug
            + std::marker::Sync
            + std::marker::Send
            + 'static
            + Serialize,
    >
    ConnectorIntegrationV2<
        CreateSessionToken,
        PaymentFlowData,
        SessionTokenRequestData,
        SessionTokenResponseData,
    > for Placetopay<T>
{
}
impl<T: PaymentMethodDataTypes + Debug + Sync + Send + 'static + Serialize>
    ConnectorIntegrationV2<
        CreateAccessToken,
        PaymentFlowData,
        AccessTokenRequestData,
        AccessTokenResponseData,
    > for Placetopay<T>
{
}
impl<T: PaymentMethodDataTypes + Debug + Sync + Send + 'static + Serialize>
    ConnectorIntegrationV2<
        PreAuthenticate,
        PaymentFlowData,
        PaymentsPreAuthenticateData<T>,
        PaymentsResponseData,
    > for Placetopay<T>
{
}

impl<T: PaymentMethodDataTypes + Debug + Sync + Send + 'static + Serialize>
    ConnectorIntegrationV2<
        Authenticate,
        PaymentFlowData,
        PaymentsAuthenticateData<T>,
        PaymentsResponseData,
    > for Placetopay<T>
{
}

impl<T: PaymentMethodDataTypes + Debug + Sync + Send + 'static + Serialize>
    ConnectorIntegrationV2<
        PostAuthenticate,
        PaymentFlowData,
        PaymentsPostAuthenticateData<T>,
        PaymentsResponseData,
    > for Placetopay<T>
{
}

impl<T: PaymentMethodDataTypes + Debug + Sync + Send + 'static + Serialize>
    ConnectorIntegrationV2<
        CreateConnectorCustomer,
        PaymentFlowData,
        ConnectorCustomerData,
        ConnectorCustomerResponse,
    > for Placetopay<T>
{
}

impl<T: PaymentMethodDataTypes + Debug + Sync + Send + 'static + Serialize>
    ConnectorIntegrationV2<
        MandateRevoke,
        PaymentFlowData,
        MandateRevokeRequestData,
        MandateRevokeResponseData,
    > for Placetopay<T>
{
}
// SourceVerification implementations for all flows
impl<T: PaymentMethodDataTypes + Debug + Sync + Send + 'static + Serialize>
    interfaces::verification::SourceVerification<
        Authorize,
        PaymentFlowData,
        PaymentsAuthorizeData<T>,
        PaymentsResponseData,
    > for Placetopay<T>
{
}

impl<T: PaymentMethodDataTypes + Debug + Sync + Send + 'static + Serialize>
    interfaces::verification::SourceVerification<
        PSync,
        PaymentFlowData,
        PaymentsSyncData,
        PaymentsResponseData,
    > for Placetopay<T>
{
}

impl<T: PaymentMethodDataTypes + Debug + Sync + Send + 'static + Serialize>
    interfaces::verification::SourceVerification<
        Capture,
        PaymentFlowData,
        PaymentsCaptureData,
        PaymentsResponseData,
    > for Placetopay<T>
{
}

impl<T: PaymentMethodDataTypes + Debug + Sync + Send + 'static + Serialize>
    interfaces::verification::SourceVerification<
        Void,
        PaymentFlowData,
        PaymentVoidData,
        PaymentsResponseData,
    > for Placetopay<T>
{
}

impl<T: PaymentMethodDataTypes + Debug + Sync + Send + 'static + Serialize>
    interfaces::verification::SourceVerification<
        Refund,
        RefundFlowData,
        RefundsData,
        RefundsResponseData,
    > for Placetopay<T>
{
}

impl<T: PaymentMethodDataTypes + Debug + Sync + Send + 'static + Serialize>
    interfaces::verification::SourceVerification<
        RSync,
        RefundFlowData,
        RefundSyncData,
        RefundsResponseData,
    > for Placetopay<T>
{
}

impl<T: PaymentMethodDataTypes + Debug + Sync + Send + 'static + Serialize>
    interfaces::verification::SourceVerification<
        SetupMandate,
        PaymentFlowData,
        SetupMandateRequestData<T>,
        PaymentsResponseData,
    > for Placetopay<T>
{
}

impl<T: PaymentMethodDataTypes + Debug + Sync + Send + 'static + Serialize>
    interfaces::verification::SourceVerification<
        Accept,
        DisputeFlowData,
        AcceptDisputeData,
        DisputeResponseData,
    > for Placetopay<T>
{
}

impl<T: PaymentMethodDataTypes + Debug + Sync + Send + 'static + Serialize>
    interfaces::verification::SourceVerification<
        SubmitEvidence,
        DisputeFlowData,
        SubmitEvidenceData,
        DisputeResponseData,
    > for Placetopay<T>
{
}

impl<T: PaymentMethodDataTypes + Debug + Sync + Send + 'static + Serialize>
    interfaces::verification::SourceVerification<
        DefendDispute,
        DisputeFlowData,
        DisputeDefendData,
        DisputeResponseData,
    > for Placetopay<T>
{
}

impl<T: PaymentMethodDataTypes + Debug + Sync + Send + 'static + Serialize>
    interfaces::verification::SourceVerification<
        CreateOrder,
        PaymentFlowData,
        PaymentCreateOrderData,
        PaymentCreateOrderResponse,
    > for Placetopay<T>
{
}

impl<T: PaymentMethodDataTypes + Debug + Sync + Send + 'static + Serialize>
    interfaces::verification::SourceVerification<
        RepeatPayment,
        PaymentFlowData,
        RepeatPaymentData,
        PaymentsResponseData,
    > for Placetopay<T>
{
}

impl<T: PaymentMethodDataTypes + Debug + Sync + Send + 'static + Serialize>
    interfaces::verification::SourceVerification<
        CreateSessionToken,
        PaymentFlowData,
        SessionTokenRequestData,
        SessionTokenResponseData,
    > for Placetopay<T>
{
}

impl<T: PaymentMethodDataTypes + Debug + Sync + Send + 'static + Serialize>
    interfaces::verification::SourceVerification<
        PaymentMethodToken,
        PaymentFlowData,
        PaymentMethodTokenizationData<T>,
        PaymentMethodTokenResponse,
    > for Placetopay<T>
{
}
impl<T: PaymentMethodDataTypes + Debug + Sync + Send + 'static + Serialize>
    interfaces::verification::SourceVerification<
        CreateAccessToken,
        PaymentFlowData,
        AccessTokenRequestData,
        AccessTokenResponseData,
    > for Placetopay<T>
{
}
impl<T: PaymentMethodDataTypes + Debug + Sync + Send + 'static + Serialize>
    interfaces::verification::SourceVerification<
        PreAuthenticate,
        PaymentFlowData,
        PaymentsPreAuthenticateData<T>,
        PaymentsResponseData,
    > for Placetopay<T>
{
}

impl<T: PaymentMethodDataTypes + Debug + Sync + Send + 'static + Serialize>
    interfaces::verification::SourceVerification<
        Authenticate,
        PaymentFlowData,
        PaymentsAuthenticateData<T>,
        PaymentsResponseData,
    > for Placetopay<T>
{
}

impl<T: PaymentMethodDataTypes + Debug + Sync + Send + 'static + Serialize>
    interfaces::verification::SourceVerification<
        PostAuthenticate,
        PaymentFlowData,
        PaymentsPostAuthenticateData<T>,
        PaymentsResponseData,
    > for Placetopay<T>
{
}

impl<T: PaymentMethodDataTypes + Debug + Sync + Send + 'static + Serialize>
    interfaces::verification::SourceVerification<
        CreateConnectorCustomer,
        PaymentFlowData,
        ConnectorCustomerData,
        ConnectorCustomerResponse,
    > for Placetopay<T>
{
}

impl<T: PaymentMethodDataTypes + Debug + Sync + Send + 'static + Serialize>
    interfaces::verification::SourceVerification<
        MandateRevoke,
        PaymentFlowData,
        MandateRevokeRequestData,
        MandateRevokeResponseData,
    > for Placetopay<T>
{
}<|MERGE_RESOLUTION|>--- conflicted
+++ resolved
@@ -15,24 +15,14 @@
     connector_types::{
         AcceptDisputeData, AccessTokenRequestData, AccessTokenResponseData, ConnectorCustomerData,
         ConnectorCustomerResponse, DisputeDefendData, DisputeFlowData, DisputeResponseData,
-<<<<<<< HEAD
         MandateRevokeRequestData, MandateRevokeResponseData, PaymentCreateOrderData,
         PaymentCreateOrderResponse, PaymentFlowData, PaymentMethodTokenResponse,
         PaymentMethodTokenizationData, PaymentVoidData, PaymentsAuthenticateData,
-        PaymentsAuthorizeData, PaymentsCaptureData, PaymentsPostAuthenticateData,
-        PaymentsPreAuthenticateData, PaymentsResponseData, PaymentsSyncData, RefundFlowData,
-        RefundSyncData, RefundsData, RefundsResponseData, RepeatPaymentData,
-        SessionTokenRequestData, SessionTokenResponseData, SetupMandateRequestData,
-        SubmitEvidenceData,
-=======
-        PaymentCreateOrderData, PaymentCreateOrderResponse, PaymentFlowData,
-        PaymentMethodTokenResponse, PaymentMethodTokenizationData, PaymentVoidData,
-        PaymentsAuthenticateData, PaymentsAuthorizeData, PaymentsCancelPostCaptureData,
-        PaymentsCaptureData, PaymentsPostAuthenticateData, PaymentsPreAuthenticateData,
-        PaymentsResponseData, PaymentsSyncData, RefundFlowData, RefundSyncData, RefundsData,
-        RefundsResponseData, RepeatPaymentData, SessionTokenRequestData, SessionTokenResponseData,
+        PaymentsAuthorizeData, PaymentsCancelPostCaptureData, PaymentsCaptureData,
+        PaymentsPostAuthenticateData, PaymentsPreAuthenticateData, PaymentsResponseData,
+        PaymentsSyncData, RefundFlowData, RefundSyncData, RefundsData, RefundsResponseData,
+        RepeatPaymentData, SessionTokenRequestData, SessionTokenResponseData,
         SetupMandateRequestData, SubmitEvidenceData,
->>>>>>> 5f969735
     },
     errors,
     payment_method_data::PaymentMethodDataTypes,
@@ -257,32 +247,31 @@
     connector_types::PaymentPostAuthenticateV2<T> for Placetopay<T>
 {
 }
-<<<<<<< HEAD
+impl<T: PaymentMethodDataTypes + Debug + Sync + Send + 'static + Serialize>
+    connector_types::PaymentVoidPostCaptureV2 for Placetopay<T>
+{
+}
+impl<T: PaymentMethodDataTypes + Debug + Sync + Send + 'static + Serialize>
+    ConnectorIntegrationV2<
+        VoidPC,
+        PaymentFlowData,
+        PaymentsCancelPostCaptureData,
+        PaymentsResponseData,
+    > for Placetopay<T>
+{
+}
+impl<T: PaymentMethodDataTypes + Debug + Sync + Send + 'static + Serialize>
+    interfaces::verification::SourceVerification<
+        VoidPC,
+        PaymentFlowData,
+        PaymentsCancelPostCaptureData,
+        PaymentsResponseData,
+    > for Placetopay<T>
+{
+}
 
 impl<T: PaymentMethodDataTypes + Debug + Sync + Send + 'static + Serialize>
     connector_types::MandateRevokeV2 for Placetopay<T>
-=======
-impl<T: PaymentMethodDataTypes + Debug + Sync + Send + 'static + Serialize>
-    connector_types::PaymentVoidPostCaptureV2 for Placetopay<T>
-{
-}
-impl<T: PaymentMethodDataTypes + Debug + Sync + Send + 'static + Serialize>
-    ConnectorIntegrationV2<
-        VoidPC,
-        PaymentFlowData,
-        PaymentsCancelPostCaptureData,
-        PaymentsResponseData,
-    > for Placetopay<T>
-{
-}
-impl<T: PaymentMethodDataTypes + Debug + Sync + Send + 'static + Serialize>
-    interfaces::verification::SourceVerification<
-        VoidPC,
-        PaymentFlowData,
-        PaymentsCancelPostCaptureData,
-        PaymentsResponseData,
-    > for Placetopay<T>
->>>>>>> 5f969735
 {
 }
 // Finally implement ConnectorServiceTrait
