--- conflicted
+++ resolved
@@ -139,11 +139,8 @@
                     merchant_account_id: None,
                     merchant_config_currency: None,
                     all_keys_required: None,
-<<<<<<< HEAD
+                    customer_acceptance: None,
                     authentication_data: None,
-=======
->>>>>>> ccd05e47
-                    customer_acceptance: None,
                 },
                 response: Err(ErrorResponse::default()),
             };
@@ -272,11 +269,8 @@
                     merchant_account_id: None,
                     merchant_config_currency: None,
                     all_keys_required: None,
-<<<<<<< HEAD
+                    customer_acceptance: None,
                     authentication_data: None,
-=======
->>>>>>> ccd05e47
-                    customer_acceptance: None,
                 },
                 response: Err(ErrorResponse::default()),
             };
