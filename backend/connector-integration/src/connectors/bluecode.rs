--- conflicted
+++ resolved
@@ -17,33 +17,16 @@
 };
 use domain_types::{
     connector_flow::{
-<<<<<<< HEAD
-        Accept, Authenticate, Authorize, Capture, CreateAccessToken, CreateOrder,
-        CreateSessionToken, DefendDispute, MandateRevoke, PSync, PaymentMethodToken,
-=======
         Accept, Authenticate, Authorize, Capture, CreateAccessToken, CreateConnectorCustomer,
-        CreateOrder, CreateSessionToken, DefendDispute, PSync, PaymentMethodToken,
->>>>>>> 36731a85
+        CreateOrder, CreateSessionToken, DefendDispute, MandateRevoke, PSync, PaymentMethodToken,
         PostAuthenticate, PreAuthenticate, RSync, Refund, RepeatPayment, SetupMandate,
         SubmitEvidence, Void,
     },
     connector_types::{
-<<<<<<< HEAD
-        AcceptDisputeData, AccessTokenRequestData, AccessTokenResponseData,
-        ConnectorSpecifications, ConnectorWebhookSecrets, DisputeDefendData, DisputeFlowData,
-        DisputeResponseData, EventType, MandateRevokeRequestData, MandateRevokeResponseData,
-        PaymentCreateOrderData, PaymentCreateOrderResponse, PaymentFlowData,
-        PaymentMethodTokenResponse, PaymentMethodTokenizationData, PaymentVoidData,
-        PaymentsAuthenticateData, PaymentsAuthorizeData, PaymentsCaptureData,
-        PaymentsPostAuthenticateData, PaymentsPreAuthenticateData, PaymentsResponseData,
-        PaymentsSyncData, RefundFlowData, RefundSyncData, RefundsData, RefundsResponseData,
-        RepeatPaymentData, RequestDetails, ResponseId, SessionTokenRequestData,
-        SessionTokenResponseData, SetupMandateRequestData, SubmitEvidenceData,
-        SupportedPaymentMethodsExt, WebhookDetailsResponse,
-=======
         AcceptDisputeData, AccessTokenRequestData, AccessTokenResponseData, ConnectorCustomerData,
         ConnectorCustomerResponse, ConnectorSpecifications, ConnectorWebhookSecrets,
-        DisputeDefendData, DisputeFlowData, DisputeResponseData, EventType, PaymentCreateOrderData,
+        DisputeDefendData, DisputeFlowData, DisputeResponseData, EventType,
+        MandateRevokeRequestData, MandateRevokeResponseData, PaymentCreateOrderData,
         PaymentCreateOrderResponse, PaymentFlowData, PaymentMethodTokenResponse,
         PaymentMethodTokenizationData, PaymentVoidData, PaymentsAuthenticateData,
         PaymentsAuthorizeData, PaymentsCaptureData, PaymentsPostAuthenticateData,
@@ -51,7 +34,6 @@
         RefundSyncData, RefundsData, RefundsResponseData, RepeatPaymentData, RequestDetails,
         ResponseId, SessionTokenRequestData, SessionTokenResponseData, SetupMandateRequestData,
         SubmitEvidenceData, SupportedPaymentMethodsExt, WebhookDetailsResponse,
->>>>>>> 36731a85
     },
     errors::{self, ConnectorError},
     payment_method_data::{DefaultPCIHolder, PaymentMethodData, PaymentMethodDataTypes},
