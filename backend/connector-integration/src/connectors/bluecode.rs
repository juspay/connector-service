--- conflicted
+++ resolved
@@ -339,7 +339,16 @@
 {
 }
 
-<<<<<<< HEAD
+impl<T: PaymentMethodDataTypes + Debug + Sync + Send + 'static + Serialize>
+    ConnectorIntegrationV2<
+        domain_types::connector_flow::VoidPC,
+        PaymentFlowData,
+        domain_types::connector_types::PaymentsCancelPostCaptureData,
+        PaymentsResponseData,
+    > for Bluecode<T>
+{
+}
+
 impl<
         T: PaymentMethodDataTypes
             + std::fmt::Debug
@@ -353,14 +362,6 @@
         PaymentFlowData,
         MandateRevokeRequestData,
         MandateRevokeResponseData,
-=======
-impl<T: PaymentMethodDataTypes + Debug + Sync + Send + 'static + Serialize>
-    ConnectorIntegrationV2<
-        domain_types::connector_flow::VoidPC,
-        PaymentFlowData,
-        domain_types::connector_types::PaymentsCancelPostCaptureData,
-        PaymentsResponseData,
->>>>>>> 5f969735
     > for Bluecode<T>
 {
 }
