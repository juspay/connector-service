--- conflicted
+++ resolved
@@ -325,7 +325,6 @@
                     true => "AUTOMATIC".to_string(),
                     false => "MANUAL".to_string(),
                 },
-<<<<<<< HEAD
                 currency: item.router_data.request.currency,
                 amount: item
                     .connector
@@ -389,21 +388,6 @@
             )
             .into()),
         }
-=======
-            },
-            reusability: TransactionType::OneTimeUse,
-        }));
-        let payment_method_id = None;
-        let channel_properties = None;
-        Ok(Self {
-            amount,
-            currency,
-            capture_method,
-            payment_method,
-            payment_method_id,
-            channel_properties,
-        })
->>>>>>> a03dfc28
     }
 }
 
