pub mod transformers;

use common_enums;
use common_utils::{
    consts, errors::CustomResult, ext_traits::ByteSliceExt, request::RequestContent,
};
use domain_types::{
    connector_flow::{
        Accept, Authorize, Capture, CreateOrder, CreateSessionToken, DefendDispute, PSync, RSync,
        Refund, RepeatPayment, SetupMandate, SubmitEvidence, Void,
    },
    connector_types::{
<<<<<<< HEAD
        AcceptDisputeData, ConnectorWebhookSecrets, DisputeDefendData, DisputeFlowData,
        DisputeResponseData, EventType, PaymentCreateOrderData, PaymentCreateOrderResponse,
        PaymentFlowData, PaymentVoidData, PaymentsAuthorizeData, PaymentsCaptureData,
        PaymentsResponseData, PaymentsSyncData, RefundFlowData, RefundSyncData,
        RefundWebhookDetailsResponse, RefundsData, RefundsResponseData, RepeatPaymentData,
        RequestDetails, ResponseId, SetupMandateRequestData, SubmitEvidenceData,
        WebhookDetailsResponse,
    },
    errors::{self, ConnectorError},
=======
        AcceptDisputeData, ConnectorSpecifications, ConnectorWebhookSecrets, DisputeDefendData,
        DisputeFlowData, DisputeResponseData, EventType, PaymentCreateOrderData,
        PaymentCreateOrderResponse, PaymentFlowData, PaymentVoidData, PaymentsAuthorizeData,
        PaymentsCaptureData, PaymentsResponseData, PaymentsSyncData, RefundFlowData,
        RefundSyncData, RefundWebhookDetailsResponse, RefundsData, RefundsResponseData,
        RepeatPaymentData, RequestDetails, ResponseId, SessionTokenRequestData,
        SessionTokenResponseData, SetupMandateRequestData, SubmitEvidenceData,
        WebhookDetailsResponse,
    },
    errors::{self, ConnectorError},
    payment_method_data::PaymentMethodDataTypes,
>>>>>>> bf718441
    router_data::{ConnectorAuthType, ErrorResponse},
    router_data_v2::RouterDataV2,
    router_response_types::Response,
    types::Connectors,
};
use error_stack::ResultExt;
use hyperswitch_masking::Maskable;
use interfaces::{
    api::ConnectorCommon,
    connector_integration_v2::ConnectorIntegrationV2,
    connector_types::{
        AcceptDispute, ConnectorServiceTrait, DisputeDefend, IncomingWebhook, PaymentAuthorizeV2,
        PaymentCapture, PaymentOrderCreate, PaymentSessionToken, PaymentSyncV2, PaymentVoidV2,
        RefundSyncV2, RefundV2, RepeatPaymentV2, SetupMandateV2, SubmitEvidenceV2, ValidationTrait,
    },
    events::connector_api_logs::ConnectorEvent,
    verification::SourceVerification,
};
use serde::Serialize;

use self::transformers::{
    get_trans_id, AuthorizedotnetAuthorizeResponse, AuthorizedotnetCaptureRequest,
    AuthorizedotnetCaptureResponse, AuthorizedotnetCreateSyncRequest, AuthorizedotnetPSyncResponse,
    AuthorizedotnetPaymentsRequest, AuthorizedotnetRSyncRequest, AuthorizedotnetRSyncResponse,
    AuthorizedotnetRefundRequest, AuthorizedotnetRefundResponse,
    AuthorizedotnetRepeatPaymentRequest, AuthorizedotnetRepeatPaymentResponse,
    AuthorizedotnetVoidRequest, AuthorizedotnetVoidResponse, AuthorizedotnetWebhookEventType,
    AuthorizedotnetWebhookObjectId, CreateCustomerProfileRequest, CreateCustomerProfileResponse,
};
use super::macros;
use crate::{types::ResponseRouterData, with_response_body};

pub(crate) mod headers {
    pub(crate) const CONTENT_TYPE: &str = "Content-Type";
}

<<<<<<< HEAD
// Implement all required traits for ConnectorServiceTrait
impl ConnectorServiceTrait for Authorizedotnet {}
impl ValidationTrait for Authorizedotnet {}
impl IncomingWebhook for Authorizedotnet {
=======
impl<
        T: PaymentMethodDataTypes
            + std::fmt::Debug
            + std::marker::Sync
            + std::marker::Send
            + 'static
            + Serialize,
    > ConnectorServiceTrait<T> for Authorizedotnet<T>
{
}

impl<
        T: PaymentMethodDataTypes
            + std::fmt::Debug
            + std::marker::Sync
            + std::marker::Send
            + 'static
            + Serialize,
    > PaymentSessionToken for Authorizedotnet<T>
{
}

impl<
        T: PaymentMethodDataTypes
            + std::fmt::Debug
            + std::marker::Sync
            + std::marker::Send
            + 'static
            + Serialize,
    > SetupMandateV2<T> for Authorizedotnet<T>
{
}

impl<
        T: PaymentMethodDataTypes
            + std::fmt::Debug
            + std::marker::Sync
            + std::marker::Send
            + 'static
            + Serialize,
    > ValidationTrait for Authorizedotnet<T>
{
}
impl<
        T: PaymentMethodDataTypes
            + std::fmt::Debug
            + std::marker::Sync
            + std::marker::Send
            + 'static
            + Serialize,
    > IncomingWebhook for Authorizedotnet<T>
{
>>>>>>> bf718441
    fn verify_webhook_source(
        &self,
        request: RequestDetails,
        connector_webhook_secret: Option<ConnectorWebhookSecrets>,
        _connector_account_details: Option<ConnectorAuthType>,
    ) -> Result<bool, error_stack::Report<ConnectorError>> {
        // If no webhook secret is provided, cannot verify
        let webhook_secret = match connector_webhook_secret {
            Some(secrets) => secrets.secret,
<<<<<<< HEAD
            None => {
                return Ok(false);
            }
=======
            None => return Ok(false),
>>>>>>> bf718441
        };

        // Extract X-ANET-Signature header (case-insensitive)
        let signature_header = match request
            .headers
            .get("X-ANET-Signature")
            .or_else(|| request.headers.get("x-anet-signature"))
        {
            Some(header) => header,
            None => {
                tracing::warn!(
                    target: "authorizedotnet_webhook",
                    "Missing X-ANET-Signature header in webhook request from Authorize.Net - verification failed but continuing processing"
                );
                return Ok(false); // Missing signature -> verification fails but continue processing
            }
        };

        // Parse "sha512=<hex>" format
        let signature_hex = match signature_header.strip_prefix("sha512=") {
            Some(hex) => hex,
            None => {
                tracing::warn!(
                    target: "authorizedotnet_webhook",
                    "Invalid signature format in X-ANET-Signature header, expected 'sha512=<hex>' but got: '{}' - verification failed but continuing processing",
                    signature_header
                );
                return Ok(false); // Invalid format -> verification fails but continue processing
            }
        };

        // Decode hex signature
        let expected_signature = match hex::decode(signature_hex) {
            Ok(sig) => sig,
            Err(hex_error) => {
                tracing::warn!(
                    target: "authorizedotnet_webhook",
                    "Failed to decode hex signature from X-ANET-Signature header: '{}', error: {} - verification failed but continuing processing",
                    signature_hex,
                    hex_error
                );
                return Ok(false); // Invalid hex -> verification fails but continue processing
            }
        };

        // Compute HMAC-SHA512 of request body
        use common_utils::crypto::{HmacSha512, SignMessage};
        let crypto_algorithm = HmacSha512;
        let computed_signature = match crypto_algorithm.sign_message(&webhook_secret, &request.body)
        {
            Ok(sig) => sig,
            Err(crypto_error) => {
                tracing::error!(
                    target: "authorizedotnet_webhook",
                    "Failed to compute HMAC-SHA512 signature for webhook verification, error: {:?} - verification failed but continuing processing",
                    crypto_error
                );
                return Ok(false); // Crypto error -> verification fails but continue processing
            }
        };

        // Constant-time comparison to prevent timing attacks
        Ok(computed_signature == expected_signature)
    }

    fn get_event_type(
        &self,
        request: RequestDetails,
        _connector_webhook_secret: Option<ConnectorWebhookSecrets>,
        _connector_account_details: Option<ConnectorAuthType>,
    ) -> Result<EventType, error_stack::Report<ConnectorError>> {
        let webhook_body: AuthorizedotnetWebhookEventType = request
            .body
            .parse_struct("AuthorizedotnetWebhookEventType")
            .change_context(ConnectorError::WebhookEventTypeNotFound)
            .attach_printable_lazy(|| {
                "Failed to parse webhook event type from Authorize.Net webhook body"
            })?;

        Ok(match webhook_body.event_type {
<<<<<<< HEAD
            transformers::AuthorizedotnetIncomingWebhookEventType::AuthorizationCreated => {
                EventType::PaymentIntentAuthorizationSuccess
            }
            | transformers::AuthorizedotnetIncomingWebhookEventType::PriorAuthCapture
            | transformers::AuthorizedotnetIncomingWebhookEventType::CaptureCreated => {
                EventType::PaymentIntentCaptureSuccess
            }
            transformers::AuthorizedotnetIncomingWebhookEventType::AuthCapCreated => {
                EventType::PaymentIntentSuccess // Combined auth+capture
            }
            transformers::AuthorizedotnetIncomingWebhookEventType::VoidCreated => {
                EventType::PaymentIntentCancelled
            }
            transformers::AuthorizedotnetIncomingWebhookEventType::RefundCreated => {
                EventType::RefundSuccess
            }
            | transformers::AuthorizedotnetIncomingWebhookEventType::CustomerCreated
            | transformers::AuthorizedotnetIncomingWebhookEventType::CustomerPaymentProfileCreated => {
                EventType::MandateActive
=======
            transformers::AuthorizedotnetIncomingWebhookEventType::AuthorizationCreated
            | transformers::AuthorizedotnetIncomingWebhookEventType::PriorAuthCapture
            | transformers::AuthorizedotnetIncomingWebhookEventType::AuthCapCreated
            | transformers::AuthorizedotnetIncomingWebhookEventType::CaptureCreated
            | transformers::AuthorizedotnetIncomingWebhookEventType::VoidCreated
            | transformers::AuthorizedotnetIncomingWebhookEventType::CustomerCreated
            | transformers::AuthorizedotnetIncomingWebhookEventType::CustomerPaymentProfileCreated => {
                EventType::Payment
            }
            transformers::AuthorizedotnetIncomingWebhookEventType::RefundCreated => {
                EventType::Refund
>>>>>>> bf718441
            }
            transformers::AuthorizedotnetIncomingWebhookEventType::Unknown => {
                tracing::warn!(
                    target: "authorizedotnet_webhook",
                    "Received unknown webhook event type from Authorize.Net - rejecting webhook"
                );
                return Err(
<<<<<<< HEAD
                    error_stack::Report::new(ConnectorError::WebhookEventTypeNotFound)
                        .attach_printable("Unknown webhook event type")
                );
=======
                    error_stack::report!(ConnectorError::WebhookEventTypeNotFound)
                        .attach_printable("Unknown webhook event type"),
                )
>>>>>>> bf718441
            }
        })
    }

    fn process_payment_webhook(
        &self,
        request: RequestDetails,
        _connector_webhook_secret: Option<ConnectorWebhookSecrets>,
        _connector_account_details: Option<ConnectorAuthType>,
    ) -> Result<WebhookDetailsResponse, error_stack::Report<ConnectorError>> {
        let request_body_copy = request.body.clone();
        let webhook_body: AuthorizedotnetWebhookObjectId = request
            .body
            .parse_struct("AuthorizedotnetWebhookObjectId")
            .change_context(ConnectorError::WebhookResourceObjectNotFound)
            .attach_printable_lazy(|| {
                "Failed to parse Authorize.Net payment webhook body structure"
            })?;

        let transaction_id = get_trans_id(&webhook_body).attach_printable_lazy(|| {
            format!(
                "Failed to extract transaction ID from payment webhook for event: {:?}",
                webhook_body.event_type
            )
        })?;
<<<<<<< HEAD

=======
>>>>>>> bf718441
        let status = transformers::SyncStatus::from(webhook_body.event_type.clone());

        Ok(WebhookDetailsResponse {
            resource_id: Some(ResponseId::ConnectorTransactionId(transaction_id.clone())),
            status: common_enums::AttemptStatus::from(status),
            status_code: 200,
            connector_response_reference_id: Some(transaction_id),
            error_code: None,
            error_message: None,
            raw_connector_response: Some(String::from_utf8_lossy(&request_body_copy).to_string()),
            response_headers: None,
        })
    }

    fn process_refund_webhook(
        &self,
        request: RequestDetails,
        _connector_webhook_secret: Option<ConnectorWebhookSecrets>,
        _connector_account_details: Option<ConnectorAuthType>,
    ) -> Result<RefundWebhookDetailsResponse, error_stack::Report<ConnectorError>> {
        let request_body_copy = request.body.clone();
        let webhook_body: AuthorizedotnetWebhookObjectId = request
            .body
            .parse_struct("AuthorizedotnetWebhookObjectId")
            .change_context(ConnectorError::WebhookResourceObjectNotFound)
            .attach_printable_lazy(|| {
                "Failed to parse Authorize.Net refund webhook body structure"
            })?;

        let transaction_id = get_trans_id(&webhook_body).attach_printable_lazy(|| {
            format!(
                "Failed to extract transaction ID from refund webhook for event: {:?}",
                webhook_body.event_type
            )
        })?;

        Ok(RefundWebhookDetailsResponse {
            connector_refund_id: Some(transaction_id.clone()),
            status: common_enums::RefundStatus::Success, // Authorize.Net only sends successful refund webhooks
            status_code: 200,
            connector_response_reference_id: Some(transaction_id),
            error_code: None,
            error_message: None,
            raw_connector_response: Some(String::from_utf8_lossy(&request_body_copy).to_string()),
            response_headers: None,
        })
    }
}
<<<<<<< HEAD
impl SubmitEvidenceV2 for Authorizedotnet {}
impl DisputeDefend for Authorizedotnet {}
impl RefundSyncV2 for Authorizedotnet {}
impl AcceptDispute for Authorizedotnet {}
impl SetupMandateV2 for Authorizedotnet {}
impl RepeatPaymentV2 for Authorizedotnet {}
impl PaymentOrderCreate for Authorizedotnet {}
impl PaymentAuthorizeV2 for Authorizedotnet {}
impl PaymentSyncV2 for Authorizedotnet {}
impl PaymentVoidV2 for Authorizedotnet {}
impl RefundV2 for Authorizedotnet {}
impl PaymentCapture for Authorizedotnet {}
=======
impl<
        T: PaymentMethodDataTypes
            + std::fmt::Debug
            + std::marker::Sync
            + std::marker::Send
            + 'static
            + Serialize,
    > SubmitEvidenceV2 for Authorizedotnet<T>
{
}
impl<
        T: PaymentMethodDataTypes
            + std::fmt::Debug
            + std::marker::Sync
            + std::marker::Send
            + 'static
            + Serialize,
    > DisputeDefend for Authorizedotnet<T>
{
}
impl<
        T: PaymentMethodDataTypes
            + std::fmt::Debug
            + std::marker::Sync
            + std::marker::Send
            + 'static
            + Serialize,
    > RefundSyncV2 for Authorizedotnet<T>
{
}
impl<
        T: PaymentMethodDataTypes
            + std::fmt::Debug
            + std::marker::Sync
            + std::marker::Send
            + 'static
            + Serialize,
    > AcceptDispute for Authorizedotnet<T>
{
}
impl<
        T: PaymentMethodDataTypes
            + std::fmt::Debug
            + std::marker::Sync
            + std::marker::Send
            + 'static
            + Serialize,
    > RepeatPaymentV2 for Authorizedotnet<T>
{
}
impl<
        T: PaymentMethodDataTypes
            + std::fmt::Debug
            + std::marker::Sync
            + std::marker::Send
            + 'static
            + Serialize,
    > PaymentOrderCreate for Authorizedotnet<T>
{
}
impl<
        T: PaymentMethodDataTypes
            + std::fmt::Debug
            + std::marker::Sync
            + std::marker::Send
            + 'static
            + Serialize,
    > PaymentAuthorizeV2<T> for Authorizedotnet<T>
{
}
impl<
        T: PaymentMethodDataTypes
            + std::fmt::Debug
            + std::marker::Sync
            + std::marker::Send
            + 'static
            + Serialize,
    > PaymentSyncV2 for Authorizedotnet<T>
{
}
impl<
        T: PaymentMethodDataTypes
            + std::fmt::Debug
            + std::marker::Sync
            + std::marker::Send
            + 'static
            + Serialize,
    > PaymentVoidV2 for Authorizedotnet<T>
{
}
impl<
        T: PaymentMethodDataTypes
            + std::fmt::Debug
            + std::marker::Sync
            + std::marker::Send
            + 'static
            + Serialize,
    > RefundV2 for Authorizedotnet<T>
{
}
impl<
        T: PaymentMethodDataTypes
            + std::fmt::Debug
            + std::marker::Sync
            + std::marker::Send
            + 'static
            + Serialize,
    > PaymentCapture for Authorizedotnet<T>
{
}
>>>>>>> bf718441

// Basic connector implementation
impl<
        T: PaymentMethodDataTypes
            + std::fmt::Debug
            + std::marker::Sync
            + std::marker::Send
            + 'static
            + Serialize,
    > ConnectorCommon for Authorizedotnet<T>
{
    fn id(&self) -> &'static str {
        "authorizedotnet"
    }

    fn common_get_content_type(&self) -> &'static str {
        "application/json"
    }

    fn base_url<'a>(&self, connectors: &'a Connectors) -> &'a str {
        connectors.authorizedotnet.base_url.as_ref()
    }

    fn build_error_response(
        &self,
        res: Response,
        event_builder: Option<&mut ConnectorEvent>,
    ) -> CustomResult<ErrorResponse, errors::ConnectorError> {
        let response: transformers::ResponseMessages = res
            .response
            .parse_struct("ResponseMessages")
            .map_err(|_| ConnectorError::ResponseDeserializationFailed)?;

        with_response_body!(event_builder, response);

        Ok(ErrorResponse {
            status_code: res.status_code,
            code: response
                .message
                .first()
                .map(|m| m.code.clone())
                .unwrap_or_else(|| consts::NO_ERROR_CODE.to_string()),
            message: response
                .message
                .first()
                .map(|m| m.text.clone())
                .unwrap_or_else(|| consts::NO_ERROR_MESSAGE.to_string()),
            reason: None,
            attempt_status: None,
            connector_transaction_id: None,
            network_decline_code: None,
            network_advice_code: None,
            network_error_message: None,
        })
    }

    fn get_currency_unit(&self) -> common_enums::CurrencyUnit {
        common_enums::CurrencyUnit::Base
    }
}

// Define connector prerequisites
macros::create_all_prerequisites!(
    connector_name: Authorizedotnet,
    generic_type: T,
    api: [
        (
            flow: Authorize,
            request_body: AuthorizedotnetPaymentsRequest<T>,
            response_body: AuthorizedotnetAuthorizeResponse,
            router_data: RouterDataV2<Authorize, PaymentFlowData, PaymentsAuthorizeData<T>, PaymentsResponseData>,
        ),
        (
            flow: PSync,
            request_body: AuthorizedotnetCreateSyncRequest,
            response_body: AuthorizedotnetPSyncResponse,
            router_data: RouterDataV2<PSync, PaymentFlowData, PaymentsSyncData, PaymentsResponseData>,
        ),
        (
            flow: Capture,
            request_body: AuthorizedotnetCaptureRequest,
            response_body: AuthorizedotnetCaptureResponse,
            router_data: RouterDataV2<Capture, PaymentFlowData, PaymentsCaptureData, PaymentsResponseData>,
        ),
        (
            flow: Void,
            request_body: AuthorizedotnetVoidRequest,
            response_body: AuthorizedotnetVoidResponse,
            router_data: RouterDataV2<Void, PaymentFlowData, PaymentVoidData, PaymentsResponseData>,
        ),
        (
            flow: Refund,
            request_body: AuthorizedotnetRefundRequest<T>,
            response_body: AuthorizedotnetRefundResponse,
            router_data: RouterDataV2<Refund, RefundFlowData, RefundsData, RefundsResponseData>,
        ),
        (
            flow: RSync,
            request_body: AuthorizedotnetRSyncRequest,
            response_body: AuthorizedotnetRSyncResponse,
            router_data: RouterDataV2<RSync, RefundFlowData, RefundSyncData, RefundsResponseData>,
        ),
        (
            flow: RepeatPayment,
            request_body: AuthorizedotnetRepeatPaymentRequest,
            response_body: AuthorizedotnetRepeatPaymentResponse,
            router_data: RouterDataV2<RepeatPayment, PaymentFlowData, RepeatPaymentData, PaymentsResponseData>,
        ),
        (
            flow: SetupMandate,
            request_body: CreateCustomerProfileRequest<T>,
            response_body: CreateCustomerProfileResponse,
            router_data: RouterDataV2<SetupMandate, PaymentFlowData, SetupMandateRequestData<T>, PaymentsResponseData>,
        )
    ],
    amount_converters: [],
    member_functions: {
        fn preprocess_response_bytes<F, FCD, Req, Res>(
            &self,
            _req: &RouterDataV2<F, FCD, Req, Res>,
            bytes: bytes::Bytes,
        ) -> CustomResult<bytes::Bytes, errors::ConnectorError> {
            // Check if the bytes begin with UTF-8 BOM (EF BB BF)
            let encoding = encoding_rs::UTF_8;
            let intermediate_response_bytes = encoding.decode_with_bom_removal(&bytes);
            let processed_bytes = bytes::Bytes::copy_from_slice(intermediate_response_bytes.0.as_bytes());

            Ok(processed_bytes)
        }
        pub fn build_headers<F, FCD, Req, Res>(
            &self,
            req: &RouterDataV2<F, FCD, Req, Res>,
        ) -> CustomResult<Vec<(String, Maskable<String>)>, ConnectorError> {
            let mut header = vec![(
                headers::CONTENT_TYPE.to_string(),
                "application/json".to_string().into(),
            )];
            let mut api_key = self.get_auth_header(&req.connector_auth_type)?;
            header.append(&mut api_key);
            Ok(header)
        }

        pub fn connector_base_url_payments<F, Req, Res>(
            &self,
            req: &RouterDataV2<F, PaymentFlowData, Req, Res>,
        ) -> String {
            let base_url = &req.resource_common_data.connectors.authorizedotnet.base_url;
            base_url.to_string()
        }

        pub fn connector_base_url_refunds<F, Req, Res>(
            &self,
            req: &RouterDataV2<F, RefundFlowData, Req, Res>,
        ) -> String {
            req.resource_common_data.connectors.authorizedotnet.base_url.to_string()
        }
    }
);

// Implement the specific flows
macros::macro_connector_implementation!(
    connector_default_implementations: [get_content_type, get_error_response_v2],
    connector: Authorizedotnet,
    curl_request: Json(AuthorizedotnetPaymentsRequest),
    curl_response: AuthorizedotnetAuthorizeResponse,
    flow_name: Authorize,
    resource_common_data: PaymentFlowData,
    flow_request: PaymentsAuthorizeData<T>,
    flow_response: PaymentsResponseData,
    http_method: Post,
    preprocess_response: true,
    generic_type: T,
    [PaymentMethodDataTypes + std::fmt::Debug + std::marker::Sync + std::marker::Send + 'static + Serialize],
    other_functions: {
        fn get_headers(
            &self,
            req: &RouterDataV2<Authorize, PaymentFlowData, PaymentsAuthorizeData<T>, PaymentsResponseData>,
        ) -> CustomResult<Vec<(String, Maskable<String>)>, ConnectorError> {
            self.build_headers(req)
        }

        fn get_url(
            &self,
            req: &RouterDataV2<Authorize, PaymentFlowData, PaymentsAuthorizeData<T>, PaymentsResponseData>,
        ) -> CustomResult<String, ConnectorError> {
            Ok(self.connector_base_url_payments(req).to_string())
        }
    }
);

macros::macro_connector_implementation!(
    connector_default_implementations: [get_content_type, get_error_response_v2],
    connector: Authorizedotnet,
    curl_request: Json(AuthorizedotnetCreateSyncRequest),
    curl_response: AuthorizedotnetPSyncResponse,
    flow_name: PSync,
    resource_common_data: PaymentFlowData,
    flow_request: PaymentsSyncData,
    flow_response: PaymentsResponseData,
    http_method: Post,
    preprocess_response: true,
    generic_type: T,
    [PaymentMethodDataTypes + std::fmt::Debug + std::marker::Sync + std::marker::Send + 'static + Serialize],
    other_functions: {
        fn get_headers(
            &self,
            req: &RouterDataV2<PSync, PaymentFlowData, PaymentsSyncData, PaymentsResponseData>,
        ) -> CustomResult<Vec<(String, Maskable<String>)>, ConnectorError> {
            self.build_headers(req)
        }

        fn get_url(
            &self,
            req: &RouterDataV2<PSync, PaymentFlowData, PaymentsSyncData, PaymentsResponseData>,
        ) -> CustomResult<String, ConnectorError> {
            Ok(self.connector_base_url_payments(req).to_string())
        }
    }
);

macros::macro_connector_implementation!(
    connector_default_implementations: [get_content_type, get_error_response_v2],
    connector: Authorizedotnet,
    curl_request: Json(AuthorizedotnetCaptureRequest),
    curl_response: AuthorizedotnetCaptureResponse,
    flow_name: Capture,
    resource_common_data: PaymentFlowData,
    flow_request: PaymentsCaptureData,
    flow_response: PaymentsResponseData,
    http_method: Post,
    preprocess_response: true,
    generic_type: T,
    [PaymentMethodDataTypes + std::fmt::Debug + std::marker::Sync + std::marker::Send + 'static + Serialize],
    other_functions: {
        fn get_headers(
            &self,
            req: &RouterDataV2<Capture, PaymentFlowData, PaymentsCaptureData, PaymentsResponseData>,
        ) -> CustomResult<Vec<(String, Maskable<String>)>, ConnectorError> {
            self.build_headers(req)
        }

        fn get_url(
            &self,
            req: &RouterDataV2<Capture, PaymentFlowData, PaymentsCaptureData, PaymentsResponseData>,
        ) -> CustomResult<String, ConnectorError> {
            Ok(self.connector_base_url_payments(req).to_string())
        }
    }
);

macros::macro_connector_implementation!(
    connector_default_implementations: [get_content_type, get_error_response_v2],
    connector: Authorizedotnet,
    curl_request: Json(AuthorizedotnetVoidRequest),
    curl_response: AuthorizedotnetVoidResponse,
    flow_name: Void,
    resource_common_data: PaymentFlowData,
    flow_request: PaymentVoidData,
    flow_response: PaymentsResponseData,
    http_method: Post,
    preprocess_response: true,
    generic_type: T,
    [PaymentMethodDataTypes + std::fmt::Debug + std::marker::Sync + std::marker::Send + 'static + Serialize],
    other_functions: {
        fn get_headers(
            &self,
            req: &RouterDataV2<Void, PaymentFlowData, PaymentVoidData, PaymentsResponseData>,
        ) -> CustomResult<Vec<(String, Maskable<String>)>, ConnectorError> {
            self.build_headers(req)
        }

        fn get_url(
            &self,
            req: &RouterDataV2<Void, PaymentFlowData, PaymentVoidData, PaymentsResponseData>,
        ) -> CustomResult<String, ConnectorError> {
            Ok(self.connector_base_url_payments(req).to_string())
        }
    }
);

// Empty implementation for Refund flow to satisfy trait bounds
// The actual refund logic is handled by the specific implementations in transformers.rs
impl<
        T: PaymentMethodDataTypes
            + std::fmt::Debug
            + std::marker::Sync
            + std::marker::Send
            + 'static
            + Serialize,
    > ConnectorIntegrationV2<Refund, RefundFlowData, RefundsData, RefundsResponseData>
    for Authorizedotnet<T>
{
    fn get_headers(
        &self,
        req: &RouterDataV2<Refund, RefundFlowData, RefundsData, RefundsResponseData>,
    ) -> CustomResult<Vec<(String, Maskable<String>)>, ConnectorError> {
        self.build_headers(req)
    }

    fn get_content_type(&self) -> &'static str {
        self.common_get_content_type()
    }

    fn get_url(
        &self,
        req: &RouterDataV2<Refund, RefundFlowData, RefundsData, RefundsResponseData>,
    ) -> CustomResult<String, ConnectorError> {
        Ok(self.connector_base_url_refunds(req).to_string())
    }

    fn get_request_body(
        &self,
        _req: &RouterDataV2<Refund, RefundFlowData, RefundsData, RefundsResponseData>,
    ) -> CustomResult<Option<RequestContent>, ConnectorError> {
        // This is a placeholder implementation
        // The actual refund logic should be handled by specific implementations
        Err(ConnectorError::NotImplemented("Refund not implemented for generic type".into()).into())
    }
}

// Implement RSync flow
macros::macro_connector_implementation!(
    connector_default_implementations: [get_content_type, get_error_response_v2],
    connector: Authorizedotnet,
    curl_request: Json(AuthorizedotnetRSyncRequest),
    curl_response: AuthorizedotnetRSyncResponse,
    flow_name: RSync,
    resource_common_data: RefundFlowData,
    flow_request: RefundSyncData,
    flow_response: RefundsResponseData,
    http_method: Post,
    preprocess_response: true,
    generic_type: T,
    [PaymentMethodDataTypes + std::fmt::Debug + std::marker::Sync + std::marker::Send + 'static + Serialize],
    other_functions: {
        fn get_headers(
            &self,
            req: &RouterDataV2<RSync, RefundFlowData, RefundSyncData, RefundsResponseData>,
        ) -> CustomResult<Vec<(String, Maskable<String>)>, ConnectorError> {
            self.build_headers(req)
        }

        fn get_url(
            &self,
            req: &RouterDataV2<RSync, RefundFlowData, RefundSyncData, RefundsResponseData>,
        ) -> CustomResult<String, ConnectorError> {
            Ok(self.connector_base_url_refunds(req).to_string())
        }

    }
);

// Use macro implementation for SetupMandate
macros::macro_connector_implementation!(
    connector_default_implementations: [get_content_type, get_error_response_v2],
    connector: Authorizedotnet,
    curl_request: Json(CreateCustomerProfileRequest),
    curl_response: CreateCustomerProfileResponse,
    flow_name: SetupMandate,
    resource_common_data: PaymentFlowData,
    flow_request: SetupMandateRequestData<T>,
    flow_response: PaymentsResponseData,
    http_method: Post,
    preprocess_response: true,
    generic_type: T,
    [PaymentMethodDataTypes + std::fmt::Debug + std::marker::Sync + std::marker::Send + 'static + Serialize],
    other_functions: {
        fn get_headers(
            &self,
            req: &RouterDataV2<SetupMandate, PaymentFlowData, SetupMandateRequestData<T>, PaymentsResponseData>,
        ) -> CustomResult<Vec<(String, Maskable<String>)>, ConnectorError> {
            self.build_headers(req)
        }

        fn get_url(
            &self,
            req: &RouterDataV2<SetupMandate, PaymentFlowData, SetupMandateRequestData<T>, PaymentsResponseData>,
        ) -> CustomResult<String, ConnectorError> {
            Ok(self.connector_base_url_payments(req).to_string())
        }
    }
);

macros::macro_connector_implementation!(
    connector_default_implementations: [get_content_type, get_error_response_v2],
    connector: Authorizedotnet,
    curl_request: Json(AuthorizedotnetRepeatPaymentRequest),
    curl_response: AuthorizedotnetRepeatPaymentResponse,
    flow_name: RepeatPayment,
    resource_common_data: PaymentFlowData,
    flow_request: RepeatPaymentData,
    flow_response: PaymentsResponseData,
    http_method: Post,
    preprocess_response: true, // Keeping true for Authorize.net which needs BOM handling
    generic_type: T,
    [PaymentMethodDataTypes + std::fmt::Debug + std::marker::Sync + std::marker::Send + 'static + Serialize],
    other_functions: {
        fn get_headers(
            &self,
            req: &RouterDataV2<RepeatPayment, PaymentFlowData, RepeatPaymentData, PaymentsResponseData>,
        ) -> CustomResult<Vec<(String, Maskable<String>)>, ConnectorError> {
            self.build_headers(req)
        }

        fn get_url(
            &self,
            req: &RouterDataV2<RepeatPayment, PaymentFlowData, RepeatPaymentData, PaymentsResponseData>,
        ) -> CustomResult<String, ConnectorError> {
            Ok(self.connector_base_url_payments(req).to_string())
        }
    }
);

impl<
        T: PaymentMethodDataTypes
            + std::fmt::Debug
            + std::marker::Sync
            + std::marker::Send
            + 'static
            + Serialize,
    >
    ConnectorIntegrationV2<
        CreateOrder,
        PaymentFlowData,
        PaymentCreateOrderData,
        PaymentCreateOrderResponse,
    > for Authorizedotnet<T>
{
}

impl<
        T: PaymentMethodDataTypes
            + std::fmt::Debug
            + std::marker::Sync
            + std::marker::Send
            + 'static
            + Serialize,
    >
    ConnectorIntegrationV2<
        CreateSessionToken,
        PaymentFlowData,
        SessionTokenRequestData,
        SessionTokenResponseData,
    > for Authorizedotnet<T>
{
}
impl<
        T: PaymentMethodDataTypes
            + std::fmt::Debug
            + std::marker::Sync
            + std::marker::Send
            + 'static
            + Serialize,
    > ConnectorIntegrationV2<Accept, DisputeFlowData, AcceptDisputeData, DisputeResponseData>
    for Authorizedotnet<T>
{
}
impl<
        T: PaymentMethodDataTypes
            + std::fmt::Debug
            + std::marker::Sync
            + std::marker::Send
            + 'static
            + Serialize,
    >
    ConnectorIntegrationV2<SubmitEvidence, DisputeFlowData, SubmitEvidenceData, DisputeResponseData>
    for Authorizedotnet<T>
{
}
impl<
        T: PaymentMethodDataTypes
            + std::fmt::Debug
            + std::marker::Sync
            + std::marker::Send
            + 'static
            + Serialize,
    > ConnectorIntegrationV2<DefendDispute, DisputeFlowData, DisputeDefendData, DisputeResponseData>
    for Authorizedotnet<T>
{
}

// SourceVerification implementations for all flows
impl<
        T: PaymentMethodDataTypes
            + std::fmt::Debug
            + std::marker::Sync
            + std::marker::Send
            + 'static
            + Serialize,
    > SourceVerification<Authorize, PaymentFlowData, PaymentsAuthorizeData<T>, PaymentsResponseData>
    for Authorizedotnet<T>
{
}

impl<
        T: PaymentMethodDataTypes
            + std::fmt::Debug
            + std::marker::Sync
            + std::marker::Send
            + 'static
            + Serialize,
    >
    SourceVerification<
        CreateSessionToken,
        PaymentFlowData,
        SessionTokenRequestData,
        SessionTokenResponseData,
    > for Authorizedotnet<T>
{
}

impl<
        T: PaymentMethodDataTypes
            + std::fmt::Debug
            + std::marker::Sync
            + std::marker::Send
            + 'static
            + Serialize,
    > SourceVerification<PSync, PaymentFlowData, PaymentsSyncData, PaymentsResponseData>
    for Authorizedotnet<T>
{
}

impl<
        T: PaymentMethodDataTypes
            + std::fmt::Debug
            + std::marker::Sync
            + std::marker::Send
            + 'static
            + Serialize,
    > SourceVerification<Capture, PaymentFlowData, PaymentsCaptureData, PaymentsResponseData>
    for Authorizedotnet<T>
{
}

impl<
        T: PaymentMethodDataTypes
            + std::fmt::Debug
            + std::marker::Sync
            + std::marker::Send
            + 'static
            + Serialize,
    > SourceVerification<Void, PaymentFlowData, PaymentVoidData, PaymentsResponseData>
    for Authorizedotnet<T>
{
}

impl<
        T: PaymentMethodDataTypes
            + std::fmt::Debug
            + std::marker::Sync
            + std::marker::Send
            + 'static
            + Serialize,
    > SourceVerification<Refund, RefundFlowData, RefundsData, RefundsResponseData>
    for Authorizedotnet<T>
{
}

impl<
        T: PaymentMethodDataTypes
            + std::fmt::Debug
            + std::marker::Sync
            + std::marker::Send
            + 'static
            + Serialize,
    > SourceVerification<RSync, RefundFlowData, RefundSyncData, RefundsResponseData>
    for Authorizedotnet<T>
{
}

impl<
        T: PaymentMethodDataTypes
            + std::fmt::Debug
            + std::marker::Sync
            + std::marker::Send
            + 'static
            + Serialize,
    >
    SourceVerification<
        CreateOrder,
        PaymentFlowData,
        PaymentCreateOrderData,
        PaymentCreateOrderResponse,
    > for Authorizedotnet<T>
{
}

impl<
        T: PaymentMethodDataTypes
            + std::fmt::Debug
            + std::marker::Sync
            + std::marker::Send
            + 'static
            + Serialize,
    >
    SourceVerification<
        SetupMandate,
        PaymentFlowData,
        SetupMandateRequestData<T>,
        PaymentsResponseData,
    > for Authorizedotnet<T>
{
}

impl<
        T: PaymentMethodDataTypes
            + std::fmt::Debug
            + std::marker::Sync
            + std::marker::Send
            + 'static
            + Serialize,
    > SourceVerification<RepeatPayment, PaymentFlowData, RepeatPaymentData, PaymentsResponseData>
    for Authorizedotnet<T>
{
}

impl<
        T: PaymentMethodDataTypes
            + std::fmt::Debug
            + std::marker::Sync
            + std::marker::Send
            + 'static
            + Serialize,
    > SourceVerification<Accept, DisputeFlowData, AcceptDisputeData, DisputeResponseData>
    for Authorizedotnet<T>
{
}

impl<
        T: PaymentMethodDataTypes
            + std::fmt::Debug
            + std::marker::Sync
            + std::marker::Send
            + 'static
            + Serialize,
    > SourceVerification<SubmitEvidence, DisputeFlowData, SubmitEvidenceData, DisputeResponseData>
    for Authorizedotnet<T>
{
}

impl<
        T: PaymentMethodDataTypes
            + std::fmt::Debug
            + std::marker::Sync
            + std::marker::Send
            + 'static
            + Serialize,
    > SourceVerification<DefendDispute, DisputeFlowData, DisputeDefendData, DisputeResponseData>
    for Authorizedotnet<T>
{
}

impl<
        T: PaymentMethodDataTypes
            + std::fmt::Debug
            + std::marker::Sync
            + std::marker::Send
            + 'static
            + Serialize,
    > ConnectorSpecifications for Authorizedotnet<T>
{
}<|MERGE_RESOLUTION|>--- conflicted
+++ resolved
@@ -1,5 +1,6 @@
 pub mod transformers;
 
+use common_enums;
 use common_enums;
 use common_utils::{
     consts, errors::CustomResult, ext_traits::ByteSliceExt, request::RequestContent,
@@ -10,17 +11,6 @@
         Refund, RepeatPayment, SetupMandate, SubmitEvidence, Void,
     },
     connector_types::{
-<<<<<<< HEAD
-        AcceptDisputeData, ConnectorWebhookSecrets, DisputeDefendData, DisputeFlowData,
-        DisputeResponseData, EventType, PaymentCreateOrderData, PaymentCreateOrderResponse,
-        PaymentFlowData, PaymentVoidData, PaymentsAuthorizeData, PaymentsCaptureData,
-        PaymentsResponseData, PaymentsSyncData, RefundFlowData, RefundSyncData,
-        RefundWebhookDetailsResponse, RefundsData, RefundsResponseData, RepeatPaymentData,
-        RequestDetails, ResponseId, SetupMandateRequestData, SubmitEvidenceData,
-        WebhookDetailsResponse,
-    },
-    errors::{self, ConnectorError},
-=======
         AcceptDisputeData, ConnectorSpecifications, ConnectorWebhookSecrets, DisputeDefendData,
         DisputeFlowData, DisputeResponseData, EventType, PaymentCreateOrderData,
         PaymentCreateOrderResponse, PaymentFlowData, PaymentVoidData, PaymentsAuthorizeData,
@@ -32,8 +22,9 @@
     },
     errors::{self, ConnectorError},
     payment_method_data::PaymentMethodDataTypes,
->>>>>>> bf718441
-    router_data::{ConnectorAuthType, ErrorResponse},
+    router_data::{
+        ConnectorAuthType, {ConnectorAuthType, ErrorResponse},
+    },
     router_data_v2::RouterDataV2,
     router_response_types::Response,
     types::Connectors,
@@ -69,12 +60,6 @@
     pub(crate) const CONTENT_TYPE: &str = "Content-Type";
 }
 
-<<<<<<< HEAD
-// Implement all required traits for ConnectorServiceTrait
-impl ConnectorServiceTrait for Authorizedotnet {}
-impl ValidationTrait for Authorizedotnet {}
-impl IncomingWebhook for Authorizedotnet {
-=======
 impl<
         T: PaymentMethodDataTypes
             + std::fmt::Debug
@@ -127,7 +112,6 @@
             + Serialize,
     > IncomingWebhook for Authorizedotnet<T>
 {
->>>>>>> bf718441
     fn verify_webhook_source(
         &self,
         request: RequestDetails,
@@ -137,13 +121,7 @@
         // If no webhook secret is provided, cannot verify
         let webhook_secret = match connector_webhook_secret {
             Some(secrets) => secrets.secret,
-<<<<<<< HEAD
-            None => {
-                return Ok(false);
-            }
-=======
             None => return Ok(false),
->>>>>>> bf718441
         };
 
         // Extract X-ANET-Signature header (case-insensitive)
@@ -224,27 +202,6 @@
             })?;
 
         Ok(match webhook_body.event_type {
-<<<<<<< HEAD
-            transformers::AuthorizedotnetIncomingWebhookEventType::AuthorizationCreated => {
-                EventType::PaymentIntentAuthorizationSuccess
-            }
-            | transformers::AuthorizedotnetIncomingWebhookEventType::PriorAuthCapture
-            | transformers::AuthorizedotnetIncomingWebhookEventType::CaptureCreated => {
-                EventType::PaymentIntentCaptureSuccess
-            }
-            transformers::AuthorizedotnetIncomingWebhookEventType::AuthCapCreated => {
-                EventType::PaymentIntentSuccess // Combined auth+capture
-            }
-            transformers::AuthorizedotnetIncomingWebhookEventType::VoidCreated => {
-                EventType::PaymentIntentCancelled
-            }
-            transformers::AuthorizedotnetIncomingWebhookEventType::RefundCreated => {
-                EventType::RefundSuccess
-            }
-            | transformers::AuthorizedotnetIncomingWebhookEventType::CustomerCreated
-            | transformers::AuthorizedotnetIncomingWebhookEventType::CustomerPaymentProfileCreated => {
-                EventType::MandateActive
-=======
             transformers::AuthorizedotnetIncomingWebhookEventType::AuthorizationCreated
             | transformers::AuthorizedotnetIncomingWebhookEventType::PriorAuthCapture
             | transformers::AuthorizedotnetIncomingWebhookEventType::AuthCapCreated
@@ -256,7 +213,6 @@
             }
             transformers::AuthorizedotnetIncomingWebhookEventType::RefundCreated => {
                 EventType::Refund
->>>>>>> bf718441
             }
             transformers::AuthorizedotnetIncomingWebhookEventType::Unknown => {
                 tracing::warn!(
@@ -264,15 +220,9 @@
                     "Received unknown webhook event type from Authorize.Net - rejecting webhook"
                 );
                 return Err(
-<<<<<<< HEAD
-                    error_stack::Report::new(ConnectorError::WebhookEventTypeNotFound)
-                        .attach_printable("Unknown webhook event type")
-                );
-=======
                     error_stack::report!(ConnectorError::WebhookEventTypeNotFound)
                         .attach_printable("Unknown webhook event type"),
                 )
->>>>>>> bf718441
             }
         })
     }
@@ -298,10 +248,6 @@
                 webhook_body.event_type
             )
         })?;
-<<<<<<< HEAD
-
-=======
->>>>>>> bf718441
         let status = transformers::SyncStatus::from(webhook_body.event_type.clone());
 
         Ok(WebhookDetailsResponse {
@@ -350,7 +296,315 @@
         })
     }
 }
-<<<<<<< HEAD
+impl<
+        T: PaymentMethodDataTypes
+            + std::fmt::Debug
+            + std::marker::Sync
+            + std::marker::Send
+            + 'static
+            + Serialize,
+    > SubmitEvidenceV2 for Authorizedotnet<T>
+{
+}
+impl<
+        T: PaymentMethodDataTypes
+            + std::fmt::Debug
+            + std::marker::Sync
+            + std::marker::Send
+            + 'static
+            + Serialize,
+    > DisputeDefend for Authorizedotnet<T>
+{
+}
+impl<
+        T: PaymentMethodDataTypes
+            + std::fmt::Debug
+            + std::marker::Sync
+            + std::marker::Send
+            + 'static
+            + Serialize,
+    > RefundSyncV2 for Authorizedotnet<T>
+{
+}
+impl<
+        T: PaymentMethodDataTypes
+            + std::fmt::Debug
+            + std::marker::Sync
+            + std::marker::Send
+            + 'static
+            + Serialize,
+    > AcceptDispute for Authorizedotnet<T>
+{
+}
+impl<
+        T: PaymentMethodDataTypes
+            + std::fmt::Debug
+            + std::marker::Sync
+            + std::marker::Send
+            + 'static
+            + Serialize,
+    > RepeatPaymentV2 for Authorizedotnet<T>
+{
+}
+impl<
+        T: PaymentMethodDataTypes
+            + std::fmt::Debug
+            + std::marker::Sync
+            + std::marker::Send
+            + 'static
+            + Serialize,
+    > PaymentOrderCreate for Authorizedotnet<T>
+{
+}
+impl<
+        T: PaymentMethodDataTypes
+            + std::fmt::Debug
+            + std::marker::Sync
+            + std::marker::Send
+            + 'static
+            + Serialize,
+    > PaymentAuthorizeV2<T> for Authorizedotnet<T>
+{
+}
+impl<
+        T: PaymentMethodDataTypes
+            + std::fmt::Debug
+            + std::marker::Sync
+            + std::marker::Send
+            + 'static
+            + Serialize,
+    > PaymentSyncV2 for Authorizedotnet<T>
+{
+}
+impl<
+        T: PaymentMethodDataTypes
+            + std::fmt::Debug
+            + std::marker::Sync
+            + std::marker::Send
+            + 'static
+            + Serialize,
+    > PaymentVoidV2 for Authorizedotnet<T>
+{
+}
+impl<
+        T: PaymentMethodDataTypes
+            + std::fmt::Debug
+            + std::marker::Sync
+            + std::marker::Send
+            + 'static
+            + Serialize,
+    > RefundV2 for Authorizedotnet<T>
+{
+}
+impl<
+        T: PaymentMethodDataTypes
+            + std::fmt::Debug
+            + std::marker::Sync
+            + std::marker::Send
+            + 'static
+            + Serialize,
+    > PaymentCapture for Authorizedotnet<T>
+{
+}
+// Implement all required traits for ConnectorServiceTrait
+impl ConnectorServiceTrait for Authorizedotnet {}
+impl ValidationTrait for Authorizedotnet {}
+impl IncomingWebhook for Authorizedotnet {
+    fn verify_webhook_source(
+        &self,
+        request: RequestDetails,
+        connector_webhook_secret: Option<ConnectorWebhookSecrets>,
+        _connector_account_details: Option<ConnectorAuthType>,
+    ) -> Result<bool, error_stack::Report<ConnectorError>> {
+        // If no webhook secret is provided, cannot verify
+        let webhook_secret = match connector_webhook_secret {
+            Some(secrets) => secrets.secret,
+            None => {
+                return Ok(false);
+            }
+        };
+
+        // Extract X-ANET-Signature header (case-insensitive)
+        let signature_header = match request
+            .headers
+            .get("X-ANET-Signature")
+            .or_else(|| request.headers.get("x-anet-signature"))
+        {
+            Some(header) => header,
+            None => {
+                tracing::warn!(
+                    target: "authorizedotnet_webhook",
+                    "Missing X-ANET-Signature header in webhook request from Authorize.Net - verification failed but continuing processing"
+                );
+                return Ok(false); // Missing signature -> verification fails but continue processing
+            }
+        };
+
+        // Parse "sha512=<hex>" format
+        let signature_hex = match signature_header.strip_prefix("sha512=") {
+            Some(hex) => hex,
+            None => {
+                tracing::warn!(
+                    target: "authorizedotnet_webhook",
+                    "Invalid signature format in X-ANET-Signature header, expected 'sha512=<hex>' but got: '{}' - verification failed but continuing processing",
+                    signature_header
+                );
+                return Ok(false); // Invalid format -> verification fails but continue processing
+            }
+        };
+
+        // Decode hex signature
+        let expected_signature = match hex::decode(signature_hex) {
+            Ok(sig) => sig,
+            Err(hex_error) => {
+                tracing::warn!(
+                    target: "authorizedotnet_webhook",
+                    "Failed to decode hex signature from X-ANET-Signature header: '{}', error: {} - verification failed but continuing processing",
+                    signature_hex,
+                    hex_error
+                );
+                return Ok(false); // Invalid hex -> verification fails but continue processing
+            }
+        };
+
+        // Compute HMAC-SHA512 of request body
+        use common_utils::crypto::{HmacSha512, SignMessage};
+        let crypto_algorithm = HmacSha512;
+        let computed_signature = match crypto_algorithm.sign_message(&webhook_secret, &request.body)
+        {
+            Ok(sig) => sig,
+            Err(crypto_error) => {
+                tracing::error!(
+                    target: "authorizedotnet_webhook",
+                    "Failed to compute HMAC-SHA512 signature for webhook verification, error: {:?} - verification failed but continuing processing",
+                    crypto_error
+                );
+                return Ok(false); // Crypto error -> verification fails but continue processing
+            }
+        };
+
+        // Constant-time comparison to prevent timing attacks
+        Ok(computed_signature == expected_signature)
+    }
+
+    fn get_event_type(
+        &self,
+        request: RequestDetails,
+        _connector_webhook_secret: Option<ConnectorWebhookSecrets>,
+        _connector_account_details: Option<ConnectorAuthType>,
+    ) -> Result<EventType, error_stack::Report<ConnectorError>> {
+        let webhook_body: AuthorizedotnetWebhookEventType = request
+            .body
+            .parse_struct("AuthorizedotnetWebhookEventType")
+            .change_context(ConnectorError::WebhookEventTypeNotFound)
+            .attach_printable_lazy(|| {
+                "Failed to parse webhook event type from Authorize.Net webhook body"
+            })?;
+
+        Ok(match webhook_body.event_type {
+            transformers::AuthorizedotnetIncomingWebhookEventType::AuthorizationCreated => {
+                EventType::PaymentIntentAuthorizationSuccess
+            }
+            | transformers::AuthorizedotnetIncomingWebhookEventType::PriorAuthCapture
+            | transformers::AuthorizedotnetIncomingWebhookEventType::CaptureCreated => {
+                EventType::PaymentIntentCaptureSuccess
+            }
+            transformers::AuthorizedotnetIncomingWebhookEventType::AuthCapCreated => {
+                EventType::PaymentIntentSuccess // Combined auth+capture
+            }
+            transformers::AuthorizedotnetIncomingWebhookEventType::VoidCreated => {
+                EventType::PaymentIntentCancelled
+            }
+            transformers::AuthorizedotnetIncomingWebhookEventType::RefundCreated => {
+                EventType::RefundSuccess
+            }
+            | transformers::AuthorizedotnetIncomingWebhookEventType::CustomerCreated
+            | transformers::AuthorizedotnetIncomingWebhookEventType::CustomerPaymentProfileCreated => {
+                EventType::MandateActive
+            }
+            transformers::AuthorizedotnetIncomingWebhookEventType::Unknown => {
+                tracing::warn!(
+                    target: "authorizedotnet_webhook",
+                    "Received unknown webhook event type from Authorize.Net - rejecting webhook"
+                );
+                return Err(
+                    error_stack::Report::new(ConnectorError::WebhookEventTypeNotFound)
+                        .attach_printable("Unknown webhook event type")
+                );
+            }
+        })
+    }
+
+    fn process_payment_webhook(
+        &self,
+        request: RequestDetails,
+        _connector_webhook_secret: Option<ConnectorWebhookSecrets>,
+        _connector_account_details: Option<ConnectorAuthType>,
+    ) -> Result<WebhookDetailsResponse, error_stack::Report<ConnectorError>> {
+        let request_body_copy = request.body.clone();
+        let webhook_body: AuthorizedotnetWebhookObjectId = request
+            .body
+            .parse_struct("AuthorizedotnetWebhookObjectId")
+            .change_context(ConnectorError::WebhookResourceObjectNotFound)
+            .attach_printable_lazy(|| {
+                "Failed to parse Authorize.Net payment webhook body structure"
+            })?;
+
+        let transaction_id = get_trans_id(&webhook_body).attach_printable_lazy(|| {
+            format!(
+                "Failed to extract transaction ID from payment webhook for event: {:?}",
+                webhook_body.event_type
+            )
+        })?;
+
+        let status = transformers::SyncStatus::from(webhook_body.event_type.clone());
+
+        Ok(WebhookDetailsResponse {
+            resource_id: Some(ResponseId::ConnectorTransactionId(transaction_id.clone())),
+            status: common_enums::AttemptStatus::from(status),
+            status_code: 200,
+            connector_response_reference_id: Some(transaction_id),
+            error_code: None,
+            error_message: None,
+            raw_connector_response: Some(String::from_utf8_lossy(&request_body_copy).to_string()),
+            response_headers: None,
+        })
+    }
+
+    fn process_refund_webhook(
+        &self,
+        request: RequestDetails,
+        _connector_webhook_secret: Option<ConnectorWebhookSecrets>,
+        _connector_account_details: Option<ConnectorAuthType>,
+    ) -> Result<RefundWebhookDetailsResponse, error_stack::Report<ConnectorError>> {
+        let request_body_copy = request.body.clone();
+        let webhook_body: AuthorizedotnetWebhookObjectId = request
+            .body
+            .parse_struct("AuthorizedotnetWebhookObjectId")
+            .change_context(ConnectorError::WebhookResourceObjectNotFound)
+            .attach_printable_lazy(|| {
+                "Failed to parse Authorize.Net refund webhook body structure"
+            })?;
+
+        let transaction_id = get_trans_id(&webhook_body).attach_printable_lazy(|| {
+            format!(
+                "Failed to extract transaction ID from refund webhook for event: {:?}",
+                webhook_body.event_type
+            )
+        })?;
+
+        Ok(RefundWebhookDetailsResponse {
+            connector_refund_id: Some(transaction_id.clone()),
+            status: common_enums::RefundStatus::Success, // Authorize.Net only sends successful refund webhooks
+            status_code: 200,
+            connector_response_reference_id: Some(transaction_id),
+            error_code: None,
+            error_message: None,
+            raw_connector_response: Some(String::from_utf8_lossy(&request_body_copy).to_string()),
+            response_headers: None,
+        })
+    }
+}
 impl SubmitEvidenceV2 for Authorizedotnet {}
 impl DisputeDefend for Authorizedotnet {}
 impl RefundSyncV2 for Authorizedotnet {}
@@ -363,118 +617,6 @@
 impl PaymentVoidV2 for Authorizedotnet {}
 impl RefundV2 for Authorizedotnet {}
 impl PaymentCapture for Authorizedotnet {}
-=======
-impl<
-        T: PaymentMethodDataTypes
-            + std::fmt::Debug
-            + std::marker::Sync
-            + std::marker::Send
-            + 'static
-            + Serialize,
-    > SubmitEvidenceV2 for Authorizedotnet<T>
-{
-}
-impl<
-        T: PaymentMethodDataTypes
-            + std::fmt::Debug
-            + std::marker::Sync
-            + std::marker::Send
-            + 'static
-            + Serialize,
-    > DisputeDefend for Authorizedotnet<T>
-{
-}
-impl<
-        T: PaymentMethodDataTypes
-            + std::fmt::Debug
-            + std::marker::Sync
-            + std::marker::Send
-            + 'static
-            + Serialize,
-    > RefundSyncV2 for Authorizedotnet<T>
-{
-}
-impl<
-        T: PaymentMethodDataTypes
-            + std::fmt::Debug
-            + std::marker::Sync
-            + std::marker::Send
-            + 'static
-            + Serialize,
-    > AcceptDispute for Authorizedotnet<T>
-{
-}
-impl<
-        T: PaymentMethodDataTypes
-            + std::fmt::Debug
-            + std::marker::Sync
-            + std::marker::Send
-            + 'static
-            + Serialize,
-    > RepeatPaymentV2 for Authorizedotnet<T>
-{
-}
-impl<
-        T: PaymentMethodDataTypes
-            + std::fmt::Debug
-            + std::marker::Sync
-            + std::marker::Send
-            + 'static
-            + Serialize,
-    > PaymentOrderCreate for Authorizedotnet<T>
-{
-}
-impl<
-        T: PaymentMethodDataTypes
-            + std::fmt::Debug
-            + std::marker::Sync
-            + std::marker::Send
-            + 'static
-            + Serialize,
-    > PaymentAuthorizeV2<T> for Authorizedotnet<T>
-{
-}
-impl<
-        T: PaymentMethodDataTypes
-            + std::fmt::Debug
-            + std::marker::Sync
-            + std::marker::Send
-            + 'static
-            + Serialize,
-    > PaymentSyncV2 for Authorizedotnet<T>
-{
-}
-impl<
-        T: PaymentMethodDataTypes
-            + std::fmt::Debug
-            + std::marker::Sync
-            + std::marker::Send
-            + 'static
-            + Serialize,
-    > PaymentVoidV2 for Authorizedotnet<T>
-{
-}
-impl<
-        T: PaymentMethodDataTypes
-            + std::fmt::Debug
-            + std::marker::Sync
-            + std::marker::Send
-            + 'static
-            + Serialize,
-    > RefundV2 for Authorizedotnet<T>
-{
-}
-impl<
-        T: PaymentMethodDataTypes
-            + std::fmt::Debug
-            + std::marker::Sync
-            + std::marker::Send
-            + 'static
-            + Serialize,
-    > PaymentCapture for Authorizedotnet<T>
-{
-}
->>>>>>> bf718441
 
 // Basic connector implementation
 impl<
