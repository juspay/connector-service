pub mod transformers;

use common_enums;
use common_utils::{
    consts, errors::CustomResult, ext_traits::ByteSliceExt, request::RequestContent,
    types::FloatMajorUnit,
};
use domain_types::{
    connector_flow::{
<<<<<<< HEAD
        Accept, Authorize, Capture, CreateOrder, CreateSessionToken, CreateAccessToken, DefendDispute, PSync, RSync,
        Refund, RepeatPayment, SetupMandate, SubmitEvidence, Void,
    },
    connector_types::{
        AcceptDisputeData, ConnectorSpecifications, ConnectorWebhookSecrets, DisputeDefendData,
        DisputeFlowData, DisputeResponseData, EventType, PaymentCreateOrderData,
        PaymentCreateOrderResponse, PaymentFlowData, PaymentVoidData, PaymentsAuthorizeData,
        PaymentsCaptureData, PaymentsResponseData, PaymentsSyncData, RefundFlowData,
        RefundSyncData, RefundWebhookDetailsResponse, RefundsData, RefundsResponseData,
        RepeatPaymentData, RequestDetails, ResponseId, SessionTokenRequestData,
        SessionTokenResponseData, AccessTokenRequestData, AccessTokenResponseData, SetupMandateRequestData, SubmitEvidenceData,
        WebhookDetailsResponse,
=======
        Accept, Authorize, Capture, CreateAccessToken, CreateOrder, CreateSessionToken,
        DefendDispute, PSync, PaymentMethodToken, RSync, Refund, RepeatPayment, SetupMandate,
        SubmitEvidence, Void,
    },
    connector_types::{
        AcceptDisputeData, AccessTokenRequestData, AccessTokenResponseData,
        ConnectorSpecifications, ConnectorWebhookSecrets, DisputeDefendData, DisputeFlowData,
        DisputeResponseData, EventType, PaymentCreateOrderData, PaymentCreateOrderResponse,
        PaymentFlowData, PaymentMethodTokenResponse, PaymentMethodTokenizationData,
        PaymentVoidData, PaymentsAuthorizeData, PaymentsCaptureData, PaymentsResponseData,
        PaymentsSyncData, RefundFlowData, RefundSyncData, RefundWebhookDetailsResponse,
        RefundsData, RefundsResponseData, RepeatPaymentData, RequestDetails, ResponseId,
        SessionTokenRequestData, SessionTokenResponseData, SetupMandateRequestData,
        SubmitEvidenceData, WebhookDetailsResponse,
>>>>>>> 8ee4de2a
    },
    errors::{self, ConnectorError},
    payment_method_data::PaymentMethodDataTypes,
    router_data::{ConnectorAuthType, ErrorResponse},
    router_data_v2::RouterDataV2,
    router_response_types::Response,
    types::Connectors,
};
use error_stack::ResultExt;
use hyperswitch_masking::Maskable;
use interfaces::{
    api::ConnectorCommon,
    connector_integration_v2::ConnectorIntegrationV2,
    connector_types::{
<<<<<<< HEAD
        AcceptDispute, ConnectorServiceTrait, DisputeDefend, IncomingWebhook, PaymentAccessToken, PaymentAuthorizeV2,
        PaymentCapture, PaymentOrderCreate, PaymentSessionToken, PaymentSyncV2, PaymentVoidV2,
        RefundSyncV2, RefundV2, RepeatPaymentV2, SetupMandateV2, SubmitEvidenceV2, ValidationTrait,
=======
        AcceptDispute, ConnectorServiceTrait, DisputeDefend, IncomingWebhook, PaymentAccessToken,
        PaymentAuthorizeV2, PaymentCapture, PaymentOrderCreate, PaymentSessionToken, PaymentSyncV2,
        PaymentTokenV2, PaymentVoidV2, RefundSyncV2, RefundV2, RepeatPaymentV2, SetupMandateV2,
        SubmitEvidenceV2, ValidationTrait,
>>>>>>> 8ee4de2a
    },
    events::connector_api_logs::ConnectorEvent,
    verification::SourceVerification,
};
use serde::Serialize;

use self::transformers::{
    get_trans_id, AuthorizedotnetAuthorizeResponse, AuthorizedotnetCaptureRequest,
    AuthorizedotnetCaptureResponse, AuthorizedotnetCreateSyncRequest, AuthorizedotnetPSyncResponse,
    AuthorizedotnetPaymentsRequest, AuthorizedotnetRSyncRequest, AuthorizedotnetRSyncResponse,
    AuthorizedotnetRefundRequest, AuthorizedotnetRefundResponse,
    AuthorizedotnetRepeatPaymentRequest, AuthorizedotnetRepeatPaymentResponse,
    AuthorizedotnetVoidRequest, AuthorizedotnetVoidResponse, AuthorizedotnetWebhookEventType,
    AuthorizedotnetWebhookObjectId, CreateCustomerProfileRequest, CreateCustomerProfileResponse,
};
use super::macros;
use crate::{types::ResponseRouterData, with_response_body};

pub(crate) mod headers {
    pub(crate) const CONTENT_TYPE: &str = "Content-Type";
}

impl<
        T: PaymentMethodDataTypes
            + std::fmt::Debug
            + std::marker::Sync
            + std::marker::Send
            + 'static
            + Serialize,
    > ConnectorServiceTrait<T> for Authorizedotnet<T>
{
}

impl<
        T: PaymentMethodDataTypes
            + std::fmt::Debug
            + std::marker::Sync
            + std::marker::Send
            + 'static
            + Serialize,
    > PaymentSessionToken for Authorizedotnet<T>
{
}

impl<
        T: PaymentMethodDataTypes
            + std::fmt::Debug
            + std::marker::Sync
            + std::marker::Send
            + 'static
            + Serialize,
    > PaymentAccessToken for Authorizedotnet<T>
{
}

impl<
        T: PaymentMethodDataTypes
            + std::fmt::Debug
            + std::marker::Sync
            + std::marker::Send
            + 'static
            + Serialize,
    > SetupMandateV2<T> for Authorizedotnet<T>
{
}

impl<
        T: PaymentMethodDataTypes
            + std::fmt::Debug
            + std::marker::Sync
            + std::marker::Send
            + 'static
            + Serialize,
    > ValidationTrait for Authorizedotnet<T>
{
}
impl<
        T: PaymentMethodDataTypes
            + std::fmt::Debug
            + std::marker::Sync
            + std::marker::Send
            + 'static
            + Serialize,
    > IncomingWebhook for Authorizedotnet<T>
{
    fn verify_webhook_source(
        &self,
        request: RequestDetails,
        connector_webhook_secret: Option<ConnectorWebhookSecrets>,
        _connector_account_details: Option<ConnectorAuthType>,
    ) -> Result<bool, error_stack::Report<ConnectorError>> {
        // If no webhook secret is provided, cannot verify
        let webhook_secret = match connector_webhook_secret {
            Some(secrets) => secrets.secret,
            None => return Ok(false),
        };

        // Extract X-ANET-Signature header (case-insensitive)
        let signature_header = match request
            .headers
            .get("X-ANET-Signature")
            .or_else(|| request.headers.get("x-anet-signature"))
        {
            Some(header) => header,
            None => {
                tracing::warn!(
                    target: "authorizedotnet_webhook",
                    "Missing X-ANET-Signature header in webhook request from Authorize.Net - verification failed but continuing processing"
                );
                return Ok(false); // Missing signature -> verification fails but continue processing
            }
        };

        // Parse "sha512=<hex>" format
        let signature_hex = match signature_header.strip_prefix("sha512=") {
            Some(hex) => hex,
            None => {
                tracing::warn!(
                    target: "authorizedotnet_webhook",
                    "Invalid signature format in X-ANET-Signature header, expected 'sha512=<hex>' but got: '{}' - verification failed but continuing processing",
                    signature_header
                );
                return Ok(false); // Invalid format -> verification fails but continue processing
            }
        };

        // Decode hex signature
        let expected_signature = match hex::decode(signature_hex) {
            Ok(sig) => sig,
            Err(hex_error) => {
                tracing::warn!(
                    target: "authorizedotnet_webhook",
                    "Failed to decode hex signature from X-ANET-Signature header: '{}', error: {} - verification failed but continuing processing",
                    signature_hex,
                    hex_error
                );
                return Ok(false); // Invalid hex -> verification fails but continue processing
            }
        };

        // Compute HMAC-SHA512 of request body
        use common_utils::crypto::{HmacSha512, SignMessage};
        let crypto_algorithm = HmacSha512;
        let computed_signature = match crypto_algorithm.sign_message(&webhook_secret, &request.body)
        {
            Ok(sig) => sig,
            Err(crypto_error) => {
                tracing::error!(
                    target: "authorizedotnet_webhook",
                    "Failed to compute HMAC-SHA512 signature for webhook verification, error: {:?} - verification failed but continuing processing",
                    crypto_error
                );
                return Ok(false); // Crypto error -> verification fails but continue processing
            }
        };

        // Constant-time comparison to prevent timing attacks
        Ok(computed_signature == expected_signature)
    }

    fn get_event_type(
        &self,
        request: RequestDetails,
        _connector_webhook_secret: Option<ConnectorWebhookSecrets>,
        _connector_account_details: Option<ConnectorAuthType>,
    ) -> Result<EventType, error_stack::Report<ConnectorError>> {
        let webhook_body: AuthorizedotnetWebhookEventType = request
            .body
            .parse_struct("AuthorizedotnetWebhookEventType")
            .change_context(ConnectorError::WebhookEventTypeNotFound)
            .attach_printable_lazy(|| {
                "Failed to parse webhook event type from Authorize.Net webhook body"
            })?;

        Ok(match webhook_body.event_type {
            transformers::AuthorizedotnetIncomingWebhookEventType::AuthorizationCreated => {
                EventType::PaymentIntentAuthorizationSuccess
            }
            transformers::AuthorizedotnetIncomingWebhookEventType::PriorAuthCapture
            | transformers::AuthorizedotnetIncomingWebhookEventType::CaptureCreated => {
                EventType::PaymentIntentCaptureSuccess
            }
            transformers::AuthorizedotnetIncomingWebhookEventType::AuthCapCreated => {
                EventType::PaymentIntentSuccess // Combined auth+capture
            }
            transformers::AuthorizedotnetIncomingWebhookEventType::VoidCreated => {
                EventType::PaymentIntentCancelled
            }
            transformers::AuthorizedotnetIncomingWebhookEventType::RefundCreated => {
                EventType::RefundSuccess
            }
            transformers::AuthorizedotnetIncomingWebhookEventType::CustomerCreated
            | transformers::AuthorizedotnetIncomingWebhookEventType::CustomerPaymentProfileCreated => {
                EventType::MandateActive
            }
            transformers::AuthorizedotnetIncomingWebhookEventType::Unknown => {
                tracing::warn!(
                    target: "authorizedotnet_webhook",
                    "Received unknown webhook event type from Authorize.Net - rejecting webhook"
                );
                return Err(
                    error_stack::report!(ConnectorError::WebhookEventTypeNotFound)
                        .attach_printable("Unknown webhook event type"),
                )
            }
        })
    }

    fn process_payment_webhook(
        &self,
        request: RequestDetails,
        _connector_webhook_secret: Option<ConnectorWebhookSecrets>,
        _connector_account_details: Option<ConnectorAuthType>,
    ) -> Result<WebhookDetailsResponse, error_stack::Report<ConnectorError>> {
        let request_body_copy = request.body.clone();
        let webhook_body: AuthorizedotnetWebhookObjectId = request
            .body
            .parse_struct("AuthorizedotnetWebhookObjectId")
            .change_context(ConnectorError::WebhookResourceObjectNotFound)
            .attach_printable_lazy(|| {
                "Failed to parse Authorize.Net payment webhook body structure"
            })?;

        let transaction_id = get_trans_id(&webhook_body).attach_printable_lazy(|| {
            format!(
                "Failed to extract transaction ID from payment webhook for event: {:?}",
                webhook_body.event_type
            )
        })?;
        let status = transformers::SyncStatus::from(webhook_body.event_type.clone());

        Ok(WebhookDetailsResponse {
            resource_id: Some(ResponseId::ConnectorTransactionId(transaction_id.clone())),
            status: common_enums::AttemptStatus::from(status),
            status_code: 200,
            mandate_reference: None,
            connector_response_reference_id: Some(transaction_id),
            error_code: None,
            error_message: None,
            raw_connector_response: Some(String::from_utf8_lossy(&request_body_copy).to_string()),
            response_headers: None,
        })
    }

    fn process_refund_webhook(
        &self,
        request: RequestDetails,
        _connector_webhook_secret: Option<ConnectorWebhookSecrets>,
        _connector_account_details: Option<ConnectorAuthType>,
    ) -> Result<RefundWebhookDetailsResponse, error_stack::Report<ConnectorError>> {
        let request_body_copy = request.body.clone();
        let webhook_body: AuthorizedotnetWebhookObjectId = request
            .body
            .parse_struct("AuthorizedotnetWebhookObjectId")
            .change_context(ConnectorError::WebhookResourceObjectNotFound)
            .attach_printable_lazy(|| {
                "Failed to parse Authorize.Net refund webhook body structure"
            })?;

        let transaction_id = get_trans_id(&webhook_body).attach_printable_lazy(|| {
            format!(
                "Failed to extract transaction ID from refund webhook for event: {:?}",
                webhook_body.event_type
            )
        })?;

        Ok(RefundWebhookDetailsResponse {
            connector_refund_id: Some(transaction_id.clone()),
            status: common_enums::RefundStatus::Success, // Authorize.Net only sends successful refund webhooks
            status_code: 200,
            connector_response_reference_id: Some(transaction_id),
            error_code: None,
            error_message: None,
            raw_connector_response: Some(String::from_utf8_lossy(&request_body_copy).to_string()),
            response_headers: None,
        })
    }
}
impl<
        T: PaymentMethodDataTypes
            + std::fmt::Debug
            + std::marker::Sync
            + std::marker::Send
            + 'static
            + Serialize,
    > SubmitEvidenceV2 for Authorizedotnet<T>
{
}
impl<
        T: PaymentMethodDataTypes
            + std::fmt::Debug
            + std::marker::Sync
            + std::marker::Send
            + 'static
            + Serialize,
    > DisputeDefend for Authorizedotnet<T>
{
}
impl<
        T: PaymentMethodDataTypes
            + std::fmt::Debug
            + std::marker::Sync
            + std::marker::Send
            + 'static
            + Serialize,
    > RefundSyncV2 for Authorizedotnet<T>
{
}
impl<
        T: PaymentMethodDataTypes
            + std::fmt::Debug
            + std::marker::Sync
            + std::marker::Send
            + 'static
            + Serialize,
    > AcceptDispute for Authorizedotnet<T>
{
}
impl<
        T: PaymentMethodDataTypes
            + std::fmt::Debug
            + std::marker::Sync
            + std::marker::Send
            + 'static
            + Serialize,
    > RepeatPaymentV2 for Authorizedotnet<T>
{
}
impl<
        T: PaymentMethodDataTypes
            + std::fmt::Debug
            + std::marker::Sync
            + std::marker::Send
            + 'static
            + Serialize,
    > PaymentOrderCreate for Authorizedotnet<T>
{
}
impl<
        T: PaymentMethodDataTypes
            + std::fmt::Debug
            + std::marker::Sync
            + std::marker::Send
            + 'static
            + Serialize,
    > PaymentAuthorizeV2<T> for Authorizedotnet<T>
{
}
impl<
        T: PaymentMethodDataTypes
            + std::fmt::Debug
            + std::marker::Sync
            + std::marker::Send
            + 'static
            + Serialize,
    > PaymentSyncV2 for Authorizedotnet<T>
{
}
impl<
        T: PaymentMethodDataTypes
            + std::fmt::Debug
            + std::marker::Sync
            + std::marker::Send
            + 'static
            + Serialize,
    > PaymentVoidV2 for Authorizedotnet<T>
{
}
impl<
        T: PaymentMethodDataTypes
            + std::fmt::Debug
            + std::marker::Sync
            + std::marker::Send
            + 'static
            + Serialize,
    > RefundV2 for Authorizedotnet<T>
{
}
impl<
        T: PaymentMethodDataTypes
            + std::fmt::Debug
            + std::marker::Sync
            + std::marker::Send
            + 'static
            + Serialize,
    > PaymentCapture for Authorizedotnet<T>
{
}
impl<
        T: PaymentMethodDataTypes
            + std::fmt::Debug
            + std::marker::Sync
            + std::marker::Send
            + 'static
            + Serialize,
    > PaymentTokenV2<T> for Authorizedotnet<T>
{
}

// Basic connector implementation
impl<
        T: PaymentMethodDataTypes
            + std::fmt::Debug
            + std::marker::Sync
            + std::marker::Send
            + 'static
            + Serialize,
    > ConnectorCommon for Authorizedotnet<T>
{
    fn id(&self) -> &'static str {
        "authorizedotnet"
    }

    fn common_get_content_type(&self) -> &'static str {
        "application/json"
    }

    fn base_url<'a>(&self, connectors: &'a Connectors) -> &'a str {
        connectors.authorizedotnet.base_url.as_ref()
    }

    fn build_error_response(
        &self,
        res: Response,
        event_builder: Option<&mut ConnectorEvent>,
    ) -> CustomResult<ErrorResponse, errors::ConnectorError> {
        let response: transformers::ResponseMessages = res
            .response
            .parse_struct("ResponseMessages")
            .map_err(|_| ConnectorError::ResponseDeserializationFailed)?;

        with_response_body!(event_builder, response);

        Ok(ErrorResponse {
            status_code: res.status_code,
            code: response
                .message
                .first()
                .map(|m| m.code.clone())
                .unwrap_or_else(|| consts::NO_ERROR_CODE.to_string()),
            message: response
                .message
                .first()
                .map(|m| m.text.clone())
                .unwrap_or_else(|| consts::NO_ERROR_MESSAGE.to_string()),
            reason: None,
            attempt_status: None,
            connector_transaction_id: None,
            network_decline_code: None,
            network_advice_code: None,
            network_error_message: None,
        })
    }

    fn get_currency_unit(&self) -> common_enums::CurrencyUnit {
        common_enums::CurrencyUnit::Base
    }
}

// Define connector prerequisites
macros::create_all_prerequisites!(
    connector_name: Authorizedotnet,
    generic_type: T,
    api: [
        (
            flow: Authorize,
            request_body: AuthorizedotnetPaymentsRequest<T>,
            response_body: AuthorizedotnetAuthorizeResponse,
            router_data: RouterDataV2<Authorize, PaymentFlowData, PaymentsAuthorizeData<T>, PaymentsResponseData>,
        ),
        (
            flow: PSync,
            request_body: AuthorizedotnetCreateSyncRequest,
            response_body: AuthorizedotnetPSyncResponse,
            router_data: RouterDataV2<PSync, PaymentFlowData, PaymentsSyncData, PaymentsResponseData>,
        ),
        (
            flow: Capture,
            request_body: AuthorizedotnetCaptureRequest,
            response_body: AuthorizedotnetCaptureResponse,
            router_data: RouterDataV2<Capture, PaymentFlowData, PaymentsCaptureData, PaymentsResponseData>,
        ),
        (
            flow: Void,
            request_body: AuthorizedotnetVoidRequest,
            response_body: AuthorizedotnetVoidResponse,
            router_data: RouterDataV2<Void, PaymentFlowData, PaymentVoidData, PaymentsResponseData>,
        ),
        (
            flow: Refund,
            request_body: AuthorizedotnetRefundRequest<T>,
            response_body: AuthorizedotnetRefundResponse,
            router_data: RouterDataV2<Refund, RefundFlowData, RefundsData, RefundsResponseData>,
        ),
        (
            flow: RSync,
            request_body: AuthorizedotnetRSyncRequest,
            response_body: AuthorizedotnetRSyncResponse,
            router_data: RouterDataV2<RSync, RefundFlowData, RefundSyncData, RefundsResponseData>,
        ),
        (
            flow: RepeatPayment,
            request_body: AuthorizedotnetRepeatPaymentRequest,
            response_body: AuthorizedotnetRepeatPaymentResponse,
            router_data: RouterDataV2<RepeatPayment, PaymentFlowData, RepeatPaymentData, PaymentsResponseData>,
        ),
        (
            flow: SetupMandate,
            request_body: CreateCustomerProfileRequest<T>,
            response_body: CreateCustomerProfileResponse,
            router_data: RouterDataV2<SetupMandate, PaymentFlowData, SetupMandateRequestData<T>, PaymentsResponseData>,
        )
    ],
    amount_converters: [
        amount_converter: FloatMajorUnit
    ],
    member_functions: {
        fn preprocess_response_bytes<F, FCD, Req, Res>(
            &self,
            _req: &RouterDataV2<F, FCD, Req, Res>,
            bytes: bytes::Bytes,
        ) -> CustomResult<bytes::Bytes, errors::ConnectorError> {
            // Check if the bytes begin with UTF-8 BOM (EF BB BF)
            let encoding = encoding_rs::UTF_8;
            let intermediate_response_bytes = encoding.decode_with_bom_removal(&bytes);
            let processed_bytes = bytes::Bytes::copy_from_slice(intermediate_response_bytes.0.as_bytes());

            Ok(processed_bytes)
        }
        pub fn build_headers<F, FCD, Req, Res>(
            &self,
            req: &RouterDataV2<F, FCD, Req, Res>,
        ) -> CustomResult<Vec<(String, Maskable<String>)>, ConnectorError> {
            let mut header = vec![(
                headers::CONTENT_TYPE.to_string(),
                "application/json".to_string().into(),
            )];
            let mut api_key = self.get_auth_header(&req.connector_auth_type)?;
            header.append(&mut api_key);
            Ok(header)
        }

        pub fn connector_base_url_payments<F, Req, Res>(
            &self,
            req: &RouterDataV2<F, PaymentFlowData, Req, Res>,
        ) -> String {
            let base_url = &req.resource_common_data.connectors.authorizedotnet.base_url;
            base_url.to_string()
        }

        pub fn connector_base_url_refunds<F, Req, Res>(
            &self,
            req: &RouterDataV2<F, RefundFlowData, Req, Res>,
        ) -> String {
            req.resource_common_data.connectors.authorizedotnet.base_url.to_string()
        }
    }
);

// Implement the specific flows
macros::macro_connector_implementation!(
    connector_default_implementations: [get_content_type, get_error_response_v2],
    connector: Authorizedotnet,
    curl_request: Json(AuthorizedotnetPaymentsRequest),
    curl_response: AuthorizedotnetAuthorizeResponse,
    flow_name: Authorize,
    resource_common_data: PaymentFlowData,
    flow_request: PaymentsAuthorizeData<T>,
    flow_response: PaymentsResponseData,
    http_method: Post,
    preprocess_response: true,
    generic_type: T,
    [PaymentMethodDataTypes + std::fmt::Debug + std::marker::Sync + std::marker::Send + 'static + Serialize],
    other_functions: {
        fn get_headers(
            &self,
            req: &RouterDataV2<Authorize, PaymentFlowData, PaymentsAuthorizeData<T>, PaymentsResponseData>,
        ) -> CustomResult<Vec<(String, Maskable<String>)>, ConnectorError> {
            self.build_headers(req)
        }

        fn get_url(
            &self,
            req: &RouterDataV2<Authorize, PaymentFlowData, PaymentsAuthorizeData<T>, PaymentsResponseData>,
        ) -> CustomResult<String, ConnectorError> {
            Ok(self.connector_base_url_payments(req).to_string())
        }
    }
);

macros::macro_connector_implementation!(
    connector_default_implementations: [get_content_type, get_error_response_v2],
    connector: Authorizedotnet,
    curl_request: Json(AuthorizedotnetCreateSyncRequest),
    curl_response: AuthorizedotnetPSyncResponse,
    flow_name: PSync,
    resource_common_data: PaymentFlowData,
    flow_request: PaymentsSyncData,
    flow_response: PaymentsResponseData,
    http_method: Post,
    preprocess_response: true,
    generic_type: T,
    [PaymentMethodDataTypes + std::fmt::Debug + std::marker::Sync + std::marker::Send + 'static + Serialize],
    other_functions: {
        fn get_headers(
            &self,
            req: &RouterDataV2<PSync, PaymentFlowData, PaymentsSyncData, PaymentsResponseData>,
        ) -> CustomResult<Vec<(String, Maskable<String>)>, ConnectorError> {
            self.build_headers(req)
        }

        fn get_url(
            &self,
            req: &RouterDataV2<PSync, PaymentFlowData, PaymentsSyncData, PaymentsResponseData>,
        ) -> CustomResult<String, ConnectorError> {
            Ok(self.connector_base_url_payments(req).to_string())
        }
    }
);

macros::macro_connector_implementation!(
    connector_default_implementations: [get_content_type, get_error_response_v2],
    connector: Authorizedotnet,
    curl_request: Json(AuthorizedotnetCaptureRequest),
    curl_response: AuthorizedotnetCaptureResponse,
    flow_name: Capture,
    resource_common_data: PaymentFlowData,
    flow_request: PaymentsCaptureData,
    flow_response: PaymentsResponseData,
    http_method: Post,
    preprocess_response: true,
    generic_type: T,
    [PaymentMethodDataTypes + std::fmt::Debug + std::marker::Sync + std::marker::Send + 'static + Serialize],
    other_functions: {
        fn get_headers(
            &self,
            req: &RouterDataV2<Capture, PaymentFlowData, PaymentsCaptureData, PaymentsResponseData>,
        ) -> CustomResult<Vec<(String, Maskable<String>)>, ConnectorError> {
            self.build_headers(req)
        }

        fn get_url(
            &self,
            req: &RouterDataV2<Capture, PaymentFlowData, PaymentsCaptureData, PaymentsResponseData>,
        ) -> CustomResult<String, ConnectorError> {
            Ok(self.connector_base_url_payments(req).to_string())
        }
    }
);

macros::macro_connector_implementation!(
    connector_default_implementations: [get_content_type, get_error_response_v2],
    connector: Authorizedotnet,
    curl_request: Json(AuthorizedotnetVoidRequest),
    curl_response: AuthorizedotnetVoidResponse,
    flow_name: Void,
    resource_common_data: PaymentFlowData,
    flow_request: PaymentVoidData,
    flow_response: PaymentsResponseData,
    http_method: Post,
    preprocess_response: true,
    generic_type: T,
    [PaymentMethodDataTypes + std::fmt::Debug + std::marker::Sync + std::marker::Send + 'static + Serialize],
    other_functions: {
        fn get_headers(
            &self,
            req: &RouterDataV2<Void, PaymentFlowData, PaymentVoidData, PaymentsResponseData>,
        ) -> CustomResult<Vec<(String, Maskable<String>)>, ConnectorError> {
            self.build_headers(req)
        }

        fn get_url(
            &self,
            req: &RouterDataV2<Void, PaymentFlowData, PaymentVoidData, PaymentsResponseData>,
        ) -> CustomResult<String, ConnectorError> {
            Ok(self.connector_base_url_payments(req).to_string())
        }
    }
);

// Empty implementation for Refund flow to satisfy trait bounds
// The actual refund logic is handled by the specific implementations in transformers.rs
impl<
        T: PaymentMethodDataTypes
            + std::fmt::Debug
            + std::marker::Sync
            + std::marker::Send
            + 'static
            + Serialize,
    > ConnectorIntegrationV2<Refund, RefundFlowData, RefundsData, RefundsResponseData>
    for Authorizedotnet<T>
{
    fn get_headers(
        &self,
        req: &RouterDataV2<Refund, RefundFlowData, RefundsData, RefundsResponseData>,
    ) -> CustomResult<Vec<(String, Maskable<String>)>, ConnectorError> {
        self.build_headers(req)
    }

    fn get_content_type(&self) -> &'static str {
        self.common_get_content_type()
    }

    fn get_url(
        &self,
        req: &RouterDataV2<Refund, RefundFlowData, RefundsData, RefundsResponseData>,
    ) -> CustomResult<String, ConnectorError> {
        Ok(self.connector_base_url_refunds(req).to_string())
    }

    fn get_request_body(
        &self,
        _req: &RouterDataV2<Refund, RefundFlowData, RefundsData, RefundsResponseData>,
    ) -> CustomResult<Option<RequestContent>, ConnectorError> {
        // This is a placeholder implementation
        // The actual refund logic should be handled by specific implementations
        Err(ConnectorError::NotImplemented("Refund not implemented for generic type".into()).into())
    }
}

// Implement RSync flow
macros::macro_connector_implementation!(
    connector_default_implementations: [get_content_type, get_error_response_v2],
    connector: Authorizedotnet,
    curl_request: Json(AuthorizedotnetRSyncRequest),
    curl_response: AuthorizedotnetRSyncResponse,
    flow_name: RSync,
    resource_common_data: RefundFlowData,
    flow_request: RefundSyncData,
    flow_response: RefundsResponseData,
    http_method: Post,
    preprocess_response: true,
    generic_type: T,
    [PaymentMethodDataTypes + std::fmt::Debug + std::marker::Sync + std::marker::Send + 'static + Serialize],
    other_functions: {
        fn get_headers(
            &self,
            req: &RouterDataV2<RSync, RefundFlowData, RefundSyncData, RefundsResponseData>,
        ) -> CustomResult<Vec<(String, Maskable<String>)>, ConnectorError> {
            self.build_headers(req)
        }

        fn get_url(
            &self,
            req: &RouterDataV2<RSync, RefundFlowData, RefundSyncData, RefundsResponseData>,
        ) -> CustomResult<String, ConnectorError> {
            Ok(self.connector_base_url_refunds(req).to_string())
        }

    }
);

// Use macro implementation for SetupMandate
macros::macro_connector_implementation!(
    connector_default_implementations: [get_content_type, get_error_response_v2],
    connector: Authorizedotnet,
    curl_request: Json(CreateCustomerProfileRequest),
    curl_response: CreateCustomerProfileResponse,
    flow_name: SetupMandate,
    resource_common_data: PaymentFlowData,
    flow_request: SetupMandateRequestData<T>,
    flow_response: PaymentsResponseData,
    http_method: Post,
    preprocess_response: true,
    generic_type: T,
    [PaymentMethodDataTypes + std::fmt::Debug + std::marker::Sync + std::marker::Send + 'static + Serialize],
    other_functions: {
        fn get_headers(
            &self,
            req: &RouterDataV2<SetupMandate, PaymentFlowData, SetupMandateRequestData<T>, PaymentsResponseData>,
        ) -> CustomResult<Vec<(String, Maskable<String>)>, ConnectorError> {
            self.build_headers(req)
        }

        fn get_url(
            &self,
            req: &RouterDataV2<SetupMandate, PaymentFlowData, SetupMandateRequestData<T>, PaymentsResponseData>,
        ) -> CustomResult<String, ConnectorError> {
            Ok(self.connector_base_url_payments(req).to_string())
        }
    }
);

macros::macro_connector_implementation!(
    connector_default_implementations: [get_content_type, get_error_response_v2],
    connector: Authorizedotnet,
    curl_request: Json(AuthorizedotnetRepeatPaymentRequest),
    curl_response: AuthorizedotnetRepeatPaymentResponse,
    flow_name: RepeatPayment,
    resource_common_data: PaymentFlowData,
    flow_request: RepeatPaymentData,
    flow_response: PaymentsResponseData,
    http_method: Post,
    preprocess_response: true, // Keeping true for Authorize.net which needs BOM handling
    generic_type: T,
    [PaymentMethodDataTypes + std::fmt::Debug + std::marker::Sync + std::marker::Send + 'static + Serialize],
    other_functions: {
        fn get_headers(
            &self,
            req: &RouterDataV2<RepeatPayment, PaymentFlowData, RepeatPaymentData, PaymentsResponseData>,
        ) -> CustomResult<Vec<(String, Maskable<String>)>, ConnectorError> {
            self.build_headers(req)
        }

        fn get_url(
            &self,
            req: &RouterDataV2<RepeatPayment, PaymentFlowData, RepeatPaymentData, PaymentsResponseData>,
        ) -> CustomResult<String, ConnectorError> {
            Ok(self.connector_base_url_payments(req).to_string())
        }
    }
);

impl<
        T: PaymentMethodDataTypes
            + std::fmt::Debug
            + std::marker::Sync
            + std::marker::Send
            + 'static
            + Serialize,
    >
    ConnectorIntegrationV2<
        CreateOrder,
        PaymentFlowData,
        PaymentCreateOrderData,
        PaymentCreateOrderResponse,
    > for Authorizedotnet<T>
{
}

impl<
        T: PaymentMethodDataTypes
            + std::fmt::Debug
            + std::marker::Sync
            + std::marker::Send
            + 'static
            + Serialize,
    >
    ConnectorIntegrationV2<
        CreateSessionToken,
        PaymentFlowData,
        SessionTokenRequestData,
        SessionTokenResponseData,
    > for Authorizedotnet<T>
{
}

impl<
        T: PaymentMethodDataTypes
            + std::fmt::Debug
            + std::marker::Sync
            + std::marker::Send
            + 'static
            + Serialize,
    >
    ConnectorIntegrationV2<
        CreateAccessToken,
        PaymentFlowData,
        AccessTokenRequestData,
        AccessTokenResponseData,
    > for Authorizedotnet<T>
{
}

impl<
        T: PaymentMethodDataTypes
            + std::fmt::Debug
            + std::marker::Sync
            + std::marker::Send
            + 'static
            + Serialize,
    > ConnectorIntegrationV2<Accept, DisputeFlowData, AcceptDisputeData, DisputeResponseData>
    for Authorizedotnet<T>
{
}
impl<
        T: PaymentMethodDataTypes
            + std::fmt::Debug
            + std::marker::Sync
            + std::marker::Send
            + 'static
            + Serialize,
    >
    ConnectorIntegrationV2<SubmitEvidence, DisputeFlowData, SubmitEvidenceData, DisputeResponseData>
    for Authorizedotnet<T>
{
}
impl<
        T: PaymentMethodDataTypes
            + std::fmt::Debug
            + std::marker::Sync
            + std::marker::Send
            + 'static
            + Serialize,
    > ConnectorIntegrationV2<DefendDispute, DisputeFlowData, DisputeDefendData, DisputeResponseData>
    for Authorizedotnet<T>
{
}
impl<
        T: PaymentMethodDataTypes
            + std::fmt::Debug
            + std::marker::Sync
            + std::marker::Send
            + 'static
            + Serialize,
    >
    ConnectorIntegrationV2<
        PaymentMethodToken,
        PaymentFlowData,
        PaymentMethodTokenizationData<T>,
        PaymentMethodTokenResponse,
    > for Authorizedotnet<T>
{
}
// SourceVerification implementations for all flows
impl<
        T: PaymentMethodDataTypes
            + std::fmt::Debug
            + std::marker::Sync
            + std::marker::Send
            + 'static
            + Serialize,
    > SourceVerification<Authorize, PaymentFlowData, PaymentsAuthorizeData<T>, PaymentsResponseData>
    for Authorizedotnet<T>
{
}

impl<
        T: PaymentMethodDataTypes
            + std::fmt::Debug
            + std::marker::Sync
            + std::marker::Send
            + 'static
            + Serialize,
    >
    SourceVerification<
        CreateSessionToken,
        PaymentFlowData,
        SessionTokenRequestData,
        SessionTokenResponseData,
    > for Authorizedotnet<T>
{
}

impl<
        T: PaymentMethodDataTypes
            + std::fmt::Debug
            + std::marker::Sync
            + std::marker::Send
            + 'static
            + Serialize,
    >
    SourceVerification<
        CreateAccessToken,
        PaymentFlowData,
        AccessTokenRequestData,
        AccessTokenResponseData,
    > for Authorizedotnet<T>
{
}

impl<
        T: PaymentMethodDataTypes
            + std::fmt::Debug
            + std::marker::Sync
            + std::marker::Send
            + 'static
            + Serialize,
    > SourceVerification<PSync, PaymentFlowData, PaymentsSyncData, PaymentsResponseData>
    for Authorizedotnet<T>
{
}

impl<
        T: PaymentMethodDataTypes
            + std::fmt::Debug
            + std::marker::Sync
            + std::marker::Send
            + 'static
            + Serialize,
    > SourceVerification<Capture, PaymentFlowData, PaymentsCaptureData, PaymentsResponseData>
    for Authorizedotnet<T>
{
}

impl<
        T: PaymentMethodDataTypes
            + std::fmt::Debug
            + std::marker::Sync
            + std::marker::Send
            + 'static
            + Serialize,
    > SourceVerification<Void, PaymentFlowData, PaymentVoidData, PaymentsResponseData>
    for Authorizedotnet<T>
{
}

impl<
        T: PaymentMethodDataTypes
            + std::fmt::Debug
            + std::marker::Sync
            + std::marker::Send
            + 'static
            + Serialize,
    > SourceVerification<Refund, RefundFlowData, RefundsData, RefundsResponseData>
    for Authorizedotnet<T>
{
}

impl<
        T: PaymentMethodDataTypes
            + std::fmt::Debug
            + std::marker::Sync
            + std::marker::Send
            + 'static
            + Serialize,
    > SourceVerification<RSync, RefundFlowData, RefundSyncData, RefundsResponseData>
    for Authorizedotnet<T>
{
}

impl<
        T: PaymentMethodDataTypes
            + std::fmt::Debug
            + std::marker::Sync
            + std::marker::Send
            + 'static
            + Serialize,
    >
    SourceVerification<
        CreateOrder,
        PaymentFlowData,
        PaymentCreateOrderData,
        PaymentCreateOrderResponse,
    > for Authorizedotnet<T>
{
}

impl<
        T: PaymentMethodDataTypes
            + std::fmt::Debug
            + std::marker::Sync
            + std::marker::Send
            + 'static
            + Serialize,
    >
    SourceVerification<
        SetupMandate,
        PaymentFlowData,
        SetupMandateRequestData<T>,
        PaymentsResponseData,
    > for Authorizedotnet<T>
{
}

impl<
        T: PaymentMethodDataTypes
            + std::fmt::Debug
            + std::marker::Sync
            + std::marker::Send
            + 'static
            + Serialize,
    > SourceVerification<RepeatPayment, PaymentFlowData, RepeatPaymentData, PaymentsResponseData>
    for Authorizedotnet<T>
{
}

impl<
        T: PaymentMethodDataTypes
            + std::fmt::Debug
            + std::marker::Sync
            + std::marker::Send
            + 'static
            + Serialize,
    > SourceVerification<Accept, DisputeFlowData, AcceptDisputeData, DisputeResponseData>
    for Authorizedotnet<T>
{
}

impl<
        T: PaymentMethodDataTypes
            + std::fmt::Debug
            + std::marker::Sync
            + std::marker::Send
            + 'static
            + Serialize,
    > SourceVerification<SubmitEvidence, DisputeFlowData, SubmitEvidenceData, DisputeResponseData>
    for Authorizedotnet<T>
{
}

impl<
        T: PaymentMethodDataTypes
            + std::fmt::Debug
            + std::marker::Sync
            + std::marker::Send
            + 'static
            + Serialize,
    > SourceVerification<DefendDispute, DisputeFlowData, DisputeDefendData, DisputeResponseData>
    for Authorizedotnet<T>
{
}

impl<
        T: PaymentMethodDataTypes
            + std::fmt::Debug
            + std::marker::Sync
            + std::marker::Send
            + 'static
            + Serialize,
    > ConnectorSpecifications for Authorizedotnet<T>
{
}
impl<
        T: PaymentMethodDataTypes
            + std::fmt::Debug
            + std::marker::Sync
            + std::marker::Send
            + 'static
            + Serialize,
    >
    interfaces::verification::SourceVerification<
        PaymentMethodToken,
        PaymentFlowData,
        PaymentMethodTokenizationData<T>,
        PaymentMethodTokenResponse,
    > for Authorizedotnet<T>
{
}<|MERGE_RESOLUTION|>--- conflicted
+++ resolved
@@ -7,20 +7,6 @@
 };
 use domain_types::{
     connector_flow::{
-<<<<<<< HEAD
-        Accept, Authorize, Capture, CreateOrder, CreateSessionToken, CreateAccessToken, DefendDispute, PSync, RSync,
-        Refund, RepeatPayment, SetupMandate, SubmitEvidence, Void,
-    },
-    connector_types::{
-        AcceptDisputeData, ConnectorSpecifications, ConnectorWebhookSecrets, DisputeDefendData,
-        DisputeFlowData, DisputeResponseData, EventType, PaymentCreateOrderData,
-        PaymentCreateOrderResponse, PaymentFlowData, PaymentVoidData, PaymentsAuthorizeData,
-        PaymentsCaptureData, PaymentsResponseData, PaymentsSyncData, RefundFlowData,
-        RefundSyncData, RefundWebhookDetailsResponse, RefundsData, RefundsResponseData,
-        RepeatPaymentData, RequestDetails, ResponseId, SessionTokenRequestData,
-        SessionTokenResponseData, AccessTokenRequestData, AccessTokenResponseData, SetupMandateRequestData, SubmitEvidenceData,
-        WebhookDetailsResponse,
-=======
         Accept, Authorize, Capture, CreateAccessToken, CreateOrder, CreateSessionToken,
         DefendDispute, PSync, PaymentMethodToken, RSync, Refund, RepeatPayment, SetupMandate,
         SubmitEvidence, Void,
@@ -35,7 +21,6 @@
         RefundsData, RefundsResponseData, RepeatPaymentData, RequestDetails, ResponseId,
         SessionTokenRequestData, SessionTokenResponseData, SetupMandateRequestData,
         SubmitEvidenceData, WebhookDetailsResponse,
->>>>>>> 8ee4de2a
     },
     errors::{self, ConnectorError},
     payment_method_data::PaymentMethodDataTypes,
@@ -50,16 +35,10 @@
     api::ConnectorCommon,
     connector_integration_v2::ConnectorIntegrationV2,
     connector_types::{
-<<<<<<< HEAD
-        AcceptDispute, ConnectorServiceTrait, DisputeDefend, IncomingWebhook, PaymentAccessToken, PaymentAuthorizeV2,
-        PaymentCapture, PaymentOrderCreate, PaymentSessionToken, PaymentSyncV2, PaymentVoidV2,
-        RefundSyncV2, RefundV2, RepeatPaymentV2, SetupMandateV2, SubmitEvidenceV2, ValidationTrait,
-=======
         AcceptDispute, ConnectorServiceTrait, DisputeDefend, IncomingWebhook, PaymentAccessToken,
         PaymentAuthorizeV2, PaymentCapture, PaymentOrderCreate, PaymentSessionToken, PaymentSyncV2,
         PaymentTokenV2, PaymentVoidV2, RefundSyncV2, RefundV2, RepeatPaymentV2, SetupMandateV2,
         SubmitEvidenceV2, ValidationTrait,
->>>>>>> 8ee4de2a
     },
     events::connector_api_logs::ConnectorEvent,
     verification::SourceVerification,
