pub mod transformers;

use std::fmt::Debug;

use base64::Engine;
use common_enums::{enums, CurrencyUnit};
use common_utils::{errors::CustomResult, ext_traits::ByteSliceExt, types::StringMajorUnit};
use domain_types::{
    connector_flow::{
        Accept, Authenticate, Authorize, Capture, CreateAccessToken, CreateOrder,
        CreateSessionToken, DefendDispute, PSync, PaymentMethodToken, PostAuthenticate,
        PreAuthenticate, RSync, Refund, RepeatPayment, SetupMandate, SubmitEvidence, Void,
    },
    connector_types::{
        AcceptDisputeData, AccessTokenRequestData, AccessTokenResponseData, DisputeDefendData,
        DisputeFlowData, DisputeResponseData, PaymentCreateOrderData, PaymentCreateOrderResponse,
        PaymentFlowData, PaymentMethodTokenResponse, PaymentMethodTokenizationData,
        PaymentVoidData, PaymentsAuthenticateData, PaymentsAuthorizeData, PaymentsCaptureData,
        PaymentsPostAuthenticateData, PaymentsPreAuthenticateData, PaymentsResponseData,
        PaymentsSyncData, RefundFlowData, RefundSyncData, RefundsData, RefundsResponseData,
        RepeatPaymentData, SessionTokenRequestData, SessionTokenResponseData,
        SetupMandateRequestData, SubmitEvidenceData,
    },
    errors::{self, ConnectorError},
    payment_method_data::PaymentMethodDataTypes,
    router_data::{ConnectorAuthType, ErrorResponse},
    router_data_v2::RouterDataV2,
    router_response_types::Response,
    types::Connectors,
};
use error_stack::ResultExt;
use hyperswitch_masking::Maskable;
use interfaces::{
    api::ConnectorCommon, connector_integration_v2::ConnectorIntegrationV2, connector_types,
    events::connector_api_logs::ConnectorEvent,
};
use serde::Serialize;

pub const BASE64_ENGINE: base64::engine::GeneralPurpose = base64::engine::general_purpose::STANDARD;

use transformers::{
    is_upi_collect_flow, PayuAuthType, PayuPaymentRequest, PayuPaymentResponse, PayuSyncRequest,
    PayuSyncResponse,
};

use super::macros;
use crate::types::ResponseRouterData;

// Trait implementations with generic type parameters
impl<
        T: PaymentMethodDataTypes
            + std::fmt::Debug
            + std::marker::Sync
            + std::marker::Send
            + 'static
            + Serialize,
    > connector_types::ConnectorServiceTrait<T> for Payu<T>
{
}
impl<
        T: PaymentMethodDataTypes
            + std::fmt::Debug
            + std::marker::Sync
            + std::marker::Send
            + 'static
            + Serialize,
    > connector_types::PaymentAuthorizeV2<T> for Payu<T>
{
}
impl<
        T: PaymentMethodDataTypes
            + std::fmt::Debug
            + std::marker::Sync
            + std::marker::Send
            + 'static
            + Serialize,
    > connector_types::PaymentSyncV2 for Payu<T>
{
}
impl<
        T: PaymentMethodDataTypes
            + std::fmt::Debug
            + std::marker::Sync
            + std::marker::Send
            + 'static
            + Serialize,
    > connector_types::PaymentSessionToken for Payu<T>
{
}
impl<T: PaymentMethodDataTypes + Debug + Sync + Send + 'static + Serialize>
    connector_types::PaymentAccessToken for Payu<T>
{
}
impl<
        T: PaymentMethodDataTypes
            + std::fmt::Debug
            + std::marker::Sync
            + std::marker::Send
            + 'static
            + Serialize,
    > connector_types::PaymentVoidV2 for Payu<T>
{
}
impl<
        T: PaymentMethodDataTypes
            + std::fmt::Debug
            + std::marker::Sync
            + std::marker::Send
            + 'static
            + Serialize,
    > connector_types::RefundSyncV2 for Payu<T>
{
}
impl<
        T: PaymentMethodDataTypes
            + std::fmt::Debug
            + std::marker::Sync
            + std::marker::Send
            + 'static
            + Serialize,
    > connector_types::RefundV2 for Payu<T>
{
}
impl<
        T: PaymentMethodDataTypes
            + std::fmt::Debug
            + std::marker::Sync
            + std::marker::Send
            + 'static
            + Serialize,
    > connector_types::PaymentCapture for Payu<T>
{
}
impl<
        T: PaymentMethodDataTypes
            + std::fmt::Debug
            + std::marker::Sync
            + std::marker::Send
            + 'static
            + Serialize,
    > connector_types::SetupMandateV2<T> for Payu<T>
{
}
impl<
        T: PaymentMethodDataTypes
            + std::fmt::Debug
            + std::marker::Sync
            + std::marker::Send
            + 'static
            + Serialize,
    > connector_types::AcceptDispute for Payu<T>
{
}
impl<
        T: PaymentMethodDataTypes
            + std::fmt::Debug
            + std::marker::Sync
            + std::marker::Send
            + 'static
            + Serialize,
    > connector_types::SubmitEvidenceV2 for Payu<T>
{
}
impl<
        T: PaymentMethodDataTypes
            + std::fmt::Debug
            + std::marker::Sync
            + std::marker::Send
            + 'static
            + Serialize,
    > connector_types::DisputeDefend for Payu<T>
{
}
impl<
        T: PaymentMethodDataTypes
            + std::fmt::Debug
            + std::marker::Sync
            + std::marker::Send
            + 'static
            + Serialize,
    > connector_types::IncomingWebhook for Payu<T>
{
}
impl<
        T: PaymentMethodDataTypes
            + std::fmt::Debug
            + std::marker::Sync
            + std::marker::Send
            + 'static
            + Serialize,
    > connector_types::PaymentOrderCreate for Payu<T>
{
}
impl<
        T: PaymentMethodDataTypes
            + std::fmt::Debug
            + std::marker::Sync
            + std::marker::Send
            + 'static
            + Serialize,
    > connector_types::ValidationTrait for Payu<T>
{
}
impl<
        T: PaymentMethodDataTypes
            + std::fmt::Debug
            + std::marker::Sync
            + std::marker::Send
            + 'static
            + Serialize,
    > connector_types::RepeatPaymentV2 for Payu<T>
{
}
impl<
        T: PaymentMethodDataTypes
            + std::fmt::Debug
            + std::marker::Sync
            + std::marker::Send
            + 'static
            + Serialize,
    > connector_types::PaymentTokenV2<T> for Payu<T>
{
}
impl<
        T: PaymentMethodDataTypes
            + std::fmt::Debug
            + std::marker::Sync
            + std::marker::Send
            + 'static
            + Serialize,
    > connector_types::PaymentPreAuthenticateV2<T> for Payu<T>
{
}
impl<
        T: PaymentMethodDataTypes
            + std::fmt::Debug
            + std::marker::Sync
            + std::marker::Send
            + 'static
            + Serialize,
    > connector_types::PaymentAuthenticateV2<T> for Payu<T>
{
}
impl<
        T: PaymentMethodDataTypes
            + std::fmt::Debug
            + std::marker::Sync
            + std::marker::Send
            + 'static
            + Serialize,
    > connector_types::PaymentPostAuthenticateV2<T> for Payu<T>
{
}

// Authentication trait implementations
impl<
        T: PaymentMethodDataTypes
            + std::fmt::Debug
            + std::marker::Sync
            + std::marker::Send
            + 'static
            + Serialize,
    > connector_types::PaymentPreAuthenticateV2<T> for Payu<T>
{
}

impl<
        T: PaymentMethodDataTypes
            + std::fmt::Debug
            + std::marker::Sync
            + std::marker::Send
            + 'static
            + Serialize,
    > connector_types::PaymentAuthenticateV2<T> for Payu<T>
{
}

impl<
        T: PaymentMethodDataTypes
            + std::fmt::Debug
            + std::marker::Sync
            + std::marker::Send
            + 'static
            + Serialize,
    > connector_types::PaymentPostAuthenticateV2<T> for Payu<T>
{
}

// Set up connector using macros with all framework integrations
macros::create_all_prerequisites!(
    connector_name: Payu,
    generic_type: T,
    api: [
        (
            flow: Authorize,
            request_body: PayuPaymentRequest,
            response_body: PayuPaymentResponse,
            router_data: RouterDataV2<Authorize, PaymentFlowData, PaymentsAuthorizeData<T>, PaymentsResponseData>,
        ),
        (
            flow: PSync,
            request_body: PayuSyncRequest,
            response_body: PayuSyncResponse,
            router_data: RouterDataV2<PSync, PaymentFlowData, PaymentsSyncData, PaymentsResponseData>,
        )
    ],
    amount_converters: [
        amount_converter: StringMajorUnit
    ],
    member_functions: {

        pub fn build_headers<F, FCD, Req, Res>(
            &self,
            _req: &RouterDataV2<F, FCD, Req, Res>,
        ) -> CustomResult<Vec<(String, Maskable<String>)>, errors::ConnectorError>
        where
            Self: ConnectorIntegrationV2<F, FCD, Req, Res>,
        {
            Ok(vec![
                ("Content-Type".to_string(), "application/x-www-form-urlencoded".into()),
                ("Accept".to_string(), "application/json".into()),
            ])
        }

        pub fn connector_base_url_payments<'a, F, Req, Res>(
            &self,
            req: &'a RouterDataV2<F, PaymentFlowData, Req, Res>,
        ) -> &'a str {
            &req.resource_common_data.connectors.payu.base_url
        }

        pub fn connector_base_url_refunds<'a, F, Req, Res>(
            &self,
            req: &'a RouterDataV2<F, RefundFlowData, Req, Res>,
        ) -> &'a str {
            &req.resource_common_data.connectors.payu.base_url
        }

        pub fn preprocess_response_bytes<F, FCD, Res>(
            &self,
            req: &RouterDataV2<F, FCD, PaymentsAuthorizeData<T>, Res>,
            bytes: bytes::Bytes,
        ) -> CustomResult<bytes::Bytes, ConnectorError> {
            if is_upi_collect_flow(&req.request) {
                // For UPI collect flows, we need to return base64 decoded response
                let decoded_value = BASE64_ENGINE.decode(bytes.clone());
                match decoded_value {
                    Ok(decoded_bytes) => Ok(decoded_bytes.into()),
                    Err(_) => Ok(bytes.clone())
                }
            } else {
                // For other flows, we can use the response itself
                Ok(bytes)
            }
        }
    }
);

// Implement PSync flow using macro framework
macros::macro_connector_implementation!(
    connector_default_implementations: [],
    connector: Payu,
    curl_request: FormUrlEncoded(PayuSyncRequest),
    curl_response: PayuSyncResponse,
    flow_name: PSync,
    resource_common_data: PaymentFlowData,
    flow_request: PaymentsSyncData,
    flow_response: PaymentsResponseData,
    http_method: Post,
    generic_type: T,
    [PaymentMethodDataTypes + std::fmt::Debug + std::marker::Sync + std::marker::Send + 'static + Serialize],
    other_functions: {
        fn get_headers(
            &self,
            _req: &RouterDataV2<PSync, PaymentFlowData, PaymentsSyncData, PaymentsResponseData>,
        ) -> CustomResult<Vec<(String, Maskable<String>)>, ConnectorError> {
            Ok(vec![
                ("Content-Type".to_string(), "application/x-www-form-urlencoded".into()),
                ("Accept".to_string(), "application/json".into()),
            ])
        }

        fn get_url(
            &self,
            req: &RouterDataV2<PSync, PaymentFlowData, PaymentsSyncData, PaymentsResponseData>,
        ) -> CustomResult<String, ConnectorError> {
            // Based on Haskell implementation: uses /merchant/postservice.php?form=2 for verification
            // Test: https://test.payu.in/merchant/postservice.php?form=2
            let base_url = self.base_url(&req.resource_common_data.connectors);
            Ok(format!("{base_url}/merchant/postservice.php?form=2"))
        }

        fn get_content_type(&self) -> &'static str {
            "application/x-www-form-urlencoded"
        }

        fn get_error_response_v2(
            &self,
            res: Response,
            _event_builder: Option<&mut ConnectorEvent>,
        ) -> CustomResult<ErrorResponse, ConnectorError> {
            // PayU sync may return error responses in different formats
            let response: PayuSyncResponse = res
                .response
                .parse_struct("PayU Sync ErrorResponse")
                .change_context(ConnectorError::ResponseDeserializationFailed)?;

            // Check if PayU returned error status (0 = error)
            if response.status == Some(0) {
                Ok(ErrorResponse {
                    status_code: res.status_code,
                    code: "PAYU_SYNC_ERROR".to_string(),
                    message: response.msg.unwrap_or_default(),
                    reason: None,
                    attempt_status: Some(enums::AttemptStatus::Failure),
                    connector_transaction_id: None,
                    network_error_message: None,
                    network_advice_code: None,
                    network_decline_code: None,
                })
            } else {
                // Generic error response
                Ok(ErrorResponse {
                    status_code: res.status_code,
                    code: "SYNC_UNKNOWN_ERROR".to_string(),
                    message: "Unknown PayU sync error".to_string(),
                    reason: None,
                    attempt_status: Some(enums::AttemptStatus::Failure),
                    connector_transaction_id: None,
                    network_error_message: None,
                    network_advice_code: None,
                    network_decline_code: None,
                })
            }
        }
    }
);

// Implement authorize flow using macro framework
macros::macro_connector_implementation!(
    connector_default_implementations: [],
    connector: Payu,
    curl_request: FormUrlEncoded(PayuPaymentRequest),
    curl_response: PayuPaymentResponse,
    flow_name: Authorize,
    resource_common_data: PaymentFlowData,
    flow_request: PaymentsAuthorizeData<T>,
    flow_response: PaymentsResponseData,
    http_method: Post,
    preprocess_response: true,
    generic_type: T,
    [PaymentMethodDataTypes + std::fmt::Debug + std::marker::Sync + std::marker::Send + 'static + Serialize],
    other_functions: {
        fn get_headers(
            &self,
            req: &RouterDataV2<Authorize, PaymentFlowData, PaymentsAuthorizeData<T>, PaymentsResponseData>,
        ) -> CustomResult<Vec<(String, Maskable<String>)>, ConnectorError> {
            self.build_headers(req)
        }

        fn get_url(
            &self,
            req: &RouterDataV2<Authorize, PaymentFlowData, PaymentsAuthorizeData<T>, PaymentsResponseData>,
        ) -> CustomResult<String, ConnectorError> {
            // Based on Haskell Endpoints.hs: uses /_payment endpoint for UPI transactions
            // Test: https://test.payu.in/_payment
            // Prod: https://secure.payu.in/_payment
            let base_url = self.base_url(&req.resource_common_data.connectors);
            Ok(format!("{base_url}/_payment"))
        }
        fn get_content_type(&self) -> &'static str {
            "application/x-www-form-urlencoded"
        }
        fn get_error_response_v2(
            &self,
            res: Response,
            _event_builder: Option<&mut ConnectorEvent>,
        ) -> CustomResult<ErrorResponse, ConnectorError> {
            // PayU returns error responses in the same JSON format as success responses
            // We need to parse the response and check for error fields
            let response: PayuPaymentResponse = res
                .response
                .parse_struct("PayU ErrorResponse")
                        .change_context(ConnectorError::ResponseDeserializationFailed)?;

            // Check if this is an error response
            if response.error.is_some() {
                Ok(ErrorResponse {
                    status_code: res.status_code,
                    code: response.error.unwrap_or_default(),
                    message: response.message.unwrap_or_default(),
                    reason: None,
                    attempt_status: Some(enums::AttemptStatus::Failure),
                    connector_transaction_id: response.reference_id,
                    network_error_message: None,
                    network_advice_code: None,
                    network_decline_code: None,
                })
            } else {
                // This shouldn't happen as successful responses go through normal flow
                // But fallback to generic error
                Ok(ErrorResponse {
                    status_code: res.status_code,
                    code: "UNKNOWN_ERROR".to_string(),
                    message: "Unknown PayU error".to_string(),
                    reason: None,
                    attempt_status: Some(enums::AttemptStatus::Failure),
                    connector_transaction_id: None,
                    network_error_message: None,
                    network_advice_code: None,
                    network_decline_code: None,
                })
            }
        }
    }
);

// Implement ConnectorCommon trait
impl<
        T: PaymentMethodDataTypes
            + std::fmt::Debug
            + std::marker::Sync
            + std::marker::Send
            + 'static
            + Serialize,
    > ConnectorCommon for Payu<T>
{
    fn id(&self) -> &'static str {
        "payu"
    }

    fn get_currency_unit(&self) -> common_enums::CurrencyUnit {
        CurrencyUnit::Minor
    }

    fn base_url<'a>(&self, connectors: &'a Connectors) -> &'a str {
        &connectors.payu.base_url
    }

    fn get_auth_header(
        &self,
        auth_type: &ConnectorAuthType,
    ) -> CustomResult<Vec<(String, Maskable<String>)>, ConnectorError> {
        let _auth = PayuAuthType::try_from(auth_type)?;
        // Payu uses form-based authentication, not headers
        Ok(vec![])
    }
}

// **STUB IMPLEMENTATIONS**: Source Verification Framework stubs for main development
// These will be replaced with actual implementations in Phase 10
use common_utils::crypto;
use interfaces::verification::{ConnectorSourceVerificationSecrets, SourceVerification};

impl<
        T: PaymentMethodDataTypes
            + std::fmt::Debug
            + std::marker::Sync
            + std::marker::Send
            + 'static
            + Serialize
            + Serialize,
    > SourceVerification<Authorize, PaymentFlowData, PaymentsAuthorizeData<T>, PaymentsResponseData>
    for Payu<T>
{
    fn get_secrets(
        &self,
        _secrets: ConnectorSourceVerificationSecrets,
    ) -> CustomResult<Vec<u8>, ConnectorError> {
        // STUB: Return empty secrets - will be implemented in Phase 10
        Ok(Vec::new())
    }

    fn get_algorithm(
        &self,
    ) -> CustomResult<Box<dyn crypto::VerifySignature + Send>, ConnectorError> {
        // STUB: Use NoAlgorithm - will be replaced with actual algorithm in Phase 10
        Ok(Box::new(crypto::NoAlgorithm))
    }

    fn get_signature(
        &self,
        _payload: &[u8],
        _router_data: &RouterDataV2<
            Authorize,
            PaymentFlowData,
            PaymentsAuthorizeData<T>,
            PaymentsResponseData,
        >,
        _secrets: &[u8],
    ) -> CustomResult<Vec<u8>, ConnectorError> {
        // STUB: Return empty signature - will extract actual signature in Phase 10
        Ok(Vec::new())
    }

    fn get_message(
        &self,
        payload: &[u8],
        _router_data: &RouterDataV2<
            Authorize,
            PaymentFlowData,
            PaymentsAuthorizeData<T>,
            PaymentsResponseData,
        >,
        _secrets: &[u8],
    ) -> CustomResult<Vec<u8>, ConnectorError> {
        // STUB: Return payload as-is - will implement gateway-specific message format in Phase 10
        Ok(payload.to_owned())
    }
}

// Add Source Verification stubs for all other flows
macro_rules! impl_source_verification_stub {
    ($flow:ty, $common_data:ty, $req:ty, $resp:ty) => {
        impl<
                T: PaymentMethodDataTypes
                    + std::fmt::Debug
                    + std::marker::Sync
                    + std::marker::Send
                    + 'static
                    + Serialize,
            > SourceVerification<$flow, $common_data, $req, $resp> for Payu<T>
        {
            fn get_secrets(
                &self,
                _secrets: ConnectorSourceVerificationSecrets,
            ) -> CustomResult<Vec<u8>, ConnectorError> {
                Ok(Vec::new()) // STUB - will be implemented in Phase 10
            }
            fn get_algorithm(
                &self,
            ) -> CustomResult<Box<dyn crypto::VerifySignature + Send>, ConnectorError> {
                Ok(Box::new(crypto::NoAlgorithm)) // STUB - will be implemented in Phase 10
            }
            fn get_signature(
                &self,
                _payload: &[u8],
                _router_data: &RouterDataV2<$flow, $common_data, $req, $resp>,
                _secrets: &[u8],
            ) -> CustomResult<Vec<u8>, ConnectorError> {
                Ok(Vec::new()) // STUB - will be implemented in Phase 10
            }
            fn get_message(
                &self,
                payload: &[u8],
                _router_data: &RouterDataV2<$flow, $common_data, $req, $resp>,
                _secrets: &[u8],
            ) -> CustomResult<Vec<u8>, ConnectorError> {
                Ok(payload.to_owned()) // STUB - will be implemented in Phase 10
            }
        }
    };
}

// Apply stub implementations to all flows
impl_source_verification_stub!(
    PSync,
    PaymentFlowData,
    PaymentsSyncData,
    PaymentsResponseData
);
impl_source_verification_stub!(
    Capture,
    PaymentFlowData,
    PaymentsCaptureData,
    PaymentsResponseData
);
impl_source_verification_stub!(Void, PaymentFlowData, PaymentVoidData, PaymentsResponseData);
impl_source_verification_stub!(Refund, RefundFlowData, RefundsData, RefundsResponseData);
impl_source_verification_stub!(RSync, RefundFlowData, RefundSyncData, RefundsResponseData);
impl_source_verification_stub!(
    DefendDispute,
    DisputeFlowData,
    DisputeDefendData,
    DisputeResponseData
);
impl_source_verification_stub!(
    CreateOrder,
    PaymentFlowData,
    PaymentCreateOrderData,
    PaymentCreateOrderResponse
);
impl_source_verification_stub!(
    SetupMandate,
    PaymentFlowData,
    SetupMandateRequestData<T>,
    PaymentsResponseData
);
impl_source_verification_stub!(
    Accept,
    DisputeFlowData,
    AcceptDisputeData,
    DisputeResponseData
);
impl_source_verification_stub!(
    SubmitEvidence,
    DisputeFlowData,
    SubmitEvidenceData,
    DisputeResponseData
);
impl_source_verification_stub!(
    RepeatPayment,
    PaymentFlowData,
    RepeatPaymentData,
    PaymentsResponseData
);

// Connector integration implementations for unsupported flows (stubs)
impl<
        T: PaymentMethodDataTypes
            + std::fmt::Debug
            + std::marker::Sync
            + std::marker::Send
            + 'static
            + Serialize
            + Serialize,
    > ConnectorIntegrationV2<Refund, RefundFlowData, RefundsData, RefundsResponseData> for Payu<T>
{
}
impl<
        T: PaymentMethodDataTypes
            + std::fmt::Debug
            + std::marker::Sync
            + std::marker::Send
            + 'static
            + Serialize
            + Serialize,
    > ConnectorIntegrationV2<RSync, RefundFlowData, RefundSyncData, RefundsResponseData>
    for Payu<T>
{
}
impl<
        T: PaymentMethodDataTypes
            + std::fmt::Debug
            + std::marker::Sync
            + std::marker::Send
            + 'static
            + Serialize
            + Serialize,
    > ConnectorIntegrationV2<Void, PaymentFlowData, PaymentVoidData, PaymentsResponseData>
    for Payu<T>
{
}
impl<
        T: PaymentMethodDataTypes
            + std::fmt::Debug
            + std::marker::Sync
            + std::marker::Send
            + 'static
            + Serialize
            + Serialize,
    > ConnectorIntegrationV2<Capture, PaymentFlowData, PaymentsCaptureData, PaymentsResponseData>
    for Payu<T>
{
}
impl<
        T: PaymentMethodDataTypes
            + std::fmt::Debug
            + std::marker::Sync
            + std::marker::Send
            + 'static
            + Serialize
            + Serialize,
    >
    ConnectorIntegrationV2<
        SetupMandate,
        PaymentFlowData,
        SetupMandateRequestData<T>,
        PaymentsResponseData,
    > for Payu<T>
{
}
impl<
        T: PaymentMethodDataTypes
            + std::fmt::Debug
            + std::marker::Sync
            + std::marker::Send
            + 'static
            + Serialize
            + Serialize,
    >
    ConnectorIntegrationV2<RepeatPayment, PaymentFlowData, RepeatPaymentData, PaymentsResponseData>
    for Payu<T>
{
}
impl<
        T: PaymentMethodDataTypes
            + std::fmt::Debug
            + std::marker::Sync
            + std::marker::Send
            + 'static
            + Serialize
            + Serialize,
    > ConnectorIntegrationV2<Accept, DisputeFlowData, AcceptDisputeData, DisputeResponseData>
    for Payu<T>
{
}
impl<
        T: PaymentMethodDataTypes
            + std::fmt::Debug
            + std::marker::Sync
            + std::marker::Send
            + 'static
            + Serialize
            + Serialize,
    >
    ConnectorIntegrationV2<SubmitEvidence, DisputeFlowData, SubmitEvidenceData, DisputeResponseData>
    for Payu<T>
{
}
impl<
        T: PaymentMethodDataTypes
            + std::fmt::Debug
            + std::marker::Sync
            + std::marker::Send
            + 'static
            + Serialize
            + Serialize,
    > ConnectorIntegrationV2<DefendDispute, DisputeFlowData, DisputeDefendData, DisputeResponseData>
    for Payu<T>
{
}
impl<
        T: PaymentMethodDataTypes
            + std::fmt::Debug
            + std::marker::Sync
            + std::marker::Send
            + 'static
            + Serialize
            + Serialize,
    >
    ConnectorIntegrationV2<
        CreateOrder,
        PaymentFlowData,
        PaymentCreateOrderData,
        PaymentCreateOrderResponse,
    > for Payu<T>
{
}
impl<
        T: PaymentMethodDataTypes
            + std::fmt::Debug
            + std::marker::Sync
            + std::marker::Send
            + 'static
            + Serialize,
    >
    ConnectorIntegrationV2<
        PaymentMethodToken,
        PaymentFlowData,
        PaymentMethodTokenizationData<T>,
        PaymentMethodTokenResponse,
    > for Payu<T>
{
}

// Add stub implementation for CreateSessionToken
impl<
        T: PaymentMethodDataTypes
            + std::fmt::Debug
            + std::marker::Sync
            + std::marker::Send
            + 'static
            + Serialize
            + Serialize,
    >
    ConnectorIntegrationV2<
        CreateSessionToken,
        PaymentFlowData,
        SessionTokenRequestData,
        SessionTokenResponseData,
    > for Payu<T>
{
}

// Add stub implementation for CreateAccessToken
impl<
        T: PaymentMethodDataTypes
            + std::fmt::Debug
            + std::marker::Sync
            + std::marker::Send
            + 'static
            + Serialize
            + Serialize,
    >
    ConnectorIntegrationV2<
        CreateAccessToken,
        PaymentFlowData,
        AccessTokenRequestData,
        AccessTokenResponseData,
    > for Payu<T>
{
}

// Add source verification stub for CreateSessionToken
impl_source_verification_stub!(
    CreateSessionToken,
    PaymentFlowData,
    SessionTokenRequestData,
    SessionTokenResponseData
);
impl_source_verification_stub!(
    CreateAccessToken,
    PaymentFlowData,
    AccessTokenRequestData,
    AccessTokenResponseData
);

// Add source verification stub for PaymentMethodToken
impl_source_verification_stub!(
    PaymentMethodToken,
    PaymentFlowData,
    PaymentMethodTokenizationData<T>,
    PaymentMethodTokenResponse
);

// Authentication flow implementations
impl<
        T: PaymentMethodDataTypes
            + std::fmt::Debug
            + std::marker::Sync
            + std::marker::Send
            + 'static
<<<<<<< HEAD
            + Serialize
=======
>>>>>>> d6fba387
            + Serialize,
    >
    ConnectorIntegrationV2<
        PreAuthenticate,
        PaymentFlowData,
        PaymentsPreAuthenticateData<T>,
        PaymentsResponseData,
    > for Payu<T>
{
}

impl<
        T: PaymentMethodDataTypes
            + std::fmt::Debug
            + std::marker::Sync
            + std::marker::Send
            + 'static
<<<<<<< HEAD
            + Serialize
=======
>>>>>>> d6fba387
            + Serialize,
    >
    ConnectorIntegrationV2<
        Authenticate,
        PaymentFlowData,
        PaymentsAuthenticateData<T>,
        PaymentsResponseData,
    > for Payu<T>
{
}

impl<
        T: PaymentMethodDataTypes
            + std::fmt::Debug
            + std::marker::Sync
            + std::marker::Send
            + 'static
<<<<<<< HEAD
            + Serialize
=======
>>>>>>> d6fba387
            + Serialize,
    >
    ConnectorIntegrationV2<
        PostAuthenticate,
        PaymentFlowData,
        PaymentsPostAuthenticateData<T>,
        PaymentsResponseData,
    > for Payu<T>
{
}

<<<<<<< HEAD
// SourceVerification implementations for authentication flows
=======
// Authentication source verification stubs
>>>>>>> d6fba387
impl_source_verification_stub!(
    PreAuthenticate,
    PaymentFlowData,
    PaymentsPreAuthenticateData<T>,
    PaymentsResponseData
);
<<<<<<< HEAD

=======
>>>>>>> d6fba387
impl_source_verification_stub!(
    Authenticate,
    PaymentFlowData,
    PaymentsAuthenticateData<T>,
    PaymentsResponseData
);
<<<<<<< HEAD

=======
>>>>>>> d6fba387
impl_source_verification_stub!(
    PostAuthenticate,
    PaymentFlowData,
    PaymentsPostAuthenticateData<T>,
    PaymentsResponseData
);<|MERGE_RESOLUTION|>--- conflicted
+++ resolved
@@ -7,9 +7,12 @@
 use common_utils::{errors::CustomResult, ext_traits::ByteSliceExt, types::StringMajorUnit};
 use domain_types::{
     connector_flow::{
-        Accept, Authenticate, Authorize, Capture, CreateAccessToken, CreateOrder,
-        CreateSessionToken, DefendDispute, PSync, PaymentMethodToken, PostAuthenticate,
-        PreAuthenticate, RSync, Refund, RepeatPayment, SetupMandate, SubmitEvidence, Void,
+        Accept, Accept, Authenticate, Authenticate, Authorize, Authorize, Capture, Capture,
+        CreateAccessToken, CreateAccessToken, CreateOrder, CreateOrder, CreateSessionToken,
+        CreateSessionToken, DefendDispute, DefendDispute, PSync, PSync, PaymentMethodToken,
+        PaymentMethodToken, PostAuthenticate, PostAuthenticate, PreAuthenticate, PreAuthenticate,
+        RSync, RSync, Refund, Refund, RepeatPayment, RepeatPayment, SetupMandate, SetupMandate,
+        SubmitEvidence, SubmitEvidence, Void, Void,
     },
     connector_types::{
         AcceptDisputeData, AccessTokenRequestData, AccessTokenResponseData, DisputeDefendData,
@@ -219,36 +222,6 @@
             + 'static
             + Serialize,
     > connector_types::PaymentTokenV2<T> for Payu<T>
-{
-}
-impl<
-        T: PaymentMethodDataTypes
-            + std::fmt::Debug
-            + std::marker::Sync
-            + std::marker::Send
-            + 'static
-            + Serialize,
-    > connector_types::PaymentPreAuthenticateV2<T> for Payu<T>
-{
-}
-impl<
-        T: PaymentMethodDataTypes
-            + std::fmt::Debug
-            + std::marker::Sync
-            + std::marker::Send
-            + 'static
-            + Serialize,
-    > connector_types::PaymentAuthenticateV2<T> for Payu<T>
-{
-}
-impl<
-        T: PaymentMethodDataTypes
-            + std::fmt::Debug
-            + std::marker::Sync
-            + std::marker::Send
-            + 'static
-            + Serialize,
-    > connector_types::PaymentPostAuthenticateV2<T> for Payu<T>
 {
 }
 
@@ -921,10 +894,6 @@
             + std::marker::Sync
             + std::marker::Send
             + 'static
-<<<<<<< HEAD
-            + Serialize
-=======
->>>>>>> d6fba387
             + Serialize,
     >
     ConnectorIntegrationV2<
@@ -942,10 +911,6 @@
             + std::marker::Sync
             + std::marker::Send
             + 'static
-<<<<<<< HEAD
-            + Serialize
-=======
->>>>>>> d6fba387
             + Serialize,
     >
     ConnectorIntegrationV2<
@@ -963,10 +928,6 @@
             + std::marker::Sync
             + std::marker::Send
             + 'static
-<<<<<<< HEAD
-            + Serialize
-=======
->>>>>>> d6fba387
             + Serialize,
     >
     ConnectorIntegrationV2<
@@ -978,31 +939,19 @@
 {
 }
 
-<<<<<<< HEAD
-// SourceVerification implementations for authentication flows
-=======
 // Authentication source verification stubs
->>>>>>> d6fba387
 impl_source_verification_stub!(
     PreAuthenticate,
     PaymentFlowData,
     PaymentsPreAuthenticateData<T>,
     PaymentsResponseData
 );
-<<<<<<< HEAD
-
-=======
->>>>>>> d6fba387
 impl_source_verification_stub!(
     Authenticate,
     PaymentFlowData,
     PaymentsAuthenticateData<T>,
     PaymentsResponseData
 );
-<<<<<<< HEAD
-
-=======
->>>>>>> d6fba387
 impl_source_verification_stub!(
     PostAuthenticate,
     PaymentFlowData,
