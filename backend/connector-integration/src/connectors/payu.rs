--- conflicted
+++ resolved
@@ -5,27 +5,16 @@
 use common_utils::{errors::CustomResult, ext_traits::ByteSliceExt, types::StringMajorUnit};
 use domain_types::{
     connector_flow::{
-<<<<<<< HEAD
-        Accept, Authenticate, Authorize, Capture, CreateOrder, CreateSessionToken, DefendDispute,
-        PSync, PostAuthenticate, PreAuthenticate, RSync, Refund, RepeatPayment, SetupMandate,
-        SubmitEvidence, Void,
-    },
-    connector_types::{
-        AcceptDisputeData, DisputeDefendData, DisputeFlowData, DisputeResponseData,
-        PaymentCreateOrderData, PaymentCreateOrderResponse, PaymentFlowData, PaymentVoidData,
-        PaymentsAuthenticateData, PaymentsAuthorizeData, PaymentsCaptureData,
-        PaymentsPostAuthenticateData, PaymentsPreAuthenticateData, PaymentsResponseData,
-=======
-        Accept, Authorize, Capture, CreateAccessToken, CreateOrder, CreateSessionToken,
-        DefendDispute, PSync, PaymentMethodToken, RSync, Refund, RepeatPayment, SetupMandate,
-        SubmitEvidence, Void,
+        Accept, Authenticate, Authorize, Capture, CreateAccessToken, CreateOrder,
+        CreateSessionToken, DefendDispute, PSync, PaymentMethodToken, PostAuthenticate,
+        PreAuthenticate, RSync, Refund, RepeatPayment, SetupMandate, SubmitEvidence, Void,
     },
     connector_types::{
         AcceptDisputeData, AccessTokenRequestData, AccessTokenResponseData, DisputeDefendData,
         DisputeFlowData, DisputeResponseData, PaymentCreateOrderData, PaymentCreateOrderResponse,
         PaymentFlowData, PaymentMethodTokenResponse, PaymentMethodTokenizationData,
-        PaymentVoidData, PaymentsAuthorizeData, PaymentsCaptureData, PaymentsResponseData,
->>>>>>> 8ee4de2a
+        PaymentVoidData, PaymentsAuthenticateData, PaymentsAuthorizeData, PaymentsCaptureData,
+        PaymentsPostAuthenticateData, PaymentsPreAuthenticateData, PaymentsResponseData,
         PaymentsSyncData, RefundFlowData, RefundSyncData, RefundsData, RefundsResponseData,
         RepeatPaymentData, SessionTokenRequestData, SessionTokenResponseData,
         SetupMandateRequestData, SubmitEvidenceData,
@@ -228,7 +217,16 @@
             + std::marker::Send
             + 'static
             + Serialize,
-<<<<<<< HEAD
+    > connector_types::PaymentTokenV2<T> for Payu<T>
+{
+}
+impl<
+        T: PaymentMethodDataTypes
+            + std::fmt::Debug
+            + std::marker::Sync
+            + std::marker::Send
+            + 'static
+            + Serialize,
     > connector_types::PaymentPreAuthenticateV2<T> for Payu<T>
 {
 }
@@ -250,9 +248,6 @@
             + 'static
             + Serialize,
     > connector_types::PaymentPostAuthenticateV2<T> for Payu<T>
-=======
-    > connector_types::PaymentTokenV2<T> for Payu<T>
->>>>>>> 8ee4de2a
 {
 }
 
@@ -869,7 +864,20 @@
     SessionTokenRequestData,
     SessionTokenResponseData
 );
-<<<<<<< HEAD
+impl_source_verification_stub!(
+    CreateAccessToken,
+    PaymentFlowData,
+    AccessTokenRequestData,
+    AccessTokenResponseData
+);
+
+// Add source verification stub for PaymentMethodToken
+impl_source_verification_stub!(
+    PaymentMethodToken,
+    PaymentFlowData,
+    PaymentMethodTokenizationData<T>,
+    PaymentMethodTokenResponse
+);
 
 // Authentication flow implementations
 impl<
@@ -946,19 +954,4 @@
     PaymentFlowData,
     PaymentsPostAuthenticateData<T>,
     PaymentsResponseData
-=======
-impl_source_verification_stub!(
-    CreateAccessToken,
-    PaymentFlowData,
-    AccessTokenRequestData,
-    AccessTokenResponseData
-);
-
-// Add source verification stub for PaymentMethodToken
-impl_source_verification_stub!(
-    PaymentMethodToken,
-    PaymentFlowData,
-    PaymentMethodTokenizationData<T>,
-    PaymentMethodTokenResponse
->>>>>>> 8ee4de2a
 );