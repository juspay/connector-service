--- conflicted
+++ resolved
@@ -5,30 +5,17 @@
 use common_utils::{errors::CustomResult, ext_traits::ByteSliceExt, types::StringMajorUnit};
 use domain_types::{
     connector_flow::{
-<<<<<<< HEAD
         Accept, Authorize, Capture, CreateAccessToken, CreateOrder, CreateSessionToken,
-        DefendDispute, PSync, RSync, Refund, RepeatPayment, SetupMandate, SubmitEvidence, Void,
+        DefendDispute, PSync, PaymentMethodToken, RSync, Refund, RepeatPayment, SetupMandate, SubmitEvidence, Void,
     },
     connector_types::{
         AcceptDisputeData, AccessTokenRequestData, AccessTokenResponseData, DisputeDefendData,
         DisputeFlowData, DisputeResponseData, PaymentCreateOrderData, PaymentCreateOrderResponse,
-        PaymentFlowData, PaymentVoidData, PaymentsAuthorizeData, PaymentsCaptureData,
+        PaymentFlowData,
+        PaymentMethodTokenResponse, PaymentMethodTokenizationData, PaymentVoidData, PaymentsAuthorizeData, PaymentsCaptureData,
         PaymentsResponseData, PaymentsSyncData, RefundFlowData, RefundSyncData, RefundsData,
         RefundsResponseData, RepeatPaymentData, SessionTokenRequestData, SessionTokenResponseData,
         SetupMandateRequestData, SubmitEvidenceData,
-=======
-        Accept, Authorize, Capture, CreateOrder, CreateSessionToken, DefendDispute, PSync,
-        PaymentMethodToken, RSync, Refund, RepeatPayment, SetupMandate, SubmitEvidence, Void,
-    },
-    connector_types::{
-        AcceptDisputeData, DisputeDefendData, DisputeFlowData, DisputeResponseData,
-        PaymentCreateOrderData, PaymentCreateOrderResponse, PaymentFlowData,
-        PaymentMethodTokenResponse, PaymentMethodTokenizationData, PaymentVoidData,
-        PaymentsAuthorizeData, PaymentsCaptureData, PaymentsResponseData, PaymentsSyncData,
-        RefundFlowData, RefundSyncData, RefundsData, RefundsResponseData, RepeatPaymentData,
-        SessionTokenRequestData, SessionTokenResponseData, SetupMandateRequestData,
-        SubmitEvidenceData,
->>>>>>> 7bdb34fc
     },
     errors::{self, ConnectorError},
     payment_method_data::PaymentMethodDataTypes,
@@ -223,11 +210,17 @@
             + std::marker::Send
             + 'static
             + Serialize,
-<<<<<<< HEAD
+    > connector_types::PaymentTokenV2<T> for Payu<T>
+{
+}
+impl<
+        T: PaymentMethodDataTypes
+            + std::fmt::Debug
+            + std::marker::Sync
+            + std::marker::Send
+            + 'static
+            + Serialize,
     > connector_types::PaymentAccessToken for Payu<T>
-=======
-    > connector_types::PaymentTokenV2<T> for Payu<T>
->>>>>>> 7bdb34fc
 {
 }
 
