pub mod transformers;

use base64::Engine;
use common_enums::CurrencyUnit;
use common_utils::{errors::CustomResult, ext_traits::ByteSliceExt, types::FloatMajorUnit};
use domain_types::{
    connector_flow::{
        Accept, Authorize, Capture, CreateOrder, CreateSessionToken, DefendDispute, PSync,
        PaymentMethodToken, RSync, Refund, RepeatPayment, SetupMandate, SubmitEvidence, Void,
    },
    connector_types::{
<<<<<<< HEAD
        AcceptDisputeData, DisputeDefendData, DisputeFlowData, DisputeResponseData,
        PaymentCreateOrderData, PaymentCreateOrderResponse, PaymentFlowData,
        PaymentMethodTokenResponse, PaymentMethodTokenizationData, PaymentVoidData,
        PaymentsAuthorizeData, PaymentsCaptureData, PaymentsResponseData, PaymentsSyncData,
        RefundFlowData, RefundSyncData, RefundsData, RefundsResponseData, RepeatPaymentData,
        SessionTokenRequestData, SessionTokenResponseData, SetupMandateRequestData,
        SubmitEvidenceData,
=======
        AcceptDisputeData, ConnectorWebhookSecrets, DisputeDefendData, DisputeFlowData,
        DisputeResponseData, PaymentCreateOrderData, PaymentCreateOrderResponse, PaymentFlowData,
        PaymentVoidData, PaymentsAuthorizeData, PaymentsCaptureData, PaymentsResponseData,
        PaymentsSyncData, RefundFlowData, RefundSyncData, RefundsData, RefundsResponseData,
        RepeatPaymentData, RequestDetails, SessionTokenRequestData, SessionTokenResponseData,
        SetupMandateRequestData, SubmitEvidenceData,
>>>>>>> efb8de44
    },
    errors,
    payment_method_data::PaymentMethodDataTypes,
    router_data::{ConnectorAuthType, ErrorResponse},
    router_data_v2::RouterDataV2,
    router_response_types::Response,
    types::Connectors,
};
use error_stack::ResultExt;
use hyperswitch_masking::{Mask, Maskable, PeekInterface, Secret};
use interfaces::{
    api::ConnectorCommon,
    connector_integration_v2::ConnectorIntegrationV2,
    connector_types,
    events::connector_api_logs::ConnectorEvent,
    verification::{ConnectorSourceVerificationSecrets, SourceVerification},
};
use serde::Serialize;
use transformers::{self as cashtocode, CashtocodePaymentsRequest, CashtocodePaymentsResponse};

use super::macros;
use crate::{types::ResponseRouterData, with_error_response_body};

pub(crate) mod headers {
    pub(crate) const CONTENT_TYPE: &str = "Content-Type";
    pub(crate) const AUTHORIZATION: &str = "Authorization";
}

// Trait implementations with generic type parameters
impl<
        T: PaymentMethodDataTypes
            + std::fmt::Debug
            + std::marker::Sync
            + std::marker::Send
            + 'static
            + Serialize,
    > connector_types::ConnectorServiceTrait<T> for Cashtocode<T>
{
}
impl<
        T: PaymentMethodDataTypes
            + std::fmt::Debug
            + std::marker::Sync
            + std::marker::Send
            + 'static
            + Serialize,
    > connector_types::PaymentAuthorizeV2<T> for Cashtocode<T>
{
}
impl<
        T: PaymentMethodDataTypes
            + std::fmt::Debug
            + std::marker::Sync
            + std::marker::Send
            + 'static
            + Serialize,
    > connector_types::PaymentSyncV2 for Cashtocode<T>
{
}

impl<
        T: PaymentMethodDataTypes
            + std::fmt::Debug
            + std::marker::Sync
            + std::marker::Send
            + 'static
            + Serialize,
    > connector_types::PaymentSessionToken for Cashtocode<T>
{
}

impl<
        T: PaymentMethodDataTypes
            + std::fmt::Debug
            + std::marker::Sync
            + std::marker::Send
            + 'static
            + Serialize,
    > connector_types::PaymentVoidV2 for Cashtocode<T>
{
}
impl<
        T: PaymentMethodDataTypes
            + std::fmt::Debug
            + std::marker::Sync
            + std::marker::Send
            + 'static
            + Serialize,
    > connector_types::RefundSyncV2 for Cashtocode<T>
{
}
impl<
        T: PaymentMethodDataTypes
            + std::fmt::Debug
            + std::marker::Sync
            + std::marker::Send
            + 'static
            + Serialize,
    > connector_types::RefundV2 for Cashtocode<T>
{
}
impl<
        T: PaymentMethodDataTypes
            + std::fmt::Debug
            + std::marker::Sync
            + std::marker::Send
            + 'static
            + Serialize,
    > connector_types::PaymentCapture for Cashtocode<T>
{
}
impl<
        T: PaymentMethodDataTypes
            + std::fmt::Debug
            + std::marker::Sync
            + std::marker::Send
            + 'static
            + Serialize,
    > connector_types::SetupMandateV2<T> for Cashtocode<T>
{
}
impl<
        T: PaymentMethodDataTypes
            + std::fmt::Debug
            + std::marker::Sync
            + std::marker::Send
            + 'static
            + Serialize,
    > connector_types::AcceptDispute for Cashtocode<T>
{
}
impl<
        T: PaymentMethodDataTypes
            + std::fmt::Debug
            + std::marker::Sync
            + std::marker::Send
            + 'static
            + Serialize,
    > connector_types::SubmitEvidenceV2 for Cashtocode<T>
{
}
impl<
        T: PaymentMethodDataTypes
            + std::fmt::Debug
            + std::marker::Sync
            + std::marker::Send
            + 'static
            + Serialize,
    > connector_types::DisputeDefend for Cashtocode<T>
{
}
impl<
        T: PaymentMethodDataTypes
            + std::fmt::Debug
            + std::marker::Sync
            + std::marker::Send
            + 'static
            + Serialize,
    > connector_types::IncomingWebhook for Cashtocode<T>
{
    fn verify_webhook_source(
        &self,
        request: RequestDetails,
        connector_webhook_secrets: Option<ConnectorWebhookSecrets>,
        _connector_account_details: Option<ConnectorAuthType>,
    ) -> Result<bool, error_stack::Report<domain_types::errors::ConnectorError>> {
        let webhook_secret = match connector_webhook_secrets.clone() {
            Some(secrets) => secrets,
            None => return Ok(false),
        };

        let base64_signature = request
            .headers
            .get("authorization")
            .ok_or(errors::ConnectorError::WebhookSignatureNotFound)?;

        let signature = base64_signature.as_bytes();

        let secret_auth = String::from_utf8(webhook_secret.secret.to_vec())
            .change_context(errors::ConnectorError::WebhookSourceVerificationFailed)
            .attach_printable("Could not convert secret to UTF-8")?;
        let signature_auth = String::from_utf8(signature.to_vec())
            .change_context(errors::ConnectorError::WebhookSourceVerificationFailed)
            .attach_printable("Could not convert secret to UTF-8")?;
        Ok(signature_auth == secret_auth)
    }

    fn get_event_type(
        &self,
        _request: RequestDetails,
        _connector_webhook_secret: Option<ConnectorWebhookSecrets>,
        _connector_account_details: Option<ConnectorAuthType>,
    ) -> Result<
        domain_types::connector_types::EventType,
        error_stack::Report<domain_types::errors::ConnectorError>,
    > {
        Ok(domain_types::connector_types::EventType::PaymentIntentSuccess)
    }

    fn process_payment_webhook(
        &self,
        request: RequestDetails,
        _connector_webhook_secret: Option<ConnectorWebhookSecrets>,
        _connector_account_details: Option<ConnectorAuthType>,
    ) -> Result<
        domain_types::connector_types::WebhookDetailsResponse,
        error_stack::Report<domain_types::errors::ConnectorError>,
    > {
        let webhook: transformers::CashtocodePaymentsSyncResponse = request
            .body
            .parse_struct("CashtocodePaymentsSyncResponse")
            .change_context(errors::ConnectorError::WebhookResourceObjectNotFound)?;

        Ok(domain_types::connector_types::WebhookDetailsResponse {
            resource_id: Some(
                domain_types::connector_types::ResponseId::ConnectorTransactionId(
                    webhook.transaction_id.clone(),
                ),
            ),
            status: common_enums::AttemptStatus::Charged,
            status_code: 200,
            connector_response_reference_id: None,
            error_code: None,
            error_message: None,
            raw_connector_response: Some(String::from_utf8_lossy(&request.body).to_string()),
            response_headers: None,
        })
    }
}

impl<
        T: PaymentMethodDataTypes
            + std::fmt::Debug
            + std::marker::Sync
            + std::marker::Send
            + 'static
            + Serialize,
    > connector_types::PaymentOrderCreate for Cashtocode<T>
{
}
impl<
        T: PaymentMethodDataTypes
            + std::fmt::Debug
            + std::marker::Sync
            + std::marker::Send
            + 'static
            + Serialize,
    > connector_types::ValidationTrait for Cashtocode<T>
{
}
impl<
        T: PaymentMethodDataTypes
            + std::fmt::Debug
            + std::marker::Sync
            + std::marker::Send
            + 'static
            + Serialize,
    > connector_types::RepeatPaymentV2 for Cashtocode<T>
{
}
impl<
        T: PaymentMethodDataTypes
            + std::fmt::Debug
            + std::marker::Sync
            + std::marker::Send
            + 'static
            + Serialize,
    > connector_types::PaymentTokenV2<T> for Cashtocode<T>
{
}

macros::create_all_prerequisites!(
    connector_name: Cashtocode,
    generic_type: T,
    api: [
        (
            flow: Authorize,
            request_body: CashtocodePaymentsRequest,
            response_body: CashtocodePaymentsResponse,
            router_data: RouterDataV2<Authorize, PaymentFlowData, PaymentsAuthorizeData<T>, PaymentsResponseData>,
        )
    ],
    amount_converters: [
        amount_converter: FloatMajorUnit
    ],
    member_functions: {
        pub fn build_headers<F, FCD, Req, Res>(
            &self,
            _req: &RouterDataV2<F, FCD, Req, Res>,
        ) -> CustomResult<Vec<(String, Maskable<String>)>, errors::ConnectorError>
        where
            Self: ConnectorIntegrationV2<F, FCD, Req, Res>,
        {
            Ok(vec![(
                headers::CONTENT_TYPE.to_string(),
                self.common_get_content_type().to_string().into(),
            )])
        }

        pub fn connector_base_url_payments<'a, F, Req, Res>(
            &self,
            req: &'a RouterDataV2<F, PaymentFlowData, Req, Res>,
        ) -> &'a str {
            &req.resource_common_data.connectors.cashtocode.base_url
        }

        pub fn connector_base_url_refunds<'a, F, Req, Res>(
            &self,
            req: &'a RouterDataV2<F, RefundFlowData, Req, Res>,
        ) -> &'a str {
            &req.resource_common_data.connectors.cashtocode.base_url
        }
    }
);

macros::macro_connector_implementation!(
    connector_default_implementations: [get_content_type, get_error_response_v2],
    connector: Cashtocode,
    curl_request: Json(CashtocodePaymentsRequest),
    curl_response: CashtocodePaymentsResponse,
    flow_name: Authorize,
    resource_common_data: PaymentFlowData,
    flow_request: PaymentsAuthorizeData<T>,
    flow_response: PaymentsResponseData,
    http_method: Post,
    generic_type: T,
    [PaymentMethodDataTypes + std::fmt::Debug + std::marker::Sync + std::marker::Send + 'static + Serialize],
    other_functions: {
        fn get_headers(
            &self,
            req: &RouterDataV2<Authorize, PaymentFlowData, PaymentsAuthorizeData<T>, PaymentsResponseData>,
        ) -> CustomResult<Vec<(String, Maskable<String>)>, errors::ConnectorError> {
            let mut header = vec![(
                headers::CONTENT_TYPE.to_string(),
                self.common_get_content_type().to_string().into(),
            )];

            let auth_type = transformers::CashtocodeAuth::try_from((
                &req.connector_auth_type,
                &req.request.currency,
            ))?;

            let mut api_key = get_b64_auth_cashtocode(req.request.payment_method_type, &auth_type)?;

            header.append(&mut api_key);
            Ok(header)
        }
        fn get_url(
            &self,
            req: &RouterDataV2<Authorize, PaymentFlowData, PaymentsAuthorizeData<T>, PaymentsResponseData>,
        ) -> CustomResult<String, errors::ConnectorError> {
            Ok(format!("{}/merchant/paytokens", self.connector_base_url_payments(req)))
        }
    }
);

impl<
        T: PaymentMethodDataTypes
            + std::fmt::Debug
            + std::marker::Sync
            + std::marker::Send
            + 'static
            + Serialize,
    > ConnectorCommon for Cashtocode<T>
{
    fn id(&self) -> &'static str {
        "cashtocode"
    }

    fn get_currency_unit(&self) -> CurrencyUnit {
        CurrencyUnit::Base
    }

    fn common_get_content_type(&self) -> &'static str {
        "application/json"
    }

    fn base_url<'a>(&self, connectors: &'a Connectors) -> &'a str {
        connectors.cashtocode.base_url.as_ref()
    }

    fn get_auth_header(
        &self,
        _auth_type: &ConnectorAuthType,
    ) -> CustomResult<Vec<(String, Maskable<String>)>, errors::ConnectorError> {
        // Cashtocode uses custom auth in get_headers
        Ok(vec![])
    }

    fn build_error_response(
        &self,
        res: Response,
        event_builder: Option<&mut ConnectorEvent>,
    ) -> CustomResult<ErrorResponse, errors::ConnectorError> {
        let response: cashtocode::CashtocodeErrorResponse = res
            .response
            .parse_struct("CashtocodeErrorResponse")
            .change_context(errors::ConnectorError::ResponseDeserializationFailed)?;

        with_error_response_body!(event_builder, response);

        Ok(ErrorResponse {
            status_code: res.status_code,
            code: response.error.to_string(),
            message: response.error_description.clone(),
            reason: Some(response.error_description),
            attempt_status: None,
            connector_transaction_id: None,
            network_advice_code: None,
            network_decline_code: None,
            network_error_message: None,
        })
    }
}

// Stub implementations for unsupported flows
impl<
        T: PaymentMethodDataTypes
            + std::fmt::Debug
            + std::marker::Sync
            + std::marker::Send
            + 'static
            + Serialize,
    > ConnectorIntegrationV2<Void, PaymentFlowData, PaymentVoidData, PaymentsResponseData>
    for Cashtocode<T>
{
}

impl<
        T: PaymentMethodDataTypes
            + std::fmt::Debug
            + std::marker::Sync
            + std::marker::Send
            + 'static
            + Serialize,
    > ConnectorIntegrationV2<PSync, PaymentFlowData, PaymentsSyncData, PaymentsResponseData>
    for Cashtocode<T>
{
}

impl<
        T: PaymentMethodDataTypes
            + std::fmt::Debug
            + std::marker::Sync
            + std::marker::Send
            + 'static
            + Serialize,
    > ConnectorIntegrationV2<Capture, PaymentFlowData, PaymentsCaptureData, PaymentsResponseData>
    for Cashtocode<T>
{
}

impl<
        T: PaymentMethodDataTypes
            + std::fmt::Debug
            + std::marker::Sync
            + std::marker::Send
            + 'static
            + Serialize,
    > ConnectorIntegrationV2<Refund, RefundFlowData, RefundsData, RefundsResponseData>
    for Cashtocode<T>
{
}

impl<
        T: PaymentMethodDataTypes
            + std::fmt::Debug
            + std::marker::Sync
            + std::marker::Send
            + 'static
            + Serialize,
    > ConnectorIntegrationV2<RSync, RefundFlowData, RefundSyncData, RefundsResponseData>
    for Cashtocode<T>
{
}

//marker traits

// Duplicate create_all_prerequisites! call removed - already defined above

// Duplicate macro_connector_implementation! for Authorize flow removed - already defined above

impl<
        T: PaymentMethodDataTypes
            + std::fmt::Debug
            + std::marker::Sync
            + std::marker::Send
            + 'static
            + Serialize,
    >
    ConnectorIntegrationV2<
        CreateOrder,
        PaymentFlowData,
        PaymentCreateOrderData,
        PaymentCreateOrderResponse,
    > for Cashtocode<T>
{
}

impl<
        T: PaymentMethodDataTypes
            + std::fmt::Debug
            + std::marker::Sync
            + std::marker::Send
            + 'static
            + Serialize,
    >
    ConnectorIntegrationV2<SubmitEvidence, DisputeFlowData, SubmitEvidenceData, DisputeResponseData>
    for Cashtocode<T>
{
}

impl<
        T: PaymentMethodDataTypes
            + std::fmt::Debug
            + std::marker::Sync
            + std::marker::Send
            + 'static
            + Serialize,
    > ConnectorIntegrationV2<DefendDispute, DisputeFlowData, DisputeDefendData, DisputeResponseData>
    for Cashtocode<T>
{
}

impl<
        T: PaymentMethodDataTypes
            + std::fmt::Debug
            + std::marker::Sync
            + std::marker::Send
            + 'static
            + Serialize,
    > ConnectorIntegrationV2<Accept, DisputeFlowData, AcceptDisputeData, DisputeResponseData>
    for Cashtocode<T>
{
}

impl<
        T: PaymentMethodDataTypes
            + std::fmt::Debug
            + std::marker::Sync
            + std::marker::Send
            + 'static
            + Serialize,
    >
    ConnectorIntegrationV2<
        SetupMandate,
        PaymentFlowData,
        SetupMandateRequestData<T>,
        PaymentsResponseData,
    > for Cashtocode<T>
{
}

impl<
        T: PaymentMethodDataTypes
            + std::fmt::Debug
            + std::marker::Sync
            + std::marker::Send
            + 'static
            + Serialize,
    >
    ConnectorIntegrationV2<RepeatPayment, PaymentFlowData, RepeatPaymentData, PaymentsResponseData>
    for Cashtocode<T>
{
}

impl<
        T: PaymentMethodDataTypes
            + std::fmt::Debug
            + std::marker::Sync
            + std::marker::Send
            + 'static
            + Serialize,
    >
    ConnectorIntegrationV2<
        CreateSessionToken,
        PaymentFlowData,
        SessionTokenRequestData,
        SessionTokenResponseData,
    > for Cashtocode<T>
{
}
impl<
        T: PaymentMethodDataTypes
            + std::fmt::Debug
            + std::marker::Sync
            + std::marker::Send
            + 'static
            + Serialize,
    >
    ConnectorIntegrationV2<
        PaymentMethodToken,
        PaymentFlowData,
        PaymentMethodTokenizationData<T>,
        PaymentMethodTokenResponse,
    > for Cashtocode<T>
{
}

// SourceVerification implementations for all flows
macro_rules! impl_source_verification_stub {
    ($flow:ty, $common_data:ty, $req:ty, $resp:ty) => {
        impl<
                T: PaymentMethodDataTypes
                    + std::fmt::Debug
                    + std::marker::Sync
                    + std::marker::Send
                    + 'static
                    + Serialize,
            > SourceVerification<$flow, $common_data, $req, $resp> for Cashtocode<T>
        {
            fn get_secrets(
                &self,
                _secrets: ConnectorSourceVerificationSecrets,
            ) -> CustomResult<Vec<u8>, errors::ConnectorError> {
                Ok(Vec::new()) // STUB - will be implemented in Phase 10
            }
            fn get_algorithm(
                &self,
            ) -> CustomResult<
                Box<dyn common_utils::crypto::VerifySignature + Send>,
                errors::ConnectorError,
            > {
                Ok(Box::new(common_utils::crypto::NoAlgorithm)) // STUB - will be implemented in Phase 10
            }
            fn get_signature(
                &self,
                _payload: &[u8],
                _router_data: &RouterDataV2<$flow, $common_data, $req, $resp>,
                _secrets: &[u8],
            ) -> CustomResult<Vec<u8>, errors::ConnectorError> {
                Ok(Vec::new()) // STUB - will be implemented in Phase 10
            }
            fn get_message(
                &self,
                payload: &[u8],
                _router_data: &RouterDataV2<$flow, $common_data, $req, $resp>,
                _secrets: &[u8],
            ) -> CustomResult<Vec<u8>, errors::ConnectorError> {
                Ok(payload.to_owned()) // STUB - will be implemented in Phase 10
            }
        }
    };
}

// Apply to all flows
impl_source_verification_stub!(
    Authorize,
    PaymentFlowData,
    PaymentsAuthorizeData<T>,
    PaymentsResponseData
);
impl_source_verification_stub!(
    PSync,
    PaymentFlowData,
    PaymentsSyncData,
    PaymentsResponseData
);
impl_source_verification_stub!(
    Capture,
    PaymentFlowData,
    PaymentsCaptureData,
    PaymentsResponseData
);
impl_source_verification_stub!(Void, PaymentFlowData, PaymentVoidData, PaymentsResponseData);
impl_source_verification_stub!(Refund, RefundFlowData, RefundsData, RefundsResponseData);
impl_source_verification_stub!(RSync, RefundFlowData, RefundSyncData, RefundsResponseData);
impl_source_verification_stub!(
    SetupMandate,
    PaymentFlowData,
    SetupMandateRequestData<T>,
    PaymentsResponseData
);
impl_source_verification_stub!(
    RepeatPayment,
    PaymentFlowData,
    RepeatPaymentData,
    PaymentsResponseData
);
impl_source_verification_stub!(
    Accept,
    DisputeFlowData,
    AcceptDisputeData,
    DisputeResponseData
);
impl_source_verification_stub!(
    SubmitEvidence,
    DisputeFlowData,
    SubmitEvidenceData,
    DisputeResponseData
);
impl_source_verification_stub!(
    DefendDispute,
    DisputeFlowData,
    DisputeDefendData,
    DisputeResponseData
);
impl_source_verification_stub!(
    CreateOrder,
    PaymentFlowData,
    PaymentCreateOrderData,
    PaymentCreateOrderResponse
);

impl<
        T: PaymentMethodDataTypes
            + std::fmt::Debug
            + std::marker::Sync
            + std::marker::Send
            + 'static
            + Serialize,
    >
    interfaces::verification::SourceVerification<
        CreateSessionToken,
        PaymentFlowData,
        SessionTokenRequestData,
        SessionTokenResponseData,
    > for Cashtocode<T>
{
}

impl<
        T: PaymentMethodDataTypes
            + std::fmt::Debug
            + std::marker::Sync
            + std::marker::Send
            + 'static
            + Serialize,
    >
    interfaces::verification::SourceVerification<
        PaymentMethodToken,
        PaymentFlowData,
        PaymentMethodTokenizationData<T>,
        PaymentMethodTokenResponse,
    > for Cashtocode<T>
{
}

fn get_b64_auth_cashtocode(
    payment_method_type: Option<common_enums::PaymentMethodType>,
    auth_type: &transformers::CashtocodeAuth,
) -> CustomResult<Vec<(String, Maskable<String>)>, errors::ConnectorError> {
    fn construct_basic_auth(
        username: Option<Secret<String>>,
        password: Option<Secret<String>>,
    ) -> Result<Maskable<String>, errors::ConnectorError> {
        let username = username.ok_or(errors::ConnectorError::FailedToObtainAuthType)?;
        let password = password.ok_or(errors::ConnectorError::FailedToObtainAuthType)?;
        Ok(format!(
            "Basic {}",
            base64::engine::general_purpose::STANDARD.encode(format!(
                "{}:{}",
                username.peek(),
                password.peek()
            ))
        )
        .into_masked())
    }

    let auth_header = match payment_method_type {
        Some(common_enums::PaymentMethodType::ClassicReward) => construct_basic_auth(
            auth_type.username_classic.to_owned(),
            auth_type.password_classic.to_owned(),
        ),
        Some(common_enums::PaymentMethodType::Evoucher) => construct_basic_auth(
            auth_type.username_evoucher.to_owned(),
            auth_type.password_evoucher.to_owned(),
        ),
        _ => return Err(errors::ConnectorError::MissingPaymentMethodType)?,
    }?;

    Ok(vec![(headers::AUTHORIZATION.to_string(), auth_header)])
}<|MERGE_RESOLUTION|>--- conflicted
+++ resolved
@@ -9,22 +9,13 @@
         PaymentMethodToken, RSync, Refund, RepeatPayment, SetupMandate, SubmitEvidence, Void,
     },
     connector_types::{
-<<<<<<< HEAD
-        AcceptDisputeData, DisputeDefendData, DisputeFlowData, DisputeResponseData,
-        PaymentCreateOrderData, PaymentCreateOrderResponse, PaymentFlowData,
-        PaymentMethodTokenResponse, PaymentMethodTokenizationData, PaymentVoidData,
-        PaymentsAuthorizeData, PaymentsCaptureData, PaymentsResponseData, PaymentsSyncData,
-        RefundFlowData, RefundSyncData, RefundsData, RefundsResponseData, RepeatPaymentData,
-        SessionTokenRequestData, SessionTokenResponseData, SetupMandateRequestData,
-        SubmitEvidenceData,
-=======
         AcceptDisputeData, ConnectorWebhookSecrets, DisputeDefendData, DisputeFlowData,
         DisputeResponseData, PaymentCreateOrderData, PaymentCreateOrderResponse, PaymentFlowData,
-        PaymentVoidData, PaymentsAuthorizeData, PaymentsCaptureData, PaymentsResponseData,
+       
+        PaymentMethodTokenResponse, PaymentMethodTokenizationData, PaymentVoidData, PaymentsAuthorizeData, PaymentsCaptureData, PaymentsResponseData,
         PaymentsSyncData, RefundFlowData, RefundSyncData, RefundsData, RefundsResponseData,
         RepeatPaymentData, RequestDetails, SessionTokenRequestData, SessionTokenResponseData,
         SetupMandateRequestData, SubmitEvidenceData,
->>>>>>> efb8de44
     },
     errors,
     payment_method_data::PaymentMethodDataTypes,
