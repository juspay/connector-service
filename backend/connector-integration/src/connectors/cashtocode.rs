--- conflicted
+++ resolved
@@ -940,17 +940,16 @@
     PaymentsResponseData
 );
 impl_source_verification_stub!(
-<<<<<<< HEAD
+    VoidPC,
+    PaymentFlowData,
+    PaymentsCancelPostCaptureData,
+    PaymentsResponseData
+);
+impl_source_verification_stub!(
     MandateRevoke,
     PaymentFlowData,
     MandateRevokeRequestData,
     MandateRevokeResponseData
-=======
-    VoidPC,
-    PaymentFlowData,
-    PaymentsCancelPostCaptureData,
-    PaymentsResponseData
->>>>>>> 5f969735
 );
 
 impl<
