--- conflicted
+++ resolved
@@ -9,18 +9,6 @@
 };
 use domain_types::{
     connector_flow::{
-<<<<<<< HEAD
-        Accept, Authorize, Capture, CreateAccessToken, CreateOrder, CreateSessionToken, DefendDispute, PSync, RSync,
-        Refund, RepeatPayment, SetupMandate, SubmitEvidence, Void,
-    },
-    connector_types::{
-        AcceptDisputeData, AccessTokenRequestData, AccessTokenResponseData, DisputeDefendData, DisputeFlowData, DisputeResponseData,
-        PaymentCreateOrderData, PaymentCreateOrderResponse, PaymentFlowData, PaymentVoidData,
-        PaymentsAuthorizeData, PaymentsCaptureData, PaymentsResponseData, PaymentsSyncData,
-        RefundFlowData, RefundSyncData, RefundsData, RefundsResponseData, RepeatPaymentData,
-        ResponseId, SessionTokenRequestData, SessionTokenResponseData, SetupMandateRequestData,
-        SubmitEvidenceData,
-=======
         Accept, Authorize, Capture, CreateAccessToken, CreateOrder, CreateSessionToken,
         DefendDispute, PSync, PaymentMethodToken, RSync, Refund, RepeatPayment, SetupMandate,
         SubmitEvidence, Void,
@@ -33,7 +21,6 @@
         PaymentsSyncData, RefundFlowData, RefundSyncData, RefundsData, RefundsResponseData,
         RepeatPaymentData, ResponseId, SessionTokenRequestData, SessionTokenResponseData,
         SetupMandateRequestData, SubmitEvidenceData,
->>>>>>> 8ee4de2a
     },
     errors,
     payment_method_data::{DefaultPCIHolder, PaymentMethodData, PaymentMethodDataTypes},
@@ -688,8 +675,6 @@
             + std::marker::Send
             + 'static
             + Serialize,
-<<<<<<< HEAD
-=======
     > interfaces::connector_types::PaymentTokenV2<T> for RazorpayV2<T>
 {
 }
@@ -701,7 +686,6 @@
             + std::marker::Send
             + 'static
             + Serialize,
->>>>>>> 8ee4de2a
     > interfaces::connector_types::RepeatPaymentV2 for RazorpayV2<T>
 {
 }
@@ -1189,8 +1173,6 @@
     > for RazorpayV2<T>
 {
 }
-<<<<<<< HEAD
-=======
 impl<
         T: PaymentMethodDataTypes
             + std::fmt::Debug
@@ -1207,7 +1189,6 @@
     > for RazorpayV2<T>
 {
 }
->>>>>>> 8ee4de2a
 // SourceVerification implementations for all flows
 impl<
         T: PaymentMethodDataTypes
