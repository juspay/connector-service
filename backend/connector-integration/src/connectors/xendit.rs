pub mod transformers;

use std::fmt::Debug;
use base64::Engine;
use common_enums::CurrencyUnit;
use common_utils::{
    consts::{NO_ERROR_CODE, NO_ERROR_MESSAGE},
    errors::CustomResult,
    ext_traits::ByteSliceExt,
    types::FloatMajorUnit,
};
use domain_types::{
    connector_flow::{
<<<<<<< HEAD
        Accept, Authorize, Capture, CreateAccessToken, CreateOrder, CreateSessionToken, DefendDispute, PSync, RSync,
        Refund, RepeatPayment, SetupMandate, SubmitEvidence, Void,
    },
    connector_types::{
        AcceptDisputeData, AccessTokenRequestData, AccessTokenResponseData, DisputeDefendData, DisputeFlowData, DisputeResponseData,
        PaymentCreateOrderData, PaymentCreateOrderResponse, PaymentFlowData, PaymentVoidData,
=======
        Accept, Authorize, Capture, CreateOrder, CreateSessionToken, DefendDispute, PSync,
        PaymentMethodToken, RSync, Refund, RepeatPayment, SetupMandate, SubmitEvidence, Void,
    },
    connector_types::{
        AcceptDisputeData, DisputeDefendData, DisputeFlowData, DisputeResponseData,
        PaymentCreateOrderData, PaymentCreateOrderResponse, PaymentFlowData,
        PaymentMethodTokenResponse, PaymentMethodTokenizationData, PaymentVoidData,
>>>>>>> 7bdb34fc
        PaymentsAuthorizeData, PaymentsCaptureData, PaymentsResponseData, PaymentsSyncData,
        RefundFlowData, RefundSyncData, RefundsData, RefundsResponseData, RepeatPaymentData,
        SessionTokenRequestData, SessionTokenResponseData, SetupMandateRequestData,
        SubmitEvidenceData,
    },
    errors,
    payment_method_data::PaymentMethodDataTypes,
    router_data::{ConnectorAuthType, ErrorResponse},
    router_data_v2::RouterDataV2,
    router_response_types::Response,
    types::Connectors,
};
use hyperswitch_masking::{Mask, Maskable, PeekInterface};
use interfaces::{
    api::ConnectorCommon, connector_integration_v2::ConnectorIntegrationV2, connector_types,
    events::connector_api_logs::ConnectorEvent,
};
use serde::Serialize;
use transformers::{
    self as xendit, RefundResponse, RefundResponse as RefundSyncResponse, XenditErrorResponse,
    XenditPaymentResponse, XenditPaymentResponse as XenditCaptureResponse,
    XenditPaymentsCaptureRequest, XenditPaymentsRequest, XenditRefundRequest, XenditResponse,
};

use super::macros;
use crate::{types::ResponseRouterData, with_error_response_body};

pub const BASE64_ENGINE: base64::engine::GeneralPurpose = base64::engine::general_purpose::STANDARD;

use error_stack::ResultExt;

pub(crate) mod headers {
    pub(crate) const CONTENT_TYPE: &str = "Content-Type";
    pub(crate) const AUTHORIZATION: &str = "Authorization";
}

impl<
        T: PaymentMethodDataTypes
            + std::fmt::Debug
            + std::marker::Sync
            + std::marker::Send
            + 'static
            + Serialize,
    > connector_types::ConnectorServiceTrait<T> for Xendit<T>
{
}

impl<
        T: PaymentMethodDataTypes
            + std::fmt::Debug
            + std::marker::Sync
            + std::marker::Send
            + 'static
            + Serialize,
    > connector_types::PaymentSessionToken for Xendit<T>
{
}
impl<T: PaymentMethodDataTypes + Debug + Sync + Send + 'static + Serialize>
    connector_types::PaymentAccessToken for Xendit<T>
{
}

impl<
        T: PaymentMethodDataTypes
            + std::fmt::Debug
            + std::marker::Sync
            + std::marker::Send
            + 'static
            + Serialize,
    > connector_types::PaymentAuthorizeV2<T> for Xendit<T>
{
}
impl<
        T: PaymentMethodDataTypes
            + std::fmt::Debug
            + std::marker::Sync
            + std::marker::Send
            + 'static
            + Serialize,
    > connector_types::PaymentSyncV2 for Xendit<T>
{
}
impl<
        T: PaymentMethodDataTypes
            + std::fmt::Debug
            + std::marker::Sync
            + std::marker::Send
            + 'static
            + Serialize,
    > connector_types::PaymentVoidV2 for Xendit<T>
{
}
impl<
        T: PaymentMethodDataTypes
            + std::fmt::Debug
            + std::marker::Sync
            + std::marker::Send
            + 'static
            + Serialize,
    > connector_types::RefundSyncV2 for Xendit<T>
{
}
impl<
        T: PaymentMethodDataTypes
            + std::fmt::Debug
            + std::marker::Sync
            + std::marker::Send
            + 'static
            + Serialize,
    > connector_types::RefundV2 for Xendit<T>
{
}
impl<
        T: PaymentMethodDataTypes
            + std::fmt::Debug
            + std::marker::Sync
            + std::marker::Send
            + 'static
            + Serialize,
    > connector_types::PaymentCapture for Xendit<T>
{
}
impl<
        T: PaymentMethodDataTypes
            + std::fmt::Debug
            + std::marker::Sync
            + std::marker::Send
            + 'static
            + Serialize,
    > connector_types::SetupMandateV2<T> for Xendit<T>
{
}
impl<
        T: PaymentMethodDataTypes
            + std::fmt::Debug
            + std::marker::Sync
            + std::marker::Send
            + 'static
            + Serialize,
    > connector_types::AcceptDispute for Xendit<T>
{
}
impl<
        T: PaymentMethodDataTypes
            + std::fmt::Debug
            + std::marker::Sync
            + std::marker::Send
            + 'static
            + Serialize,
    > connector_types::SubmitEvidenceV2 for Xendit<T>
{
}
impl<
        T: PaymentMethodDataTypes
            + std::fmt::Debug
            + std::marker::Sync
            + std::marker::Send
            + 'static
            + Serialize,
    > connector_types::DisputeDefend for Xendit<T>
{
}

impl<
        T: PaymentMethodDataTypes
            + std::fmt::Debug
            + std::marker::Sync
            + std::marker::Send
            + 'static
            + Serialize,
    > connector_types::RepeatPaymentV2 for Xendit<T>
{
}

impl<
        T: PaymentMethodDataTypes
            + std::fmt::Debug
            + std::marker::Sync
            + std::marker::Send
            + 'static
            + Serialize,
    > connector_types::PaymentTokenV2<T> for Xendit<T>
{
}

macros::create_all_prerequisites!(
    connector_name:  Xendit,
    generic_type: T,
    api: [
        (
            flow: Authorize,
            request_body: XenditPaymentsRequest<T>,
            response_body: XenditPaymentResponse,
            router_data: RouterDataV2<Authorize, PaymentFlowData, PaymentsAuthorizeData<T>, PaymentsResponseData>,
        ),
        (
            flow: PSync,
            response_body: XenditResponse,
            router_data: RouterDataV2<PSync, PaymentFlowData, PaymentsSyncData, PaymentsResponseData>,
        ),
        (
            flow: Capture,
            request_body: XenditPaymentsCaptureRequest,
            response_body: XenditCaptureResponse,
            router_data: RouterDataV2<Capture, PaymentFlowData, PaymentsCaptureData, PaymentsResponseData>,
        ),
        (
            flow: Refund,
            request_body: XenditRefundRequest,
            response_body: RefundResponse,
            router_data: RouterDataV2<Refund, RefundFlowData, RefundsData, RefundsResponseData>,
        ),
        (
            flow: RSync,
            response_body: RefundSyncResponse,
            router_data: RouterDataV2<RSync, RefundFlowData, RefundSyncData, RefundsResponseData>,
        )
    ],
    amount_converters: [
        amount_converter: FloatMajorUnit
    ],
    member_functions: {
        pub fn build_headers<F, FCD, Req, Res>(
            &self,
            req: &RouterDataV2<F, FCD, Req, Res>,
        ) -> CustomResult<Vec<(String, Maskable<String>)>, errors::ConnectorError>
        where
            Self: ConnectorIntegrationV2<F, FCD, Req, Res>,
        {
            let mut header = vec![(
                headers::CONTENT_TYPE.to_string(),
                self.get_content_type().to_string().into(),
            )];
            let mut api_key = self.get_auth_header(&req.connector_auth_type)?;
            header.append(&mut api_key);
            Ok(header)
        }

        pub fn connector_base_url_payments<'a, F, Req, Res>(
            &self,
            req: &'a RouterDataV2<F, PaymentFlowData, Req, Res>,
        ) -> &'a str {
            &req.resource_common_data.connectors.xendit.base_url
        }

        pub fn connector_base_url_refunds<'a, F, Req, Res>(
            &self,
            req: &'a RouterDataV2<F, RefundFlowData, Req, Res>,
        ) -> &'a str {
            &req.resource_common_data.connectors.xendit.base_url
        }
    }
);

impl<
        T: PaymentMethodDataTypes
            + std::fmt::Debug
            + std::marker::Sync
            + std::marker::Send
            + 'static
            + Serialize,
    > ConnectorCommon for Xendit<T>
{
    fn id(&self) -> &'static str {
        "xendit"
    }

    fn get_currency_unit(&self) -> CurrencyUnit {
        CurrencyUnit::Base
    }

    fn common_get_content_type(&self) -> &'static str {
        "application/json"
    }

    fn get_auth_header(
        &self,
        auth_type: &ConnectorAuthType,
    ) -> CustomResult<Vec<(String, Maskable<String>)>, errors::ConnectorError> {
        let auth = xendit::XenditAuthType::try_from(auth_type)
            .change_context(errors::ConnectorError::FailedToObtainAuthType)?;
        let encoded_api_key = BASE64_ENGINE.encode(format!("{}:", auth.api_key.peek()));

        Ok(vec![(
            headers::AUTHORIZATION.to_string(),
            format!("Basic {encoded_api_key}").into_masked(),
        )])
    }

    fn base_url<'a>(&self, _connectors: &'a Connectors) -> &'a str {
        ""
    }

    fn build_error_response(
        &self,
        res: Response,
        event_builder: Option<&mut ConnectorEvent>,
    ) -> CustomResult<ErrorResponse, errors::ConnectorError> {
        let response: XenditErrorResponse = res
            .response
            .parse_struct("XenditErrorResponse")
            .change_context(errors::ConnectorError::ResponseDeserializationFailed)?;

        with_error_response_body!(event_builder, response);

        Ok(ErrorResponse {
            status_code: res.status_code,
            code: response
                .error_code
                .unwrap_or_else(|| NO_ERROR_CODE.to_string()),
            message: response
                .message
                .unwrap_or_else(|| NO_ERROR_MESSAGE.to_string()),
            reason: response.reason,
            attempt_status: None,
            connector_transaction_id: None,
            network_advice_code: None,
            network_decline_code: None,
            network_error_message: None,
        })
    }
}

macros::macro_connector_implementation!(
    connector_default_implementations: [get_content_type, get_error_response_v2],
    connector: Xendit,
    curl_request: Json(XenditPaymentsRequest),
    curl_response: XenditResponse,
    flow_name: Authorize,
    resource_common_data: PaymentFlowData,
    flow_request: PaymentsAuthorizeData<T>,
    flow_response: PaymentsResponseData,
    http_method: Post,
    generic_type: T,
    [PaymentMethodDataTypes + std::fmt::Debug + std::marker::Sync + std::marker::Send + 'static + Serialize],
    other_functions: {
        fn get_headers(
            &self,
            req: &RouterDataV2<Authorize, PaymentFlowData, PaymentsAuthorizeData<T>, PaymentsResponseData>,
        ) -> CustomResult<Vec<(String, Maskable<String>)>, errors::ConnectorError> {
            self.build_headers(req)
        }
        fn get_url(
            &self,
            req: &RouterDataV2<Authorize, PaymentFlowData, PaymentsAuthorizeData<T>, PaymentsResponseData>,
        ) -> CustomResult<String, errors::ConnectorError> {
            Ok(format!("{}/payment_requests", self.connector_base_url_payments(req)))
        }
    }
);

macros::macro_connector_implementation!(
    connector_default_implementations: [get_content_type, get_error_response_v2],
    connector: Xendit,
    curl_response: XenditPaymentResponse,
    flow_name: PSync,
    resource_common_data: PaymentFlowData,
    flow_request: PaymentsSyncData,
    flow_response: PaymentsResponseData,
    http_method: Get,
    generic_type: T,
    [PaymentMethodDataTypes + std::fmt::Debug + std::marker::Sync + std::marker::Send + 'static + Serialize],
    other_functions: {
        fn get_headers(
            &self,
            req: &RouterDataV2<PSync, PaymentFlowData, PaymentsSyncData, PaymentsResponseData>,
        ) -> CustomResult<Vec<(String, Maskable<String>)>, errors::ConnectorError> {
            self.build_headers(req)
        }
        fn get_url(
            &self,
            req: &RouterDataV2<PSync, PaymentFlowData, PaymentsSyncData, PaymentsResponseData>,
        ) -> CustomResult<String, errors::ConnectorError> {
            let connector_payment_id = req
                .request
                .connector_transaction_id
                .get_connector_transaction_id()
                .change_context(errors::ConnectorError::MissingConnectorTransactionID)?;

            Ok(format!(
                "{}/payment_requests/{connector_payment_id}",
                self.connector_base_url_payments(req),
            ))
        }
    }
);

macros::macro_connector_implementation!(
    connector_default_implementations: [get_content_type, get_error_response_v2],
    connector: Xendit,
    curl_request: Json(XenditPaymentsCaptureRequest),
    curl_response: XenditCaptureResponse,
    flow_name: Capture,
    resource_common_data: PaymentFlowData,
    flow_request: PaymentsCaptureData,
    flow_response: PaymentsResponseData,
    http_method: Post,
    generic_type: T,
    [PaymentMethodDataTypes + std::fmt::Debug + std::marker::Sync + std::marker::Send + 'static + Serialize],
    other_functions: {
        fn get_headers(
            &self,
            req: &RouterDataV2<Capture, PaymentFlowData, PaymentsCaptureData, PaymentsResponseData>,
        ) -> CustomResult<Vec<(String, Maskable<String>)>, errors::ConnectorError> {
            self.build_headers(req)
        }
        fn get_url(
            &self,
            req: &RouterDataV2<Capture, PaymentFlowData, PaymentsCaptureData, PaymentsResponseData>,
        ) -> CustomResult<String, errors::ConnectorError> {
            let connector_payment_id = req
                .request
                .connector_transaction_id
                .get_connector_transaction_id()
                .change_context(errors::ConnectorError::MissingConnectorTransactionID)?;
            Ok(format!(
                "{}/payment_requests/{connector_payment_id}/captures",
                self.connector_base_url_payments(req)
            ))
        }
    }
);

macros::macro_connector_implementation!(
    connector_default_implementations: [get_content_type, get_error_response_v2],
    connector: Xendit,
    curl_request: Json(XenditRefundRequest),
    curl_response: RefundResponse,
    flow_name: Refund,
    resource_common_data: RefundFlowData,
    flow_request: RefundsData,
    flow_response: RefundsResponseData,
    http_method: Post,
    generic_type: T,
    [PaymentMethodDataTypes + std::fmt::Debug + std::marker::Sync + std::marker::Send + 'static + Serialize],
    other_functions: {
        fn get_headers(
            &self,
            req: &RouterDataV2<Refund, RefundFlowData, RefundsData, RefundsResponseData>,
        ) -> CustomResult<Vec<(String, Maskable<String>)>, errors::ConnectorError> {
            self.build_headers(req)
        }
        fn get_url(
            &self,
            req: &RouterDataV2<Refund, RefundFlowData, RefundsData, RefundsResponseData>,
        ) -> CustomResult<String, errors::ConnectorError> {
            Ok(format!(
                "{}/refunds",
                self.connector_base_url_refunds(req)
            ))
        }
    }
);

macros::macro_connector_implementation!(
    connector_default_implementations: [get_content_type, get_error_response_v2],
    connector: Xendit,
    curl_response: RefundSyncResponse,
    flow_name: RSync,
    resource_common_data: RefundFlowData,
    flow_request: RefundSyncData,
    flow_response: RefundsResponseData,
    http_method: Get,
    generic_type: T,
    [PaymentMethodDataTypes + std::fmt::Debug + std::marker::Sync + std::marker::Send + 'static + Serialize],
    other_functions: {
        fn get_headers(
            &self,
            req: &RouterDataV2<RSync, RefundFlowData, RefundSyncData, RefundsResponseData>,
        ) -> CustomResult<Vec<(String, Maskable<String>)>, errors::ConnectorError> {
            self.build_headers(req)
        }
        fn get_url(
            &self,
            req: &RouterDataV2<RSync, RefundFlowData, RefundSyncData, RefundsResponseData>,
        ) -> CustomResult<String, errors::ConnectorError> {
            let connector_refund_id = req.request.connector_refund_id.clone();
            Ok(format!(
                "{}/refunds/{}",
                self.connector_base_url_refunds(req), connector_refund_id
            ))
        }
    }
);

impl<
        T: PaymentMethodDataTypes
            + std::fmt::Debug
            + std::marker::Sync
            + std::marker::Send
            + 'static
            + Serialize,
    > connector_types::ValidationTrait for Xendit<T>
{
}

impl<
        T: PaymentMethodDataTypes
            + std::fmt::Debug
            + std::marker::Sync
            + std::marker::Send
            + 'static
            + Serialize,
    > connector_types::PaymentOrderCreate for Xendit<T>
{
}

impl<
        T: PaymentMethodDataTypes
            + std::fmt::Debug
            + std::marker::Sync
            + std::marker::Send
            + 'static
            + Serialize,
    >
    ConnectorIntegrationV2<
        CreateOrder,
        PaymentFlowData,
        PaymentCreateOrderData,
        PaymentCreateOrderResponse,
    > for Xendit<T>
{
}

impl<
        T: PaymentMethodDataTypes
            + std::fmt::Debug
            + std::marker::Sync
            + std::marker::Send
            + 'static
            + Serialize,
    > ConnectorIntegrationV2<Void, PaymentFlowData, PaymentVoidData, PaymentsResponseData>
    for Xendit<T>
{
}

impl<
        T: PaymentMethodDataTypes
            + std::fmt::Debug
            + std::marker::Sync
            + std::marker::Send
            + 'static
            + Serialize,
    >
    ConnectorIntegrationV2<SubmitEvidence, DisputeFlowData, SubmitEvidenceData, DisputeResponseData>
    for Xendit<T>
{
}

impl<
        T: PaymentMethodDataTypes
            + std::fmt::Debug
            + std::marker::Sync
            + std::marker::Send
            + 'static
            + Serialize,
    > ConnectorIntegrationV2<DefendDispute, DisputeFlowData, DisputeDefendData, DisputeResponseData>
    for Xendit<T>
{
}

impl<
        T: PaymentMethodDataTypes
            + std::fmt::Debug
            + std::marker::Sync
            + std::marker::Send
            + 'static
            + Serialize,
    > ConnectorIntegrationV2<Accept, DisputeFlowData, AcceptDisputeData, DisputeResponseData>
    for Xendit<T>
{
}
impl<
        T: PaymentMethodDataTypes
            + std::fmt::Debug
            + std::marker::Sync
            + std::marker::Send
            + 'static
            + Serialize,
    >
    ConnectorIntegrationV2<
        CreateSessionToken,
        PaymentFlowData,
        SessionTokenRequestData,
        SessionTokenResponseData,
    > for Xendit<T>
{
}

impl<
        T: PaymentMethodDataTypes
            + std::fmt::Debug
            + std::marker::Sync
            + std::marker::Send
            + 'static
            + Serialize,
    >
    ConnectorIntegrationV2<
        CreateAccessToken,
        PaymentFlowData,
        AccessTokenRequestData,
        AccessTokenResponseData,
    > for Xendit<T>
{
}

impl<
        T: PaymentMethodDataTypes
            + std::fmt::Debug
            + std::marker::Sync
            + std::marker::Send
            + 'static
            + Serialize,
    >
    ConnectorIntegrationV2<
        SetupMandate,
        PaymentFlowData,
        SetupMandateRequestData<T>,
        PaymentsResponseData,
    > for Xendit<T>
{
}

impl<
        T: PaymentMethodDataTypes
            + std::fmt::Debug
            + std::marker::Sync
            + std::marker::Send
            + 'static
            + Serialize,
    >
    ConnectorIntegrationV2<
        PaymentMethodToken,
        PaymentFlowData,
        PaymentMethodTokenizationData<T>,
        PaymentMethodTokenResponse,
    > for Xendit<T>
{
}
// SourceVerification implementations for all flows
impl<
        T: PaymentMethodDataTypes
            + std::fmt::Debug
            + std::marker::Sync
            + std::marker::Send
            + 'static
            + Serialize,
    >
    interfaces::verification::SourceVerification<
        Authorize,
        PaymentFlowData,
        PaymentsAuthorizeData<T>,
        PaymentsResponseData,
    > for Xendit<T>
{
}

impl<
        T: PaymentMethodDataTypes
            + std::fmt::Debug
            + std::marker::Sync
            + std::marker::Send
            + 'static
            + Serialize,
    >
    interfaces::verification::SourceVerification<
        PSync,
        PaymentFlowData,
        PaymentsSyncData,
        PaymentsResponseData,
    > for Xendit<T>
{
}

impl<
        T: PaymentMethodDataTypes
            + std::fmt::Debug
            + std::marker::Sync
            + std::marker::Send
            + 'static
            + Serialize,
    >
    interfaces::verification::SourceVerification<
        Capture,
        PaymentFlowData,
        PaymentsCaptureData,
        PaymentsResponseData,
    > for Xendit<T>
{
}

impl<
        T: PaymentMethodDataTypes
            + std::fmt::Debug
            + std::marker::Sync
            + std::marker::Send
            + 'static
            + Serialize,
    >
    interfaces::verification::SourceVerification<
        Void,
        PaymentFlowData,
        PaymentVoidData,
        PaymentsResponseData,
    > for Xendit<T>
{
}

impl<
        T: PaymentMethodDataTypes
            + std::fmt::Debug
            + std::marker::Sync
            + std::marker::Send
            + 'static
            + Serialize,
    >
    interfaces::verification::SourceVerification<
        Refund,
        RefundFlowData,
        RefundsData,
        RefundsResponseData,
    > for Xendit<T>
{
}

impl<
        T: PaymentMethodDataTypes
            + std::fmt::Debug
            + std::marker::Sync
            + std::marker::Send
            + 'static
            + Serialize,
    >
    interfaces::verification::SourceVerification<
        RSync,
        RefundFlowData,
        RefundSyncData,
        RefundsResponseData,
    > for Xendit<T>
{
}

impl<
        T: PaymentMethodDataTypes
            + std::fmt::Debug
            + std::marker::Sync
            + std::marker::Send
            + 'static
            + Serialize,
    >
    interfaces::verification::SourceVerification<
        SetupMandate,
        PaymentFlowData,
        SetupMandateRequestData<T>,
        PaymentsResponseData,
    > for Xendit<T>
{
}

impl<
        T: PaymentMethodDataTypes
            + std::fmt::Debug
            + std::marker::Sync
            + std::marker::Send
            + 'static
            + Serialize,
    >
    interfaces::verification::SourceVerification<
        Accept,
        DisputeFlowData,
        AcceptDisputeData,
        DisputeResponseData,
    > for Xendit<T>
{
}

impl<
        T: PaymentMethodDataTypes
            + std::fmt::Debug
            + std::marker::Sync
            + std::marker::Send
            + 'static
            + Serialize,
    >
    interfaces::verification::SourceVerification<
        SubmitEvidence,
        DisputeFlowData,
        SubmitEvidenceData,
        DisputeResponseData,
    > for Xendit<T>
{
}

impl<
        T: PaymentMethodDataTypes
            + std::fmt::Debug
            + std::marker::Sync
            + std::marker::Send
            + 'static
            + Serialize,
    >
    interfaces::verification::SourceVerification<
        DefendDispute,
        DisputeFlowData,
        DisputeDefendData,
        DisputeResponseData,
    > for Xendit<T>
{
}

impl<
        T: PaymentMethodDataTypes
            + std::fmt::Debug
            + std::marker::Sync
            + std::marker::Send
            + 'static
            + Serialize,
    >
    interfaces::verification::SourceVerification<
        CreateOrder,
        PaymentFlowData,
        PaymentCreateOrderData,
        PaymentCreateOrderResponse,
    > for Xendit<T>
{
}

impl<
        T: PaymentMethodDataTypes
            + std::fmt::Debug
            + std::marker::Sync
            + std::marker::Send
            + 'static
            + Serialize,
    > connector_types::IncomingWebhook for Xendit<T>
{
}

impl<
        T: PaymentMethodDataTypes
            + std::fmt::Debug
            + std::marker::Sync
            + std::marker::Send
            + 'static
            + Serialize,
    >
    interfaces::verification::SourceVerification<
        RepeatPayment,
        PaymentFlowData,
        RepeatPaymentData,
        PaymentsResponseData,
    > for Xendit<T>
{
}

impl<
        T: PaymentMethodDataTypes
            + std::fmt::Debug
            + std::marker::Sync
            + std::marker::Send
            + 'static
            + Serialize,
    >
    ConnectorIntegrationV2<RepeatPayment, PaymentFlowData, RepeatPaymentData, PaymentsResponseData>
    for Xendit<T>
{
}

impl<
        T: PaymentMethodDataTypes
            + std::fmt::Debug
            + std::marker::Sync
            + std::marker::Send
            + 'static
            + Serialize,
    >
    interfaces::verification::SourceVerification<
        CreateSessionToken,
        PaymentFlowData,
        SessionTokenRequestData,
        SessionTokenResponseData,
    > for Xendit<T>
{
}

<<<<<<< HEAD
impl<T: PaymentMethodDataTypes + Debug + Sync + Send + 'static + Serialize>
    interfaces::verification::SourceVerification<
        CreateAccessToken,
        PaymentFlowData,
        AccessTokenRequestData,
        AccessTokenResponseData,
=======
impl<
        T: PaymentMethodDataTypes
            + std::fmt::Debug
            + std::marker::Sync
            + std::marker::Send
            + 'static
            + Serialize,
    >
    interfaces::verification::SourceVerification<
        PaymentMethodToken,
        PaymentFlowData,
        PaymentMethodTokenizationData<T>,
        PaymentMethodTokenResponse,
>>>>>>> 7bdb34fc
    > for Xendit<T>
{
}<|MERGE_RESOLUTION|>--- conflicted
+++ resolved
@@ -11,22 +11,13 @@
 };
 use domain_types::{
     connector_flow::{
-<<<<<<< HEAD
-        Accept, Authorize, Capture, CreateAccessToken, CreateOrder, CreateSessionToken, DefendDispute, PSync, RSync,
-        Refund, RepeatPayment, SetupMandate, SubmitEvidence, Void,
+        Accept, Authorize, Capture, CreateAccessToken, CreateOrder, CreateSessionToken, DefendDispute, PSync,
+        PaymentMethodToken, RSync, Refund, RepeatPayment, SetupMandate, SubmitEvidence, Void,
     },
     connector_types::{
         AcceptDisputeData, AccessTokenRequestData, AccessTokenResponseData, DisputeDefendData, DisputeFlowData, DisputeResponseData,
-        PaymentCreateOrderData, PaymentCreateOrderResponse, PaymentFlowData, PaymentVoidData,
-=======
-        Accept, Authorize, Capture, CreateOrder, CreateSessionToken, DefendDispute, PSync,
-        PaymentMethodToken, RSync, Refund, RepeatPayment, SetupMandate, SubmitEvidence, Void,
-    },
-    connector_types::{
-        AcceptDisputeData, DisputeDefendData, DisputeFlowData, DisputeResponseData,
         PaymentCreateOrderData, PaymentCreateOrderResponse, PaymentFlowData,
         PaymentMethodTokenResponse, PaymentMethodTokenizationData, PaymentVoidData,
->>>>>>> 7bdb34fc
         PaymentsAuthorizeData, PaymentsCaptureData, PaymentsResponseData, PaymentsSyncData,
         RefundFlowData, RefundSyncData, RefundsData, RefundsResponseData, RepeatPaymentData,
         SessionTokenRequestData, SessionTokenResponseData, SetupMandateRequestData,
@@ -912,14 +903,16 @@
 {
 }
 
-<<<<<<< HEAD
 impl<T: PaymentMethodDataTypes + Debug + Sync + Send + 'static + Serialize>
     interfaces::verification::SourceVerification<
         CreateAccessToken,
         PaymentFlowData,
         AccessTokenRequestData,
         AccessTokenResponseData,
-=======
+    > for Xendit<T>
+{
+}
+
 impl<
         T: PaymentMethodDataTypes
             + std::fmt::Debug
@@ -933,7 +926,6 @@
         PaymentFlowData,
         PaymentMethodTokenizationData<T>,
         PaymentMethodTokenResponse,
->>>>>>> 7bdb34fc
     > for Xendit<T>
 {
 }