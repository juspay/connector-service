pub mod transformers;

use base64::Engine;
use common_enums::CurrencyUnit;
use common_utils::{
    consts::{NO_ERROR_CODE, NO_ERROR_MESSAGE},
    errors::CustomResult,
    ext_traits::ByteSliceExt,
    types::FloatMajorUnit,
};
use domain_types::{
    connector_flow::{
<<<<<<< HEAD
        Accept, Authorize, Capture, CreateAccessToken, CreateOrder, CreateSessionToken,
        DefendDispute, PSync, RSync, Refund, RepeatPayment, SetupMandate, SubmitEvidence, Void,
    },
    connector_types::{
        AcceptDisputeData, AccessTokenRequestData, AccessTokenResponseData, DisputeDefendData,
        DisputeFlowData, DisputeResponseData, PaymentCreateOrderData, PaymentCreateOrderResponse,
        PaymentFlowData, PaymentVoidData, PaymentsAuthorizeData, PaymentsCaptureData,
        PaymentsResponseData, PaymentsSyncData, RefundFlowData, RefundSyncData, RefundsData,
        RefundsResponseData, RepeatPaymentData, SessionTokenRequestData, SessionTokenResponseData,
        SetupMandateRequestData, SubmitEvidenceData,
=======
        Accept, Authorize, Capture, CreateOrder, CreateSessionToken, DefendDispute, PSync,
        PaymentMethodToken, RSync, Refund, RepeatPayment, SetupMandate, SubmitEvidence, Void,
    },
    connector_types::{
        AcceptDisputeData, DisputeDefendData, DisputeFlowData, DisputeResponseData,
        PaymentCreateOrderData, PaymentCreateOrderResponse, PaymentFlowData,
        PaymentMethodTokenResponse, PaymentMethodTokenizationData, PaymentVoidData,
        PaymentsAuthorizeData, PaymentsCaptureData, PaymentsResponseData, PaymentsSyncData,
        RefundFlowData, RefundSyncData, RefundsData, RefundsResponseData, RepeatPaymentData,
        SessionTokenRequestData, SessionTokenResponseData, SetupMandateRequestData,
        SubmitEvidenceData,
>>>>>>> 7bdb34fc
    },
    errors,
    payment_method_data::PaymentMethodDataTypes,
    router_data::{ConnectorAuthType, ErrorResponse},
    router_data_v2::RouterDataV2,
    router_response_types::Response,
    types::Connectors,
};
use hyperswitch_masking::{Mask, Maskable, PeekInterface};
use interfaces::{
    api::ConnectorCommon, connector_integration_v2::ConnectorIntegrationV2, connector_types,
    events::connector_api_logs::ConnectorEvent,
};
use serde::Serialize;
use transformers::{
    self as xendit, RefundResponse, RefundResponse as RefundSyncResponse, XenditErrorResponse,
    XenditPaymentResponse, XenditPaymentResponse as XenditCaptureResponse,
    XenditPaymentsCaptureRequest, XenditPaymentsRequest, XenditRefundRequest, XenditResponse,
};

use super::macros;
use crate::{types::ResponseRouterData, with_error_response_body};

pub const BASE64_ENGINE: base64::engine::GeneralPurpose = base64::engine::general_purpose::STANDARD;

use error_stack::ResultExt;

pub(crate) mod headers {
    pub(crate) const CONTENT_TYPE: &str = "Content-Type";
    pub(crate) const AUTHORIZATION: &str = "Authorization";
}

impl<
        T: PaymentMethodDataTypes
            + std::fmt::Debug
            + std::marker::Sync
            + std::marker::Send
            + 'static
            + Serialize,
    > connector_types::ConnectorServiceTrait<T> for Xendit<T>
{
}

impl<
        T: PaymentMethodDataTypes
            + std::fmt::Debug
            + std::marker::Sync
            + std::marker::Send
            + 'static
            + Serialize,
    > connector_types::PaymentSessionToken for Xendit<T>
{
}

impl<
        T: PaymentMethodDataTypes
            + std::fmt::Debug
            + std::marker::Sync
            + std::marker::Send
            + 'static
            + Serialize,
    > connector_types::PaymentAuthorizeV2<T> for Xendit<T>
{
}
impl<
        T: PaymentMethodDataTypes
            + std::fmt::Debug
            + std::marker::Sync
            + std::marker::Send
            + 'static
            + Serialize,
    > connector_types::PaymentSyncV2 for Xendit<T>
{
}
impl<
        T: PaymentMethodDataTypes
            + std::fmt::Debug
            + std::marker::Sync
            + std::marker::Send
            + 'static
            + Serialize,
    > connector_types::PaymentVoidV2 for Xendit<T>
{
}
impl<
        T: PaymentMethodDataTypes
            + std::fmt::Debug
            + std::marker::Sync
            + std::marker::Send
            + 'static
            + Serialize,
    > connector_types::RefundSyncV2 for Xendit<T>
{
}
impl<
        T: PaymentMethodDataTypes
            + std::fmt::Debug
            + std::marker::Sync
            + std::marker::Send
            + 'static
            + Serialize,
    > connector_types::RefundV2 for Xendit<T>
{
}
impl<
        T: PaymentMethodDataTypes
            + std::fmt::Debug
            + std::marker::Sync
            + std::marker::Send
            + 'static
            + Serialize,
    > connector_types::PaymentCapture for Xendit<T>
{
}
impl<
        T: PaymentMethodDataTypes
            + std::fmt::Debug
            + std::marker::Sync
            + std::marker::Send
            + 'static
            + Serialize,
    > connector_types::SetupMandateV2<T> for Xendit<T>
{
}
impl<
        T: PaymentMethodDataTypes
            + std::fmt::Debug
            + std::marker::Sync
            + std::marker::Send
            + 'static
            + Serialize,
    > connector_types::AcceptDispute for Xendit<T>
{
}
impl<
        T: PaymentMethodDataTypes
            + std::fmt::Debug
            + std::marker::Sync
            + std::marker::Send
            + 'static
            + Serialize,
    > connector_types::SubmitEvidenceV2 for Xendit<T>
{
}
impl<
        T: PaymentMethodDataTypes
            + std::fmt::Debug
            + std::marker::Sync
            + std::marker::Send
            + 'static
            + Serialize,
    > connector_types::DisputeDefend for Xendit<T>
{
}

impl<
        T: PaymentMethodDataTypes
            + std::fmt::Debug
            + std::marker::Sync
            + std::marker::Send
            + 'static
            + Serialize,
    > connector_types::RepeatPaymentV2 for Xendit<T>
{
}

impl<
        T: PaymentMethodDataTypes
            + std::fmt::Debug
            + std::marker::Sync
            + std::marker::Send
            + 'static
            + Serialize,
<<<<<<< HEAD
    > connector_types::PaymentAccessToken for Xendit<T>
=======
    > connector_types::PaymentTokenV2<T> for Xendit<T>
>>>>>>> 7bdb34fc
{
}

macros::create_all_prerequisites!(
    connector_name:  Xendit,
    generic_type: T,
    api: [
        (
            flow: Authorize,
            request_body: XenditPaymentsRequest<T>,
            response_body: XenditPaymentResponse,
            router_data: RouterDataV2<Authorize, PaymentFlowData, PaymentsAuthorizeData<T>, PaymentsResponseData>,
        ),
        (
            flow: PSync,
            response_body: XenditResponse,
            router_data: RouterDataV2<PSync, PaymentFlowData, PaymentsSyncData, PaymentsResponseData>,
        ),
        (
            flow: Capture,
            request_body: XenditPaymentsCaptureRequest,
            response_body: XenditCaptureResponse,
            router_data: RouterDataV2<Capture, PaymentFlowData, PaymentsCaptureData, PaymentsResponseData>,
        ),
        (
            flow: Refund,
            request_body: XenditRefundRequest,
            response_body: RefundResponse,
            router_data: RouterDataV2<Refund, RefundFlowData, RefundsData, RefundsResponseData>,
        ),
        (
            flow: RSync,
            response_body: RefundSyncResponse,
            router_data: RouterDataV2<RSync, RefundFlowData, RefundSyncData, RefundsResponseData>,
        )
    ],
    amount_converters: [
        amount_converter: FloatMajorUnit
    ],
    member_functions: {
        pub fn build_headers<F, FCD, Req, Res>(
            &self,
            req: &RouterDataV2<F, FCD, Req, Res>,
        ) -> CustomResult<Vec<(String, Maskable<String>)>, errors::ConnectorError>
        where
            Self: ConnectorIntegrationV2<F, FCD, Req, Res>,
        {
            let mut header = vec![(
                headers::CONTENT_TYPE.to_string(),
                self.get_content_type().to_string().into(),
            )];
            let mut api_key = self.get_auth_header(&req.connector_auth_type)?;
            header.append(&mut api_key);
            Ok(header)
        }

        pub fn connector_base_url_payments<'a, F, Req, Res>(
            &self,
            req: &'a RouterDataV2<F, PaymentFlowData, Req, Res>,
        ) -> &'a str {
            &req.resource_common_data.connectors.xendit.base_url
        }

        pub fn connector_base_url_refunds<'a, F, Req, Res>(
            &self,
            req: &'a RouterDataV2<F, RefundFlowData, Req, Res>,
        ) -> &'a str {
            &req.resource_common_data.connectors.xendit.base_url
        }
    }
);

impl<
        T: PaymentMethodDataTypes
            + std::fmt::Debug
            + std::marker::Sync
            + std::marker::Send
            + 'static
            + Serialize,
    > ConnectorCommon for Xendit<T>
{
    fn id(&self) -> &'static str {
        "xendit"
    }

    fn get_currency_unit(&self) -> CurrencyUnit {
        CurrencyUnit::Base
    }

    fn common_get_content_type(&self) -> &'static str {
        "application/json"
    }

    fn get_auth_header(
        &self,
        auth_type: &ConnectorAuthType,
    ) -> CustomResult<Vec<(String, Maskable<String>)>, errors::ConnectorError> {
        let auth = xendit::XenditAuthType::try_from(auth_type)
            .change_context(errors::ConnectorError::FailedToObtainAuthType)?;
        let encoded_api_key = BASE64_ENGINE.encode(format!("{}:", auth.api_key.peek()));

        Ok(vec![(
            headers::AUTHORIZATION.to_string(),
            format!("Basic {encoded_api_key}").into_masked(),
        )])
    }

    fn base_url<'a>(&self, _connectors: &'a Connectors) -> &'a str {
        ""
    }

    fn build_error_response(
        &self,
        res: Response,
        event_builder: Option<&mut ConnectorEvent>,
    ) -> CustomResult<ErrorResponse, errors::ConnectorError> {
        let response: XenditErrorResponse = res
            .response
            .parse_struct("XenditErrorResponse")
            .change_context(errors::ConnectorError::ResponseDeserializationFailed)?;

        with_error_response_body!(event_builder, response);

        Ok(ErrorResponse {
            status_code: res.status_code,
            code: response
                .error_code
                .unwrap_or_else(|| NO_ERROR_CODE.to_string()),
            message: response
                .message
                .unwrap_or_else(|| NO_ERROR_MESSAGE.to_string()),
            reason: response.reason,
            attempt_status: None,
            connector_transaction_id: None,
            network_advice_code: None,
            network_decline_code: None,
            network_error_message: None,
        })
    }
}

macros::macro_connector_implementation!(
    connector_default_implementations: [get_content_type, get_error_response_v2],
    connector: Xendit,
    curl_request: Json(XenditPaymentsRequest),
    curl_response: XenditResponse,
    flow_name: Authorize,
    resource_common_data: PaymentFlowData,
    flow_request: PaymentsAuthorizeData<T>,
    flow_response: PaymentsResponseData,
    http_method: Post,
    generic_type: T,
    [PaymentMethodDataTypes + std::fmt::Debug + std::marker::Sync + std::marker::Send + 'static + Serialize],
    other_functions: {
        fn get_headers(
            &self,
            req: &RouterDataV2<Authorize, PaymentFlowData, PaymentsAuthorizeData<T>, PaymentsResponseData>,
        ) -> CustomResult<Vec<(String, Maskable<String>)>, errors::ConnectorError> {
            self.build_headers(req)
        }
        fn get_url(
            &self,
            req: &RouterDataV2<Authorize, PaymentFlowData, PaymentsAuthorizeData<T>, PaymentsResponseData>,
        ) -> CustomResult<String, errors::ConnectorError> {
            Ok(format!("{}/payment_requests", self.connector_base_url_payments(req)))
        }
    }
);

macros::macro_connector_implementation!(
    connector_default_implementations: [get_content_type, get_error_response_v2],
    connector: Xendit,
    curl_response: XenditPaymentResponse,
    flow_name: PSync,
    resource_common_data: PaymentFlowData,
    flow_request: PaymentsSyncData,
    flow_response: PaymentsResponseData,
    http_method: Get,
    generic_type: T,
    [PaymentMethodDataTypes + std::fmt::Debug + std::marker::Sync + std::marker::Send + 'static + Serialize],
    other_functions: {
        fn get_headers(
            &self,
            req: &RouterDataV2<PSync, PaymentFlowData, PaymentsSyncData, PaymentsResponseData>,
        ) -> CustomResult<Vec<(String, Maskable<String>)>, errors::ConnectorError> {
            self.build_headers(req)
        }
        fn get_url(
            &self,
            req: &RouterDataV2<PSync, PaymentFlowData, PaymentsSyncData, PaymentsResponseData>,
        ) -> CustomResult<String, errors::ConnectorError> {
            let connector_payment_id = req
                .request
                .connector_transaction_id
                .get_connector_transaction_id()
                .change_context(errors::ConnectorError::MissingConnectorTransactionID)?;

            Ok(format!(
                "{}/payment_requests/{connector_payment_id}",
                self.connector_base_url_payments(req),
            ))
        }
    }
);

macros::macro_connector_implementation!(
    connector_default_implementations: [get_content_type, get_error_response_v2],
    connector: Xendit,
    curl_request: Json(XenditPaymentsCaptureRequest),
    curl_response: XenditCaptureResponse,
    flow_name: Capture,
    resource_common_data: PaymentFlowData,
    flow_request: PaymentsCaptureData,
    flow_response: PaymentsResponseData,
    http_method: Post,
    generic_type: T,
    [PaymentMethodDataTypes + std::fmt::Debug + std::marker::Sync + std::marker::Send + 'static + Serialize],
    other_functions: {
        fn get_headers(
            &self,
            req: &RouterDataV2<Capture, PaymentFlowData, PaymentsCaptureData, PaymentsResponseData>,
        ) -> CustomResult<Vec<(String, Maskable<String>)>, errors::ConnectorError> {
            self.build_headers(req)
        }
        fn get_url(
            &self,
            req: &RouterDataV2<Capture, PaymentFlowData, PaymentsCaptureData, PaymentsResponseData>,
        ) -> CustomResult<String, errors::ConnectorError> {
            let connector_payment_id = req
                .request
                .connector_transaction_id
                .get_connector_transaction_id()
                .change_context(errors::ConnectorError::MissingConnectorTransactionID)?;
            Ok(format!(
                "{}/payment_requests/{connector_payment_id}/captures",
                self.connector_base_url_payments(req)
            ))
        }
    }
);

macros::macro_connector_implementation!(
    connector_default_implementations: [get_content_type, get_error_response_v2],
    connector: Xendit,
    curl_request: Json(XenditRefundRequest),
    curl_response: RefundResponse,
    flow_name: Refund,
    resource_common_data: RefundFlowData,
    flow_request: RefundsData,
    flow_response: RefundsResponseData,
    http_method: Post,
    generic_type: T,
    [PaymentMethodDataTypes + std::fmt::Debug + std::marker::Sync + std::marker::Send + 'static + Serialize],
    other_functions: {
        fn get_headers(
            &self,
            req: &RouterDataV2<Refund, RefundFlowData, RefundsData, RefundsResponseData>,
        ) -> CustomResult<Vec<(String, Maskable<String>)>, errors::ConnectorError> {
            self.build_headers(req)
        }
        fn get_url(
            &self,
            req: &RouterDataV2<Refund, RefundFlowData, RefundsData, RefundsResponseData>,
        ) -> CustomResult<String, errors::ConnectorError> {
            Ok(format!(
                "{}/refunds",
                self.connector_base_url_refunds(req)
            ))
        }
    }
);

macros::macro_connector_implementation!(
    connector_default_implementations: [get_content_type, get_error_response_v2],
    connector: Xendit,
    curl_response: RefundSyncResponse,
    flow_name: RSync,
    resource_common_data: RefundFlowData,
    flow_request: RefundSyncData,
    flow_response: RefundsResponseData,
    http_method: Get,
    generic_type: T,
    [PaymentMethodDataTypes + std::fmt::Debug + std::marker::Sync + std::marker::Send + 'static + Serialize],
    other_functions: {
        fn get_headers(
            &self,
            req: &RouterDataV2<RSync, RefundFlowData, RefundSyncData, RefundsResponseData>,
        ) -> CustomResult<Vec<(String, Maskable<String>)>, errors::ConnectorError> {
            self.build_headers(req)
        }
        fn get_url(
            &self,
            req: &RouterDataV2<RSync, RefundFlowData, RefundSyncData, RefundsResponseData>,
        ) -> CustomResult<String, errors::ConnectorError> {
            let connector_refund_id = req.request.connector_refund_id.clone();
            Ok(format!(
                "{}/refunds/{}",
                self.connector_base_url_refunds(req), connector_refund_id
            ))
        }
    }
);

impl<
        T: PaymentMethodDataTypes
            + std::fmt::Debug
            + std::marker::Sync
            + std::marker::Send
            + 'static
            + Serialize,
    > connector_types::ValidationTrait for Xendit<T>
{
}

impl<
        T: PaymentMethodDataTypes
            + std::fmt::Debug
            + std::marker::Sync
            + std::marker::Send
            + 'static
            + Serialize,
    > connector_types::PaymentOrderCreate for Xendit<T>
{
}

impl<
        T: PaymentMethodDataTypes
            + std::fmt::Debug
            + std::marker::Sync
            + std::marker::Send
            + 'static
            + Serialize,
    >
    ConnectorIntegrationV2<
        CreateOrder,
        PaymentFlowData,
        PaymentCreateOrderData,
        PaymentCreateOrderResponse,
    > for Xendit<T>
{
}

impl<
        T: PaymentMethodDataTypes
            + std::fmt::Debug
            + std::marker::Sync
            + std::marker::Send
            + 'static
            + Serialize,
    > ConnectorIntegrationV2<Void, PaymentFlowData, PaymentVoidData, PaymentsResponseData>
    for Xendit<T>
{
}

impl<
        T: PaymentMethodDataTypes
            + std::fmt::Debug
            + std::marker::Sync
            + std::marker::Send
            + 'static
            + Serialize,
    >
    ConnectorIntegrationV2<SubmitEvidence, DisputeFlowData, SubmitEvidenceData, DisputeResponseData>
    for Xendit<T>
{
}

impl<
        T: PaymentMethodDataTypes
            + std::fmt::Debug
            + std::marker::Sync
            + std::marker::Send
            + 'static
            + Serialize,
    > ConnectorIntegrationV2<DefendDispute, DisputeFlowData, DisputeDefendData, DisputeResponseData>
    for Xendit<T>
{
}

impl<
        T: PaymentMethodDataTypes
            + std::fmt::Debug
            + std::marker::Sync
            + std::marker::Send
            + 'static
            + Serialize,
    > ConnectorIntegrationV2<Accept, DisputeFlowData, AcceptDisputeData, DisputeResponseData>
    for Xendit<T>
{
}
impl<
        T: PaymentMethodDataTypes
            + std::fmt::Debug
            + std::marker::Sync
            + std::marker::Send
            + 'static
            + Serialize,
    >
    ConnectorIntegrationV2<
        CreateSessionToken,
        PaymentFlowData,
        SessionTokenRequestData,
        SessionTokenResponseData,
    > for Xendit<T>
{
}

impl<
        T: PaymentMethodDataTypes
            + std::fmt::Debug
            + std::marker::Sync
            + std::marker::Send
            + 'static
            + Serialize,
    >
    ConnectorIntegrationV2<
        SetupMandate,
        PaymentFlowData,
        SetupMandateRequestData<T>,
        PaymentsResponseData,
    > for Xendit<T>
{
}

impl<
        T: PaymentMethodDataTypes
            + std::fmt::Debug
            + std::marker::Sync
            + std::marker::Send
            + 'static
            + Serialize,
    >
    ConnectorIntegrationV2<
<<<<<<< HEAD
        CreateAccessToken,
        PaymentFlowData,
        AccessTokenRequestData,
        AccessTokenResponseData,
    > for Xendit<T>
{
}

=======
        PaymentMethodToken,
        PaymentFlowData,
        PaymentMethodTokenizationData<T>,
        PaymentMethodTokenResponse,
    > for Xendit<T>
{
}
>>>>>>> 7bdb34fc
// SourceVerification implementations for all flows
impl<
        T: PaymentMethodDataTypes
            + std::fmt::Debug
            + std::marker::Sync
            + std::marker::Send
            + 'static
            + Serialize,
    >
    interfaces::verification::SourceVerification<
        Authorize,
        PaymentFlowData,
        PaymentsAuthorizeData<T>,
        PaymentsResponseData,
    > for Xendit<T>
{
}

impl<
        T: PaymentMethodDataTypes
            + std::fmt::Debug
            + std::marker::Sync
            + std::marker::Send
            + 'static
            + Serialize,
    >
    interfaces::verification::SourceVerification<
        PSync,
        PaymentFlowData,
        PaymentsSyncData,
        PaymentsResponseData,
    > for Xendit<T>
{
}

impl<
        T: PaymentMethodDataTypes
            + std::fmt::Debug
            + std::marker::Sync
            + std::marker::Send
            + 'static
            + Serialize,
    >
    interfaces::verification::SourceVerification<
        Capture,
        PaymentFlowData,
        PaymentsCaptureData,
        PaymentsResponseData,
    > for Xendit<T>
{
}

impl<
        T: PaymentMethodDataTypes
            + std::fmt::Debug
            + std::marker::Sync
            + std::marker::Send
            + 'static
            + Serialize,
    >
    interfaces::verification::SourceVerification<
        Void,
        PaymentFlowData,
        PaymentVoidData,
        PaymentsResponseData,
    > for Xendit<T>
{
}

impl<
        T: PaymentMethodDataTypes
            + std::fmt::Debug
            + std::marker::Sync
            + std::marker::Send
            + 'static
            + Serialize,
    >
    interfaces::verification::SourceVerification<
        Refund,
        RefundFlowData,
        RefundsData,
        RefundsResponseData,
    > for Xendit<T>
{
}

impl<
        T: PaymentMethodDataTypes
            + std::fmt::Debug
            + std::marker::Sync
            + std::marker::Send
            + 'static
            + Serialize,
    >
    interfaces::verification::SourceVerification<
        RSync,
        RefundFlowData,
        RefundSyncData,
        RefundsResponseData,
    > for Xendit<T>
{
}

impl<
        T: PaymentMethodDataTypes
            + std::fmt::Debug
            + std::marker::Sync
            + std::marker::Send
            + 'static
            + Serialize,
    >
    interfaces::verification::SourceVerification<
        SetupMandate,
        PaymentFlowData,
        SetupMandateRequestData<T>,
        PaymentsResponseData,
    > for Xendit<T>
{
}

impl<
        T: PaymentMethodDataTypes
            + std::fmt::Debug
            + std::marker::Sync
            + std::marker::Send
            + 'static
            + Serialize,
    >
    interfaces::verification::SourceVerification<
        Accept,
        DisputeFlowData,
        AcceptDisputeData,
        DisputeResponseData,
    > for Xendit<T>
{
}

impl<
        T: PaymentMethodDataTypes
            + std::fmt::Debug
            + std::marker::Sync
            + std::marker::Send
            + 'static
            + Serialize,
    >
    interfaces::verification::SourceVerification<
        SubmitEvidence,
        DisputeFlowData,
        SubmitEvidenceData,
        DisputeResponseData,
    > for Xendit<T>
{
}

impl<
        T: PaymentMethodDataTypes
            + std::fmt::Debug
            + std::marker::Sync
            + std::marker::Send
            + 'static
            + Serialize,
    >
    interfaces::verification::SourceVerification<
        DefendDispute,
        DisputeFlowData,
        DisputeDefendData,
        DisputeResponseData,
    > for Xendit<T>
{
}

impl<
        T: PaymentMethodDataTypes
            + std::fmt::Debug
            + std::marker::Sync
            + std::marker::Send
            + 'static
            + Serialize,
    >
    interfaces::verification::SourceVerification<
        CreateOrder,
        PaymentFlowData,
        PaymentCreateOrderData,
        PaymentCreateOrderResponse,
    > for Xendit<T>
{
}

impl<
        T: PaymentMethodDataTypes
            + std::fmt::Debug
            + std::marker::Sync
            + std::marker::Send
            + 'static
            + Serialize,
    > connector_types::IncomingWebhook for Xendit<T>
{
}

impl<
        T: PaymentMethodDataTypes
            + std::fmt::Debug
            + std::marker::Sync
            + std::marker::Send
            + 'static
            + Serialize,
    >
    interfaces::verification::SourceVerification<
        RepeatPayment,
        PaymentFlowData,
        RepeatPaymentData,
        PaymentsResponseData,
    > for Xendit<T>
{
}

impl<
        T: PaymentMethodDataTypes
            + std::fmt::Debug
            + std::marker::Sync
            + std::marker::Send
            + 'static
            + Serialize,
    >
    ConnectorIntegrationV2<RepeatPayment, PaymentFlowData, RepeatPaymentData, PaymentsResponseData>
    for Xendit<T>
{
}

impl<
        T: PaymentMethodDataTypes
            + std::fmt::Debug
            + std::marker::Sync
            + std::marker::Send
            + 'static
            + Serialize,
    >
    interfaces::verification::SourceVerification<
        CreateSessionToken,
        PaymentFlowData,
        SessionTokenRequestData,
        SessionTokenResponseData,
    > for Xendit<T>
{
}

impl<
        T: PaymentMethodDataTypes
            + std::fmt::Debug
            + std::marker::Sync
            + std::marker::Send
            + 'static
            + Serialize,
    >
    interfaces::verification::SourceVerification<
<<<<<<< HEAD
        CreateAccessToken,
        PaymentFlowData,
        AccessTokenRequestData,
        AccessTokenResponseData,
=======
        PaymentMethodToken,
        PaymentFlowData,
        PaymentMethodTokenizationData<T>,
        PaymentMethodTokenResponse,
>>>>>>> 7bdb34fc
    > for Xendit<T>
{
}<|MERGE_RESOLUTION|>--- conflicted
+++ resolved
@@ -10,30 +10,17 @@
 };
 use domain_types::{
     connector_flow::{
-<<<<<<< HEAD
         Accept, Authorize, Capture, CreateAccessToken, CreateOrder, CreateSessionToken,
-        DefendDispute, PSync, RSync, Refund, RepeatPayment, SetupMandate, SubmitEvidence, Void,
+        DefendDispute, PSync, PaymentMethodToken, RSync, Refund, RepeatPayment, SetupMandate, SubmitEvidence, Void,
     },
     connector_types::{
         AcceptDisputeData, AccessTokenRequestData, AccessTokenResponseData, DisputeDefendData,
         DisputeFlowData, DisputeResponseData, PaymentCreateOrderData, PaymentCreateOrderResponse,
-        PaymentFlowData, PaymentVoidData, PaymentsAuthorizeData, PaymentsCaptureData,
+        PaymentFlowData,
+        PaymentMethodTokenResponse, PaymentMethodTokenizationData, PaymentVoidData, PaymentsAuthorizeData, PaymentsCaptureData,
         PaymentsResponseData, PaymentsSyncData, RefundFlowData, RefundSyncData, RefundsData,
         RefundsResponseData, RepeatPaymentData, SessionTokenRequestData, SessionTokenResponseData,
         SetupMandateRequestData, SubmitEvidenceData,
-=======
-        Accept, Authorize, Capture, CreateOrder, CreateSessionToken, DefendDispute, PSync,
-        PaymentMethodToken, RSync, Refund, RepeatPayment, SetupMandate, SubmitEvidence, Void,
-    },
-    connector_types::{
-        AcceptDisputeData, DisputeDefendData, DisputeFlowData, DisputeResponseData,
-        PaymentCreateOrderData, PaymentCreateOrderResponse, PaymentFlowData,
-        PaymentMethodTokenResponse, PaymentMethodTokenizationData, PaymentVoidData,
-        PaymentsAuthorizeData, PaymentsCaptureData, PaymentsResponseData, PaymentsSyncData,
-        RefundFlowData, RefundSyncData, RefundsData, RefundsResponseData, RepeatPaymentData,
-        SessionTokenRequestData, SessionTokenResponseData, SetupMandateRequestData,
-        SubmitEvidenceData,
->>>>>>> 7bdb34fc
     },
     errors,
     payment_method_data::PaymentMethodDataTypes,
@@ -207,11 +194,18 @@
             + std::marker::Send
             + 'static
             + Serialize,
-<<<<<<< HEAD
+    > connector_types::PaymentTokenV2<T> for Xendit<T>
+{
+}
+
+impl<
+        T: PaymentMethodDataTypes
+            + std::fmt::Debug
+            + std::marker::Sync
+            + std::marker::Send
+            + 'static
+            + Serialize,
     > connector_types::PaymentAccessToken for Xendit<T>
-=======
-    > connector_types::PaymentTokenV2<T> for Xendit<T>
->>>>>>> 7bdb34fc
 {
 }
 
@@ -645,7 +639,6 @@
             + Serialize,
     >
     ConnectorIntegrationV2<
-<<<<<<< HEAD
         CreateAccessToken,
         PaymentFlowData,
         AccessTokenRequestData,
@@ -654,7 +647,32 @@
 {
 }
 
-=======
+impl<
+        T: PaymentMethodDataTypes
+            + std::fmt::Debug
+            + std::marker::Sync
+            + std::marker::Send
+            + 'static
+            + Serialize,
+    >
+    ConnectorIntegrationV2<
+        CreateAccessToken,
+        PaymentFlowData,
+        AccessTokenRequestData,
+        AccessTokenResponseData,
+    > for Xendit<T>
+{
+}
+
+impl<
+        T: PaymentMethodDataTypes
+            + std::fmt::Debug
+            + std::marker::Sync
+            + std::marker::Send
+            + 'static
+            + Serialize,
+    >
+    ConnectorIntegrationV2<
         PaymentMethodToken,
         PaymentFlowData,
         PaymentMethodTokenizationData<T>,
@@ -662,7 +680,6 @@
     > for Xendit<T>
 {
 }
->>>>>>> 7bdb34fc
 // SourceVerification implementations for all flows
 impl<
         T: PaymentMethodDataTypes
@@ -918,17 +935,27 @@
             + Serialize,
     >
     interfaces::verification::SourceVerification<
-<<<<<<< HEAD
+        PaymentMethodToken,
+        PaymentFlowData,
+        PaymentMethodTokenizationData<T>,
+        PaymentMethodTokenResponse,
+    > for Xendit<T>
+{
+}
+
+impl<
+        T: PaymentMethodDataTypes
+            + std::fmt::Debug
+            + std::marker::Sync
+            + std::marker::Send
+            + 'static
+            + Serialize,
+    >
+    interfaces::verification::SourceVerification<
         CreateAccessToken,
         PaymentFlowData,
         AccessTokenRequestData,
         AccessTokenResponseData,
-=======
-        PaymentMethodToken,
-        PaymentFlowData,
-        PaymentMethodTokenizationData<T>,
-        PaymentMethodTokenResponse,
->>>>>>> 7bdb34fc
     > for Xendit<T>
 {
 }