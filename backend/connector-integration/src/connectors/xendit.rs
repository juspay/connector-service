pub mod transformers;

use std::fmt::Debug;
use base64::Engine;
use common_enums::CurrencyUnit;
use common_utils::{
    consts::{NO_ERROR_CODE, NO_ERROR_MESSAGE},
    errors::CustomResult,
    ext_traits::ByteSliceExt,
    types::FloatMajorUnit,
};
use domain_types::{
    connector_flow::{
<<<<<<< HEAD
        Accept, Authorize, Capture, CreateAccessToken, CreateOrder, CreateSessionToken, DefendDispute, PSync, RSync,
        Refund, RepeatPayment, SetupMandate, SubmitEvidence, Void,
    },
    connector_types::{
        AcceptDisputeData, AccessTokenRequestData, AccessTokenResponseData, DisputeDefendData, DisputeFlowData, DisputeResponseData,
        PaymentCreateOrderData, PaymentCreateOrderResponse, PaymentFlowData, PaymentVoidData,
        PaymentsAuthorizeData, PaymentsCaptureData, PaymentsResponseData, PaymentsSyncData,
        RefundFlowData, RefundSyncData, RefundsData, RefundsResponseData, RepeatPaymentData,
        SessionTokenRequestData, SessionTokenResponseData, SetupMandateRequestData,
        SubmitEvidenceData,
=======
        Accept, Authorize, Capture, CreateAccessToken, CreateOrder, CreateSessionToken,
        DefendDispute, PSync, PaymentMethodToken, RSync, Refund, RepeatPayment, SetupMandate,
        SubmitEvidence, Void,
    },
    connector_types::{
        AcceptDisputeData, AccessTokenRequestData, AccessTokenResponseData, DisputeDefendData,
        DisputeFlowData, DisputeResponseData, PaymentCreateOrderData, PaymentCreateOrderResponse,
        PaymentFlowData, PaymentMethodTokenResponse, PaymentMethodTokenizationData,
        PaymentVoidData, PaymentsAuthorizeData, PaymentsCaptureData, PaymentsResponseData,
        PaymentsSyncData, RefundFlowData, RefundSyncData, RefundsData, RefundsResponseData,
        RepeatPaymentData, SessionTokenRequestData, SessionTokenResponseData,
        SetupMandateRequestData, SubmitEvidenceData,
>>>>>>> 8ee4de2a
    },
    errors,
    payment_method_data::PaymentMethodDataTypes,
    router_data::{ConnectorAuthType, ErrorResponse},
    router_data_v2::RouterDataV2,
    router_response_types::Response,
    types::Connectors,
};
use hyperswitch_masking::{Mask, Maskable, PeekInterface};
use interfaces::{
    api::ConnectorCommon, connector_integration_v2::ConnectorIntegrationV2, connector_types,
    events::connector_api_logs::ConnectorEvent,
};
use serde::Serialize;
use std::fmt::Debug;
use transformers::{
    self as xendit, RefundResponse, RefundResponse as RefundSyncResponse, XenditErrorResponse,
    XenditPaymentResponse, XenditPaymentResponse as XenditCaptureResponse,
    XenditPaymentsCaptureRequest, XenditPaymentsRequest, XenditRefundRequest, XenditResponse,
};

use super::macros;
use crate::{types::ResponseRouterData, with_error_response_body};

pub const BASE64_ENGINE: base64::engine::GeneralPurpose = base64::engine::general_purpose::STANDARD;

use error_stack::ResultExt;

pub(crate) mod headers {
    pub(crate) const CONTENT_TYPE: &str = "Content-Type";
    pub(crate) const AUTHORIZATION: &str = "Authorization";
}

impl<
        T: PaymentMethodDataTypes
            + std::fmt::Debug
            + std::marker::Sync
            + std::marker::Send
            + 'static
            + Serialize,
    > connector_types::ConnectorServiceTrait<T> for Xendit<T>
{
}

impl<
        T: PaymentMethodDataTypes
            + std::fmt::Debug
            + std::marker::Sync
            + std::marker::Send
            + 'static
            + Serialize,
    > connector_types::PaymentSessionToken for Xendit<T>
{
}
impl<T: PaymentMethodDataTypes + Debug + Sync + Send + 'static + Serialize>
    connector_types::PaymentAccessToken for Xendit<T>
{
}

impl<
        T: PaymentMethodDataTypes
            + std::fmt::Debug
            + std::marker::Sync
            + std::marker::Send
            + 'static
            + Serialize,
    > connector_types::PaymentAuthorizeV2<T> for Xendit<T>
{
}
impl<
        T: PaymentMethodDataTypes
            + std::fmt::Debug
            + std::marker::Sync
            + std::marker::Send
            + 'static
            + Serialize,
    > connector_types::PaymentSyncV2 for Xendit<T>
{
}
impl<
        T: PaymentMethodDataTypes
            + std::fmt::Debug
            + std::marker::Sync
            + std::marker::Send
            + 'static
            + Serialize,
    > connector_types::PaymentVoidV2 for Xendit<T>
{
}
impl<
        T: PaymentMethodDataTypes
            + std::fmt::Debug
            + std::marker::Sync
            + std::marker::Send
            + 'static
            + Serialize,
    > connector_types::RefundSyncV2 for Xendit<T>
{
}
impl<
        T: PaymentMethodDataTypes
            + std::fmt::Debug
            + std::marker::Sync
            + std::marker::Send
            + 'static
            + Serialize,
    > connector_types::RefundV2 for Xendit<T>
{
}
impl<
        T: PaymentMethodDataTypes
            + std::fmt::Debug
            + std::marker::Sync
            + std::marker::Send
            + 'static
            + Serialize,
    > connector_types::PaymentCapture for Xendit<T>
{
}
impl<
        T: PaymentMethodDataTypes
            + std::fmt::Debug
            + std::marker::Sync
            + std::marker::Send
            + 'static
            + Serialize,
    > connector_types::SetupMandateV2<T> for Xendit<T>
{
}
impl<
        T: PaymentMethodDataTypes
            + std::fmt::Debug
            + std::marker::Sync
            + std::marker::Send
            + 'static
            + Serialize,
    > connector_types::AcceptDispute for Xendit<T>
{
}
impl<
        T: PaymentMethodDataTypes
            + std::fmt::Debug
            + std::marker::Sync
            + std::marker::Send
            + 'static
            + Serialize,
    > connector_types::SubmitEvidenceV2 for Xendit<T>
{
}
impl<
        T: PaymentMethodDataTypes
            + std::fmt::Debug
            + std::marker::Sync
            + std::marker::Send
            + 'static
            + Serialize,
    > connector_types::DisputeDefend for Xendit<T>
{
}

impl<
        T: PaymentMethodDataTypes
            + std::fmt::Debug
            + std::marker::Sync
            + std::marker::Send
            + 'static
            + Serialize,
    > connector_types::RepeatPaymentV2 for Xendit<T>
{
}

impl<
        T: PaymentMethodDataTypes
            + std::fmt::Debug
            + std::marker::Sync
            + std::marker::Send
            + 'static
            + Serialize,
    > connector_types::PaymentTokenV2<T> for Xendit<T>
{
}

macros::create_all_prerequisites!(
    connector_name:  Xendit,
    generic_type: T,
    api: [
        (
            flow: Authorize,
            request_body: XenditPaymentsRequest<T>,
            response_body: XenditPaymentResponse,
            router_data: RouterDataV2<Authorize, PaymentFlowData, PaymentsAuthorizeData<T>, PaymentsResponseData>,
        ),
        (
            flow: PSync,
            response_body: XenditResponse,
            router_data: RouterDataV2<PSync, PaymentFlowData, PaymentsSyncData, PaymentsResponseData>,
        ),
        (
            flow: Capture,
            request_body: XenditPaymentsCaptureRequest,
            response_body: XenditCaptureResponse,
            router_data: RouterDataV2<Capture, PaymentFlowData, PaymentsCaptureData, PaymentsResponseData>,
        ),
        (
            flow: Refund,
            request_body: XenditRefundRequest,
            response_body: RefundResponse,
            router_data: RouterDataV2<Refund, RefundFlowData, RefundsData, RefundsResponseData>,
        ),
        (
            flow: RSync,
            response_body: RefundSyncResponse,
            router_data: RouterDataV2<RSync, RefundFlowData, RefundSyncData, RefundsResponseData>,
        )
    ],
    amount_converters: [
        amount_converter: FloatMajorUnit
    ],
    member_functions: {
        pub fn build_headers<F, FCD, Req, Res>(
            &self,
            req: &RouterDataV2<F, FCD, Req, Res>,
        ) -> CustomResult<Vec<(String, Maskable<String>)>, errors::ConnectorError>
        where
            Self: ConnectorIntegrationV2<F, FCD, Req, Res>,
        {
            let mut header = vec![(
                headers::CONTENT_TYPE.to_string(),
                self.get_content_type().to_string().into(),
            )];
            let mut api_key = self.get_auth_header(&req.connector_auth_type)?;
            header.append(&mut api_key);
            Ok(header)
        }

        pub fn connector_base_url_payments<'a, F, Req, Res>(
            &self,
            req: &'a RouterDataV2<F, PaymentFlowData, Req, Res>,
        ) -> &'a str {
            &req.resource_common_data.connectors.xendit.base_url
        }

        pub fn connector_base_url_refunds<'a, F, Req, Res>(
            &self,
            req: &'a RouterDataV2<F, RefundFlowData, Req, Res>,
        ) -> &'a str {
            &req.resource_common_data.connectors.xendit.base_url
        }
    }
);

impl<
        T: PaymentMethodDataTypes
            + std::fmt::Debug
            + std::marker::Sync
            + std::marker::Send
            + 'static
            + Serialize,
    > ConnectorCommon for Xendit<T>
{
    fn id(&self) -> &'static str {
        "xendit"
    }

    fn get_currency_unit(&self) -> CurrencyUnit {
        CurrencyUnit::Base
    }

    fn common_get_content_type(&self) -> &'static str {
        "application/json"
    }

    fn get_auth_header(
        &self,
        auth_type: &ConnectorAuthType,
    ) -> CustomResult<Vec<(String, Maskable<String>)>, errors::ConnectorError> {
        let auth = xendit::XenditAuthType::try_from(auth_type)
            .change_context(errors::ConnectorError::FailedToObtainAuthType)?;
        let encoded_api_key = BASE64_ENGINE.encode(format!("{}:", auth.api_key.peek()));

        Ok(vec![(
            headers::AUTHORIZATION.to_string(),
            format!("Basic {encoded_api_key}").into_masked(),
        )])
    }

    fn base_url<'a>(&self, _connectors: &'a Connectors) -> &'a str {
        ""
    }

    fn build_error_response(
        &self,
        res: Response,
        event_builder: Option<&mut ConnectorEvent>,
    ) -> CustomResult<ErrorResponse, errors::ConnectorError> {
        let response: XenditErrorResponse = res
            .response
            .parse_struct("XenditErrorResponse")
            .change_context(errors::ConnectorError::ResponseDeserializationFailed)?;

        with_error_response_body!(event_builder, response);

        Ok(ErrorResponse {
            status_code: res.status_code,
            code: response
                .error_code
                .unwrap_or_else(|| NO_ERROR_CODE.to_string()),
            message: response
                .message
                .unwrap_or_else(|| NO_ERROR_MESSAGE.to_string()),
            reason: response.reason,
            attempt_status: None,
            connector_transaction_id: None,
            network_advice_code: None,
            network_decline_code: None,
            network_error_message: None,
        })
    }
}

macros::macro_connector_implementation!(
    connector_default_implementations: [get_content_type, get_error_response_v2],
    connector: Xendit,
    curl_request: Json(XenditPaymentsRequest),
    curl_response: XenditResponse,
    flow_name: Authorize,
    resource_common_data: PaymentFlowData,
    flow_request: PaymentsAuthorizeData<T>,
    flow_response: PaymentsResponseData,
    http_method: Post,
    generic_type: T,
    [PaymentMethodDataTypes + std::fmt::Debug + std::marker::Sync + std::marker::Send + 'static + Serialize],
    other_functions: {
        fn get_headers(
            &self,
            req: &RouterDataV2<Authorize, PaymentFlowData, PaymentsAuthorizeData<T>, PaymentsResponseData>,
        ) -> CustomResult<Vec<(String, Maskable<String>)>, errors::ConnectorError> {
            self.build_headers(req)
        }
        fn get_url(
            &self,
            req: &RouterDataV2<Authorize, PaymentFlowData, PaymentsAuthorizeData<T>, PaymentsResponseData>,
        ) -> CustomResult<String, errors::ConnectorError> {
            Ok(format!("{}/payment_requests", self.connector_base_url_payments(req)))
        }
    }
);

macros::macro_connector_implementation!(
    connector_default_implementations: [get_content_type, get_error_response_v2],
    connector: Xendit,
    curl_response: XenditPaymentResponse,
    flow_name: PSync,
    resource_common_data: PaymentFlowData,
    flow_request: PaymentsSyncData,
    flow_response: PaymentsResponseData,
    http_method: Get,
    generic_type: T,
    [PaymentMethodDataTypes + std::fmt::Debug + std::marker::Sync + std::marker::Send + 'static + Serialize],
    other_functions: {
        fn get_headers(
            &self,
            req: &RouterDataV2<PSync, PaymentFlowData, PaymentsSyncData, PaymentsResponseData>,
        ) -> CustomResult<Vec<(String, Maskable<String>)>, errors::ConnectorError> {
            self.build_headers(req)
        }
        fn get_url(
            &self,
            req: &RouterDataV2<PSync, PaymentFlowData, PaymentsSyncData, PaymentsResponseData>,
        ) -> CustomResult<String, errors::ConnectorError> {
            let connector_payment_id = req
                .request
                .connector_transaction_id
                .get_connector_transaction_id()
                .change_context(errors::ConnectorError::MissingConnectorTransactionID)?;

            Ok(format!(
                "{}/payment_requests/{connector_payment_id}",
                self.connector_base_url_payments(req),
            ))
        }
    }
);

macros::macro_connector_implementation!(
    connector_default_implementations: [get_content_type, get_error_response_v2],
    connector: Xendit,
    curl_request: Json(XenditPaymentsCaptureRequest),
    curl_response: XenditCaptureResponse,
    flow_name: Capture,
    resource_common_data: PaymentFlowData,
    flow_request: PaymentsCaptureData,
    flow_response: PaymentsResponseData,
    http_method: Post,
    generic_type: T,
    [PaymentMethodDataTypes + std::fmt::Debug + std::marker::Sync + std::marker::Send + 'static + Serialize],
    other_functions: {
        fn get_headers(
            &self,
            req: &RouterDataV2<Capture, PaymentFlowData, PaymentsCaptureData, PaymentsResponseData>,
        ) -> CustomResult<Vec<(String, Maskable<String>)>, errors::ConnectorError> {
            self.build_headers(req)
        }
        fn get_url(
            &self,
            req: &RouterDataV2<Capture, PaymentFlowData, PaymentsCaptureData, PaymentsResponseData>,
        ) -> CustomResult<String, errors::ConnectorError> {
            let connector_payment_id = req
                .request
                .connector_transaction_id
                .get_connector_transaction_id()
                .change_context(errors::ConnectorError::MissingConnectorTransactionID)?;
            Ok(format!(
                "{}/payment_requests/{connector_payment_id}/captures",
                self.connector_base_url_payments(req)
            ))
        }
    }
);

macros::macro_connector_implementation!(
    connector_default_implementations: [get_content_type, get_error_response_v2],
    connector: Xendit,
    curl_request: Json(XenditRefundRequest),
    curl_response: RefundResponse,
    flow_name: Refund,
    resource_common_data: RefundFlowData,
    flow_request: RefundsData,
    flow_response: RefundsResponseData,
    http_method: Post,
    generic_type: T,
    [PaymentMethodDataTypes + std::fmt::Debug + std::marker::Sync + std::marker::Send + 'static + Serialize],
    other_functions: {
        fn get_headers(
            &self,
            req: &RouterDataV2<Refund, RefundFlowData, RefundsData, RefundsResponseData>,
        ) -> CustomResult<Vec<(String, Maskable<String>)>, errors::ConnectorError> {
            self.build_headers(req)
        }
        fn get_url(
            &self,
            req: &RouterDataV2<Refund, RefundFlowData, RefundsData, RefundsResponseData>,
        ) -> CustomResult<String, errors::ConnectorError> {
            Ok(format!(
                "{}/refunds",
                self.connector_base_url_refunds(req)
            ))
        }
    }
);

macros::macro_connector_implementation!(
    connector_default_implementations: [get_content_type, get_error_response_v2],
    connector: Xendit,
    curl_response: RefundSyncResponse,
    flow_name: RSync,
    resource_common_data: RefundFlowData,
    flow_request: RefundSyncData,
    flow_response: RefundsResponseData,
    http_method: Get,
    generic_type: T,
    [PaymentMethodDataTypes + std::fmt::Debug + std::marker::Sync + std::marker::Send + 'static + Serialize],
    other_functions: {
        fn get_headers(
            &self,
            req: &RouterDataV2<RSync, RefundFlowData, RefundSyncData, RefundsResponseData>,
        ) -> CustomResult<Vec<(String, Maskable<String>)>, errors::ConnectorError> {
            self.build_headers(req)
        }
        fn get_url(
            &self,
            req: &RouterDataV2<RSync, RefundFlowData, RefundSyncData, RefundsResponseData>,
        ) -> CustomResult<String, errors::ConnectorError> {
            let connector_refund_id = req.request.connector_refund_id.clone();
            Ok(format!(
                "{}/refunds/{}",
                self.connector_base_url_refunds(req), connector_refund_id
            ))
        }
    }
);

impl<
        T: PaymentMethodDataTypes
            + std::fmt::Debug
            + std::marker::Sync
            + std::marker::Send
            + 'static
            + Serialize,
    > connector_types::ValidationTrait for Xendit<T>
{
}

impl<
        T: PaymentMethodDataTypes
            + std::fmt::Debug
            + std::marker::Sync
            + std::marker::Send
            + 'static
            + Serialize,
    > connector_types::PaymentOrderCreate for Xendit<T>
{
}

impl<
        T: PaymentMethodDataTypes
            + std::fmt::Debug
            + std::marker::Sync
            + std::marker::Send
            + 'static
            + Serialize,
    >
    ConnectorIntegrationV2<
        CreateOrder,
        PaymentFlowData,
        PaymentCreateOrderData,
        PaymentCreateOrderResponse,
    > for Xendit<T>
{
}

impl<
        T: PaymentMethodDataTypes
            + std::fmt::Debug
            + std::marker::Sync
            + std::marker::Send
            + 'static
            + Serialize,
    > ConnectorIntegrationV2<Void, PaymentFlowData, PaymentVoidData, PaymentsResponseData>
    for Xendit<T>
{
}

impl<
        T: PaymentMethodDataTypes
            + std::fmt::Debug
            + std::marker::Sync
            + std::marker::Send
            + 'static
            + Serialize,
    >
    ConnectorIntegrationV2<SubmitEvidence, DisputeFlowData, SubmitEvidenceData, DisputeResponseData>
    for Xendit<T>
{
}

impl<
        T: PaymentMethodDataTypes
            + std::fmt::Debug
            + std::marker::Sync
            + std::marker::Send
            + 'static
            + Serialize,
    > ConnectorIntegrationV2<DefendDispute, DisputeFlowData, DisputeDefendData, DisputeResponseData>
    for Xendit<T>
{
}

impl<
        T: PaymentMethodDataTypes
            + std::fmt::Debug
            + std::marker::Sync
            + std::marker::Send
            + 'static
            + Serialize,
    > ConnectorIntegrationV2<Accept, DisputeFlowData, AcceptDisputeData, DisputeResponseData>
    for Xendit<T>
{
}
impl<
        T: PaymentMethodDataTypes
            + std::fmt::Debug
            + std::marker::Sync
            + std::marker::Send
            + 'static
            + Serialize,
    >
    ConnectorIntegrationV2<
        CreateSessionToken,
        PaymentFlowData,
        SessionTokenRequestData,
        SessionTokenResponseData,
    > for Xendit<T>
{
}

impl<
        T: PaymentMethodDataTypes
            + std::fmt::Debug
            + std::marker::Sync
            + std::marker::Send
            + 'static
            + Serialize,
    >
    ConnectorIntegrationV2<
        CreateAccessToken,
        PaymentFlowData,
        AccessTokenRequestData,
        AccessTokenResponseData,
    > for Xendit<T>
{
}

impl<
        T: PaymentMethodDataTypes
            + std::fmt::Debug
            + std::marker::Sync
            + std::marker::Send
            + 'static
            + Serialize,
    >
    ConnectorIntegrationV2<
        SetupMandate,
        PaymentFlowData,
        SetupMandateRequestData<T>,
        PaymentsResponseData,
    > for Xendit<T>
{
}

impl<
        T: PaymentMethodDataTypes
            + std::fmt::Debug
            + std::marker::Sync
            + std::marker::Send
            + 'static
            + Serialize,
    >
    ConnectorIntegrationV2<
        PaymentMethodToken,
        PaymentFlowData,
        PaymentMethodTokenizationData<T>,
        PaymentMethodTokenResponse,
    > for Xendit<T>
{
}
// SourceVerification implementations for all flows
impl<
        T: PaymentMethodDataTypes
            + std::fmt::Debug
            + std::marker::Sync
            + std::marker::Send
            + 'static
            + Serialize,
    >
    interfaces::verification::SourceVerification<
        Authorize,
        PaymentFlowData,
        PaymentsAuthorizeData<T>,
        PaymentsResponseData,
    > for Xendit<T>
{
}

impl<
        T: PaymentMethodDataTypes
            + std::fmt::Debug
            + std::marker::Sync
            + std::marker::Send
            + 'static
            + Serialize,
    >
    interfaces::verification::SourceVerification<
        PSync,
        PaymentFlowData,
        PaymentsSyncData,
        PaymentsResponseData,
    > for Xendit<T>
{
}

impl<
        T: PaymentMethodDataTypes
            + std::fmt::Debug
            + std::marker::Sync
            + std::marker::Send
            + 'static
            + Serialize,
    >
    interfaces::verification::SourceVerification<
        Capture,
        PaymentFlowData,
        PaymentsCaptureData,
        PaymentsResponseData,
    > for Xendit<T>
{
}

impl<
        T: PaymentMethodDataTypes
            + std::fmt::Debug
            + std::marker::Sync
            + std::marker::Send
            + 'static
            + Serialize,
    >
    interfaces::verification::SourceVerification<
        Void,
        PaymentFlowData,
        PaymentVoidData,
        PaymentsResponseData,
    > for Xendit<T>
{
}

impl<
        T: PaymentMethodDataTypes
            + std::fmt::Debug
            + std::marker::Sync
            + std::marker::Send
            + 'static
            + Serialize,
    >
    interfaces::verification::SourceVerification<
        Refund,
        RefundFlowData,
        RefundsData,
        RefundsResponseData,
    > for Xendit<T>
{
}

impl<
        T: PaymentMethodDataTypes
            + std::fmt::Debug
            + std::marker::Sync
            + std::marker::Send
            + 'static
            + Serialize,
    >
    interfaces::verification::SourceVerification<
        RSync,
        RefundFlowData,
        RefundSyncData,
        RefundsResponseData,
    > for Xendit<T>
{
}

impl<
        T: PaymentMethodDataTypes
            + std::fmt::Debug
            + std::marker::Sync
            + std::marker::Send
            + 'static
            + Serialize,
    >
    interfaces::verification::SourceVerification<
        SetupMandate,
        PaymentFlowData,
        SetupMandateRequestData<T>,
        PaymentsResponseData,
    > for Xendit<T>
{
}

impl<
        T: PaymentMethodDataTypes
            + std::fmt::Debug
            + std::marker::Sync
            + std::marker::Send
            + 'static
            + Serialize,
    >
    interfaces::verification::SourceVerification<
        Accept,
        DisputeFlowData,
        AcceptDisputeData,
        DisputeResponseData,
    > for Xendit<T>
{
}

impl<
        T: PaymentMethodDataTypes
            + std::fmt::Debug
            + std::marker::Sync
            + std::marker::Send
            + 'static
            + Serialize,
    >
    interfaces::verification::SourceVerification<
        SubmitEvidence,
        DisputeFlowData,
        SubmitEvidenceData,
        DisputeResponseData,
    > for Xendit<T>
{
}

impl<
        T: PaymentMethodDataTypes
            + std::fmt::Debug
            + std::marker::Sync
            + std::marker::Send
            + 'static
            + Serialize,
    >
    interfaces::verification::SourceVerification<
        DefendDispute,
        DisputeFlowData,
        DisputeDefendData,
        DisputeResponseData,
    > for Xendit<T>
{
}

impl<
        T: PaymentMethodDataTypes
            + std::fmt::Debug
            + std::marker::Sync
            + std::marker::Send
            + 'static
            + Serialize,
    >
    interfaces::verification::SourceVerification<
        CreateOrder,
        PaymentFlowData,
        PaymentCreateOrderData,
        PaymentCreateOrderResponse,
    > for Xendit<T>
{
}

impl<
        T: PaymentMethodDataTypes
            + std::fmt::Debug
            + std::marker::Sync
            + std::marker::Send
            + 'static
            + Serialize,
    > connector_types::IncomingWebhook for Xendit<T>
{
}

impl<
        T: PaymentMethodDataTypes
            + std::fmt::Debug
            + std::marker::Sync
            + std::marker::Send
            + 'static
            + Serialize,
    >
    interfaces::verification::SourceVerification<
        RepeatPayment,
        PaymentFlowData,
        RepeatPaymentData,
        PaymentsResponseData,
    > for Xendit<T>
{
}

impl<
        T: PaymentMethodDataTypes
            + std::fmt::Debug
            + std::marker::Sync
            + std::marker::Send
            + 'static
            + Serialize,
    >
    ConnectorIntegrationV2<RepeatPayment, PaymentFlowData, RepeatPaymentData, PaymentsResponseData>
    for Xendit<T>
{
}

impl<
        T: PaymentMethodDataTypes
            + std::fmt::Debug
            + std::marker::Sync
            + std::marker::Send
            + 'static
            + Serialize,
    >
    interfaces::verification::SourceVerification<
        CreateSessionToken,
        PaymentFlowData,
        SessionTokenRequestData,
        SessionTokenResponseData,
    > for Xendit<T>
{
}

impl<T: PaymentMethodDataTypes + Debug + Sync + Send + 'static + Serialize>
    interfaces::verification::SourceVerification<
        CreateAccessToken,
        PaymentFlowData,
        AccessTokenRequestData,
        AccessTokenResponseData,
    > for Xendit<T>
{
<<<<<<< HEAD
=======
}

impl<
        T: PaymentMethodDataTypes
            + std::fmt::Debug
            + std::marker::Sync
            + std::marker::Send
            + 'static
            + Serialize,
    >
    interfaces::verification::SourceVerification<
        PaymentMethodToken,
        PaymentFlowData,
        PaymentMethodTokenizationData<T>,
        PaymentMethodTokenResponse,
    > for Xendit<T>
{
>>>>>>> 8ee4de2a
}<|MERGE_RESOLUTION|>--- conflicted
+++ resolved
@@ -11,18 +11,6 @@
 };
 use domain_types::{
     connector_flow::{
-<<<<<<< HEAD
-        Accept, Authorize, Capture, CreateAccessToken, CreateOrder, CreateSessionToken, DefendDispute, PSync, RSync,
-        Refund, RepeatPayment, SetupMandate, SubmitEvidence, Void,
-    },
-    connector_types::{
-        AcceptDisputeData, AccessTokenRequestData, AccessTokenResponseData, DisputeDefendData, DisputeFlowData, DisputeResponseData,
-        PaymentCreateOrderData, PaymentCreateOrderResponse, PaymentFlowData, PaymentVoidData,
-        PaymentsAuthorizeData, PaymentsCaptureData, PaymentsResponseData, PaymentsSyncData,
-        RefundFlowData, RefundSyncData, RefundsData, RefundsResponseData, RepeatPaymentData,
-        SessionTokenRequestData, SessionTokenResponseData, SetupMandateRequestData,
-        SubmitEvidenceData,
-=======
         Accept, Authorize, Capture, CreateAccessToken, CreateOrder, CreateSessionToken,
         DefendDispute, PSync, PaymentMethodToken, RSync, Refund, RepeatPayment, SetupMandate,
         SubmitEvidence, Void,
@@ -35,7 +23,6 @@
         PaymentsSyncData, RefundFlowData, RefundSyncData, RefundsData, RefundsResponseData,
         RepeatPaymentData, SessionTokenRequestData, SessionTokenResponseData,
         SetupMandateRequestData, SubmitEvidenceData,
->>>>>>> 8ee4de2a
     },
     errors,
     payment_method_data::PaymentMethodDataTypes,
@@ -926,8 +913,6 @@
         AccessTokenResponseData,
     > for Xendit<T>
 {
-<<<<<<< HEAD
-=======
 }
 
 impl<
@@ -945,5 +930,4 @@
         PaymentMethodTokenResponse,
     > for Xendit<T>
 {
->>>>>>> 8ee4de2a
 }