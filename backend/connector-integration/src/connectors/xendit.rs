--- conflicted
+++ resolved
@@ -193,9 +193,18 @@
 {
 }
 
-<<<<<<< HEAD
+impl<
+        T: PaymentMethodDataTypes
+            + std::fmt::Debug
+            + std::marker::Sync
+            + std::marker::Send
+            + 'static
+            + Serialize,
+    > connector_types::PaymentTokenV2<T> for Xendit<T>
+{
+}
+
 macros::create_amount_converter_wrapper!(connector_name: Xendit, amount_type: FloatMajorUnit);
-=======
 impl<
         T: PaymentMethodDataTypes
             + std::fmt::Debug
@@ -207,7 +216,6 @@
 {
 }
 
->>>>>>> 487be8e7
 macros::create_all_prerequisites!(
     connector_name:  Xendit,
     generic_type: T,
