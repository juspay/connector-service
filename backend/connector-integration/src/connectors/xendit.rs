pub mod transformers;

use base64::Engine;
use common_enums::CurrencyUnit;
use common_utils::{
    consts::{NO_ERROR_CODE, NO_ERROR_MESSAGE},
    errors::CustomResult,
    ext_traits::ByteSliceExt,
    request::RequestContent,
    types::FloatMajorUnit,
};
use domain_types::{
    connector_flow::{
        Accept, Authorize, Capture, CreateOrder, DefendDispute, PSync, RSync, Refund,
        RepeatPayment, SetupMandate, SubmitEvidence, Void,
    },
    connector_types::{
        AcceptDisputeData, DisputeDefendData, DisputeFlowData, DisputeResponseData,
        PaymentCreateOrderData, PaymentCreateOrderResponse, PaymentFlowData, PaymentVoidData,
        PaymentsAuthorizeData, PaymentsCaptureData, PaymentsResponseData, PaymentsSyncData,
        RefundFlowData, RefundSyncData, RefundsData, RefundsResponseData, RepeatPaymentData,
        SetupMandateRequestData, SubmitEvidenceData,
    },
    errors,
    payment_method_data::PaymentMethodDataTypes,
    router_data::{ConnectorAuthType, ErrorResponse},
    router_data_v2::RouterDataV2,
    router_response_types::Response,
    types::Connectors,
};
use hyperswitch_masking::{Mask, Maskable, PeekInterface};
use interfaces::{
    api::ConnectorCommon, connector_integration_v2::ConnectorIntegrationV2, connector_types,
    events::connector_api_logs::ConnectorEvent,
};
use serde::Serialize;
use transformers::{
    self as xendit, RefundResponse, RefundResponse as RefundSyncResponse, XenditErrorResponse,
    XenditPaymentResponse, XenditPaymentResponse as XenditCaptureResponse,
    XenditPaymentsCaptureRequest, XenditPaymentsRequest, XenditRefundRequest, XenditResponse,
};

use super::macros;
use crate::{types::ResponseRouterData, with_error_response_body};

pub const BASE64_ENGINE: base64::engine::GeneralPurpose = base64::engine::general_purpose::STANDARD;

use error_stack::ResultExt;

pub(crate) mod headers {
    pub(crate) const CONTENT_TYPE: &str = "Content-Type";
    pub(crate) const AUTHORIZATION: &str = "Authorization";
}

impl<
        T: PaymentMethodDataTypes
            + std::fmt::Debug
            + std::marker::Sync
            + std::marker::Send
            + 'static
            + Serialize,
    > connector_types::ConnectorServiceTrait<T> for Xendit<T>
{
}
impl<
        T: PaymentMethodDataTypes
            + std::fmt::Debug
            + std::marker::Sync
            + std::marker::Send
            + 'static
            + Serialize,
    > connector_types::PaymentAuthorizeV2<T> for Xendit<T>
{
}
impl<
        T: PaymentMethodDataTypes
            + std::fmt::Debug
            + std::marker::Sync
            + std::marker::Send
            + 'static
            + Serialize,
    > connector_types::PaymentSyncV2 for Xendit<T>
{
}
impl<
        T: PaymentMethodDataTypes
            + std::fmt::Debug
            + std::marker::Sync
            + std::marker::Send
            + 'static
            + Serialize,
    > connector_types::PaymentVoidV2 for Xendit<T>
{
}
impl<
        T: PaymentMethodDataTypes
            + std::fmt::Debug
            + std::marker::Sync
            + std::marker::Send
            + 'static
            + Serialize,
    > connector_types::RefundSyncV2 for Xendit<T>
{
}
impl<
        T: PaymentMethodDataTypes
            + std::fmt::Debug
            + std::marker::Sync
            + std::marker::Send
            + 'static
            + Serialize,
    > connector_types::RefundV2 for Xendit<T>
{
}
impl<
        T: PaymentMethodDataTypes
            + std::fmt::Debug
            + std::marker::Sync
            + std::marker::Send
            + 'static
            + Serialize,
    > connector_types::PaymentCapture for Xendit<T>
{
}
impl<
        T: PaymentMethodDataTypes
            + std::fmt::Debug
            + std::marker::Sync
            + std::marker::Send
            + 'static
            + Serialize,
    > connector_types::SetupMandateV2<T> for Xendit<T>
{
}
impl<
        T: PaymentMethodDataTypes
            + std::fmt::Debug
            + std::marker::Sync
            + std::marker::Send
            + 'static
            + Serialize,
    > connector_types::AcceptDispute for Xendit<T>
{
}
impl<
        T: PaymentMethodDataTypes
            + std::fmt::Debug
            + std::marker::Sync
            + std::marker::Send
            + 'static
            + Serialize,
    > connector_types::SubmitEvidenceV2 for Xendit<T>
{
}
impl<
        T: PaymentMethodDataTypes
            + std::fmt::Debug
            + std::marker::Sync
            + std::marker::Send
            + 'static
            + Serialize,
    > connector_types::DisputeDefend for Xendit<T>
{
}
<<<<<<< HEAD
=======

//marker traits
impl connector_types::ConnectorServiceTrait for Xendit {}
impl connector_types::PaymentAuthorizeV2 for Xendit {}
impl connector_types::PaymentSyncV2 for Xendit {}
impl connector_types::PaymentVoidV2 for Xendit {}
impl connector_types::RefundSyncV2 for Xendit {}
impl connector_types::RefundV2 for Xendit {}
impl connector_types::PaymentCapture for Xendit {}
impl connector_types::ValidationTrait for Xendit {}
impl connector_types::PaymentOrderCreate for Xendit {}
impl connector_types::SetupMandateV2 for Xendit {}
impl connector_types::RepeatPaymentV2 for Xendit {}
impl connector_types::AcceptDispute for Xendit {}
impl connector_types::SubmitEvidenceV2 for Xendit {}
impl connector_types::DisputeDefend for Xendit {}
impl connector_types::IncomingWebhook for Xendit {}
>>>>>>> 24cd6e3f

macros::create_all_prerequisites!(
    connector_name:  Xendit,
    generic_type: T,
    api: [
        (
            flow: Authorize,
            request_body: XenditPaymentsRequest<T>,
            response_body: XenditPaymentResponse,
            router_data: RouterDataV2<Authorize, PaymentFlowData, PaymentsAuthorizeData<T>, PaymentsResponseData>,
        ),
        (
            flow: PSync,
            response_body: XenditResponse,
            router_data: RouterDataV2<PSync, PaymentFlowData, PaymentsSyncData, PaymentsResponseData>,
        ),
        (
            flow: Capture,
            request_body: XenditPaymentsCaptureRequest,
            response_body: XenditCaptureResponse,
            router_data: RouterDataV2<Capture, PaymentFlowData, PaymentsCaptureData, PaymentsResponseData>,
        ),
        (
            flow: Refund,
            request_body: XenditRefundRequest,
            response_body: RefundResponse,
            router_data: RouterDataV2<Refund, RefundFlowData, RefundsData, RefundsResponseData>,
        ),
        (
            flow: RSync,
            response_body: RefundSyncResponse,
            router_data: RouterDataV2<RSync, RefundFlowData, RefundSyncData, RefundsResponseData>,
        )
    ],
    amount_converters: [
        amount_converter: FloatMajorUnit
    ],
    member_functions: {
        pub fn build_headers<F, FCD, Req, Res>(
            &self,
            req: &RouterDataV2<F, FCD, Req, Res>,
        ) -> CustomResult<Vec<(String, Maskable<String>)>, errors::ConnectorError>
        where
            Self: ConnectorIntegrationV2<F, FCD, Req, Res>,
        {
            let mut header = vec![(
                headers::CONTENT_TYPE.to_string(),
                self.get_content_type().to_string().into(),
            )];
            let mut api_key = self.get_auth_header(&req.connector_auth_type)?;
            header.append(&mut api_key);
            Ok(header)
        }

        pub fn connector_base_url_payments<'a, F, Req, Res>(
            &self,
            req: &'a RouterDataV2<F, PaymentFlowData, Req, Res>,
        ) -> &'a str {
            &req.resource_common_data.connectors.xendit.base_url
        }

        pub fn connector_base_url_refunds<'a, F, Req, Res>(
            &self,
            req: &'a RouterDataV2<F, RefundFlowData, Req, Res>,
        ) -> &'a str {
            &req.resource_common_data.connectors.xendit.base_url
        }
    }
);

impl<
        T: PaymentMethodDataTypes
            + std::fmt::Debug
            + std::marker::Sync
            + std::marker::Send
            + 'static
            + Serialize,
    > ConnectorCommon for Xendit<T>
{
    fn id(&self) -> &'static str {
        "xendit"
    }

    fn get_currency_unit(&self) -> CurrencyUnit {
        CurrencyUnit::Base
    }

    fn common_get_content_type(&self) -> &'static str {
        "application/json"
    }

    fn get_auth_header(
        &self,
        auth_type: &ConnectorAuthType,
    ) -> CustomResult<Vec<(String, Maskable<String>)>, errors::ConnectorError> {
        let auth = xendit::XenditAuthType::try_from(auth_type)
            .change_context(errors::ConnectorError::FailedToObtainAuthType)?;
        let encoded_api_key = BASE64_ENGINE.encode(format!("{}:", auth.api_key.peek()));

        Ok(vec![(
            headers::AUTHORIZATION.to_string(),
            format!("Basic {encoded_api_key}").into_masked(),
        )])
    }

    fn base_url<'a>(&self, _connectors: &'a Connectors) -> &'a str {
        ""
    }

    fn build_error_response(
        &self,
        res: Response,
        event_builder: Option<&mut ConnectorEvent>,
    ) -> CustomResult<ErrorResponse, errors::ConnectorError> {
        let response: XenditErrorResponse = res
            .response
            .parse_struct("XenditErrorResponse")
            .change_context(errors::ConnectorError::ResponseDeserializationFailed)?;

        with_error_response_body!(event_builder, response);

        Ok(ErrorResponse {
            status_code: res.status_code,
            code: response
                .error_code
                .unwrap_or_else(|| NO_ERROR_CODE.to_string()),
            message: response
                .message
                .unwrap_or_else(|| NO_ERROR_MESSAGE.to_string()),
            reason: response.reason,
            attempt_status: None,
            connector_transaction_id: None,
            network_advice_code: None,
            network_decline_code: None,
            network_error_message: None,
            raw_connector_response: Some(String::from_utf8_lossy(&res.response).to_string()),
        })
    }
}

macros::macro_connector_implementation!(
    connector_default_implementations: [get_content_type, get_error_response_v2],
    connector: Xendit,
    curl_request: Json(XenditPaymentsRequest),
    curl_response: XenditResponse,
    flow_name: Authorize,
    resource_common_data: PaymentFlowData,
    flow_request: PaymentsAuthorizeData<T>,
    flow_response: PaymentsResponseData,
    http_method: Post,
    generic_type: T,
    [PaymentMethodDataTypes + std::fmt::Debug + std::marker::Sync + std::marker::Send + 'static + Serialize],
    other_functions: {
        fn get_headers(
            &self,
            req: &RouterDataV2<Authorize, PaymentFlowData, PaymentsAuthorizeData<T>, PaymentsResponseData>,
        ) -> CustomResult<Vec<(String, Maskable<String>)>, errors::ConnectorError> {
            self.build_headers(req)
        }
        fn get_url(
            &self,
            req: &RouterDataV2<Authorize, PaymentFlowData, PaymentsAuthorizeData<T>, PaymentsResponseData>,
        ) -> CustomResult<String, errors::ConnectorError> {
            Ok(format!("{}/payment_requests", self.connector_base_url_payments(req)))
        }
    }
);

macros::macro_connector_implementation!(
    connector_default_implementations: [get_content_type, get_error_response_v2],
    connector: Xendit,
    curl_response: XenditPaymentResponse,
    flow_name: PSync,
    resource_common_data: PaymentFlowData,
    flow_request: PaymentsSyncData,
    flow_response: PaymentsResponseData,
    http_method: Get,
    generic_type: T,
    [PaymentMethodDataTypes + std::fmt::Debug + std::marker::Sync + std::marker::Send + 'static + Serialize],
    other_functions: {
        fn get_headers(
            &self,
            req: &RouterDataV2<PSync, PaymentFlowData, PaymentsSyncData, PaymentsResponseData>,
        ) -> CustomResult<Vec<(String, Maskable<String>)>, errors::ConnectorError> {
            self.build_headers(req)
        }
        fn get_url(
            &self,
            req: &RouterDataV2<PSync, PaymentFlowData, PaymentsSyncData, PaymentsResponseData>,
        ) -> CustomResult<String, errors::ConnectorError> {
            let connector_payment_id = req
                .request
                .connector_transaction_id
                .get_connector_transaction_id()
                .change_context(errors::ConnectorError::MissingConnectorTransactionID)?;

            Ok(format!(
                "{}/payment_requests/{connector_payment_id}",
                self.connector_base_url_payments(req),
            ))
        }
    }
);

macros::macro_connector_implementation!(
    connector_default_implementations: [get_content_type, get_error_response_v2],
    connector: Xendit,
    curl_request: Json(XenditPaymentsCaptureRequest),
    curl_response: XenditCaptureResponse,
    flow_name: Capture,
    resource_common_data: PaymentFlowData,
    flow_request: PaymentsCaptureData,
    flow_response: PaymentsResponseData,
    http_method: Post,
    generic_type: T,
    [PaymentMethodDataTypes + std::fmt::Debug + std::marker::Sync + std::marker::Send + 'static + Serialize],
    other_functions: {
        fn get_headers(
            &self,
            req: &RouterDataV2<Capture, PaymentFlowData, PaymentsCaptureData, PaymentsResponseData>,
        ) -> CustomResult<Vec<(String, Maskable<String>)>, errors::ConnectorError> {
            self.build_headers(req)
        }
        fn get_url(
            &self,
            req: &RouterDataV2<Capture, PaymentFlowData, PaymentsCaptureData, PaymentsResponseData>,
        ) -> CustomResult<String, errors::ConnectorError> {
            let connector_payment_id = req
                .request
                .connector_transaction_id
                .get_connector_transaction_id()
                .change_context(errors::ConnectorError::MissingConnectorTransactionID)?;
            Ok(format!(
                "{}/payment_requests/{connector_payment_id}/captures",
                self.connector_base_url_payments(req)
            ))
        }
    }
);

macros::macro_connector_implementation!(
    connector_default_implementations: [get_content_type, get_error_response_v2],
    connector: Xendit,
    curl_request: Json(XenditRefundRequest),
    curl_response: RefundResponse,
    flow_name: Refund,
    resource_common_data: RefundFlowData,
    flow_request: RefundsData,
    flow_response: RefundsResponseData,
    http_method: Post,
    generic_type: T,
    [PaymentMethodDataTypes + std::fmt::Debug + std::marker::Sync + std::marker::Send + 'static + Serialize],
    other_functions: {
        fn get_headers(
            &self,
            req: &RouterDataV2<Refund, RefundFlowData, RefundsData, RefundsResponseData>,
        ) -> CustomResult<Vec<(String, Maskable<String>)>, errors::ConnectorError> {
            self.build_headers(req)
        }
        fn get_url(
            &self,
            req: &RouterDataV2<Refund, RefundFlowData, RefundsData, RefundsResponseData>,
        ) -> CustomResult<String, errors::ConnectorError> {
            Ok(format!(
                "{}/refunds",
                self.connector_base_url_refunds(req)
            ))
        }
    }
);

macros::macro_connector_implementation!(
    connector_default_implementations: [get_content_type, get_error_response_v2],
    connector: Xendit,
    curl_response: RefundSyncResponse,
    flow_name: RSync,
    resource_common_data: RefundFlowData,
    flow_request: RefundSyncData,
    flow_response: RefundsResponseData,
    http_method: Get,
    generic_type: T,
    [PaymentMethodDataTypes + std::fmt::Debug + std::marker::Sync + std::marker::Send + 'static + Serialize],
    other_functions: {
        fn get_headers(
            &self,
            req: &RouterDataV2<RSync, RefundFlowData, RefundSyncData, RefundsResponseData>,
        ) -> CustomResult<Vec<(String, Maskable<String>)>, errors::ConnectorError> {
            self.build_headers(req)
        }
        fn get_url(
            &self,
            req: &RouterDataV2<RSync, RefundFlowData, RefundSyncData, RefundsResponseData>,
        ) -> CustomResult<String, errors::ConnectorError> {
            let connector_refund_id = req.request.connector_refund_id.clone();
            Ok(format!(
                "{}/refunds/{}",
                self.connector_base_url_refunds(req), connector_refund_id
            ))
        }
    }
);

impl<
        T: PaymentMethodDataTypes
            + std::fmt::Debug
            + std::marker::Sync
            + std::marker::Send
            + 'static
            + Serialize,
    > connector_types::ValidationTrait for Xendit<T>
{
}

impl<
        T: PaymentMethodDataTypes
            + std::fmt::Debug
            + std::marker::Sync
            + std::marker::Send
            + 'static
            + Serialize,
    > connector_types::PaymentOrderCreate for Xendit<T>
{
}

impl<
        T: PaymentMethodDataTypes
            + std::fmt::Debug
            + std::marker::Sync
            + std::marker::Send
            + 'static
            + Serialize,
    >
    ConnectorIntegrationV2<
        CreateOrder,
        PaymentFlowData,
        PaymentCreateOrderData,
        PaymentCreateOrderResponse,
    > for Xendit<T>
{
}

impl<
        T: PaymentMethodDataTypes
            + std::fmt::Debug
            + std::marker::Sync
            + std::marker::Send
            + 'static
            + Serialize,
    > ConnectorIntegrationV2<Void, PaymentFlowData, PaymentVoidData, PaymentsResponseData>
    for Xendit<T>
{
}

impl<
        T: PaymentMethodDataTypes
            + std::fmt::Debug
            + std::marker::Sync
            + std::marker::Send
            + 'static
            + Serialize,
    >
    ConnectorIntegrationV2<SubmitEvidence, DisputeFlowData, SubmitEvidenceData, DisputeResponseData>
    for Xendit<T>
{
}

impl<
        T: PaymentMethodDataTypes
            + std::fmt::Debug
            + std::marker::Sync
            + std::marker::Send
            + 'static
            + Serialize,
    > ConnectorIntegrationV2<DefendDispute, DisputeFlowData, DisputeDefendData, DisputeResponseData>
    for Xendit<T>
{
}

impl<
        T: PaymentMethodDataTypes
            + std::fmt::Debug
            + std::marker::Sync
            + std::marker::Send
            + 'static
            + Serialize,
    > ConnectorIntegrationV2<Accept, DisputeFlowData, AcceptDisputeData, DisputeResponseData>
    for Xendit<T>
{
}

impl<
        T: PaymentMethodDataTypes
            + std::fmt::Debug
            + std::marker::Sync
            + std::marker::Send
            + 'static
            + Serialize,
    >
    ConnectorIntegrationV2<
        SetupMandate,
        PaymentFlowData,
        SetupMandateRequestData<T>,
        PaymentsResponseData,
    > for Xendit<T>
{
}

// SourceVerification implementations for all flows
impl<
        T: PaymentMethodDataTypes
            + std::fmt::Debug
            + std::marker::Sync
            + std::marker::Send
            + 'static
            + Serialize,
    >
    interfaces::verification::SourceVerification<
        Authorize,
        PaymentFlowData,
        PaymentsAuthorizeData<T>,
        PaymentsResponseData,
    > for Xendit<T>
{
}

impl<
        T: PaymentMethodDataTypes
            + std::fmt::Debug
            + std::marker::Sync
            + std::marker::Send
            + 'static
            + Serialize,
    >
    interfaces::verification::SourceVerification<
        PSync,
        PaymentFlowData,
        PaymentsSyncData,
        PaymentsResponseData,
    > for Xendit<T>
{
}

impl<
        T: PaymentMethodDataTypes
            + std::fmt::Debug
            + std::marker::Sync
            + std::marker::Send
            + 'static
            + Serialize,
    >
    interfaces::verification::SourceVerification<
        Capture,
        PaymentFlowData,
        PaymentsCaptureData,
        PaymentsResponseData,
    > for Xendit<T>
{
}

impl<
        T: PaymentMethodDataTypes
            + std::fmt::Debug
            + std::marker::Sync
            + std::marker::Send
            + 'static
            + Serialize,
    >
    interfaces::verification::SourceVerification<
        Void,
        PaymentFlowData,
        PaymentVoidData,
        PaymentsResponseData,
    > for Xendit<T>
{
}

impl<
        T: PaymentMethodDataTypes
            + std::fmt::Debug
            + std::marker::Sync
            + std::marker::Send
            + 'static
            + Serialize,
    >
    interfaces::verification::SourceVerification<
        Refund,
        RefundFlowData,
        RefundsData,
        RefundsResponseData,
    > for Xendit<T>
{
}

impl<
        T: PaymentMethodDataTypes
            + std::fmt::Debug
            + std::marker::Sync
            + std::marker::Send
            + 'static
            + Serialize,
    >
    interfaces::verification::SourceVerification<
        RSync,
        RefundFlowData,
        RefundSyncData,
        RefundsResponseData,
    > for Xendit<T>
{
}

impl<
        T: PaymentMethodDataTypes
            + std::fmt::Debug
            + std::marker::Sync
            + std::marker::Send
            + 'static
            + Serialize,
    >
    interfaces::verification::SourceVerification<
        SetupMandate,
        PaymentFlowData,
        SetupMandateRequestData<T>,
        PaymentsResponseData,
    > for Xendit<T>
{
}

impl<
        T: PaymentMethodDataTypes
            + std::fmt::Debug
            + std::marker::Sync
            + std::marker::Send
            + 'static
            + Serialize,
    >
    interfaces::verification::SourceVerification<
        Accept,
        DisputeFlowData,
        AcceptDisputeData,
        DisputeResponseData,
    > for Xendit<T>
{
}

impl<
        T: PaymentMethodDataTypes
            + std::fmt::Debug
            + std::marker::Sync
            + std::marker::Send
            + 'static
            + Serialize,
    >
    interfaces::verification::SourceVerification<
        SubmitEvidence,
        DisputeFlowData,
        SubmitEvidenceData,
        DisputeResponseData,
    > for Xendit<T>
{
}

impl<
        T: PaymentMethodDataTypes
            + std::fmt::Debug
            + std::marker::Sync
            + std::marker::Send
            + 'static
            + Serialize,
    >
    interfaces::verification::SourceVerification<
        DefendDispute,
        DisputeFlowData,
        DisputeDefendData,
        DisputeResponseData,
    > for Xendit<T>
{
}

impl<
        T: PaymentMethodDataTypes
            + std::fmt::Debug
            + std::marker::Sync
            + std::marker::Send
            + 'static
            + Serialize,
    >
    interfaces::verification::SourceVerification<
        CreateOrder,
        PaymentFlowData,
        PaymentCreateOrderData,
        PaymentCreateOrderResponse,
    > for Xendit<T>
{
}

impl<
        T: PaymentMethodDataTypes
            + std::fmt::Debug
            + std::marker::Sync
            + std::marker::Send
            + 'static
            + Serialize,
    > connector_types::IncomingWebhook for Xendit<T>
{
}

impl
    interfaces::verification::SourceVerification<
        RepeatPayment,
        PaymentFlowData,
        RepeatPaymentData,
        PaymentsResponseData,
    > for Xendit
{
}

impl ConnectorIntegrationV2<RepeatPayment, PaymentFlowData, RepeatPaymentData, PaymentsResponseData>
    for Xendit
{
}<|MERGE_RESOLUTION|>--- conflicted
+++ resolved
@@ -162,26 +162,15 @@
     > connector_types::DisputeDefend for Xendit<T>
 {
 }
-<<<<<<< HEAD
-=======
-
-//marker traits
-impl connector_types::ConnectorServiceTrait for Xendit {}
-impl connector_types::PaymentAuthorizeV2 for Xendit {}
-impl connector_types::PaymentSyncV2 for Xendit {}
-impl connector_types::PaymentVoidV2 for Xendit {}
-impl connector_types::RefundSyncV2 for Xendit {}
-impl connector_types::RefundV2 for Xendit {}
-impl connector_types::PaymentCapture for Xendit {}
-impl connector_types::ValidationTrait for Xendit {}
-impl connector_types::PaymentOrderCreate for Xendit {}
-impl connector_types::SetupMandateV2 for Xendit {}
-impl connector_types::RepeatPaymentV2 for Xendit {}
-impl connector_types::AcceptDispute for Xendit {}
-impl connector_types::SubmitEvidenceV2 for Xendit {}
-impl connector_types::DisputeDefend for Xendit {}
-impl connector_types::IncomingWebhook for Xendit {}
->>>>>>> 24cd6e3f
+
+impll<
+        T: PaymentMethodDataTypes
+            + std::fmt::Debug
+            + std::marker::Sync
+            + std::marker::Send
+            + 'static
+            + Serialize,
+    > connector_types::RepeatPaymentV2 for Xendit<T> {}
 
 macros::create_all_prerequisites!(
     connector_name:  Xendit,
@@ -774,8 +763,7 @@
         PaymentCreateOrderData,
         PaymentCreateOrderResponse,
     > for Xendit<T>
-{
-}
+{}
 
 impl<
         T: PaymentMethodDataTypes
@@ -785,20 +773,32 @@
             + 'static
             + Serialize,
     > connector_types::IncomingWebhook for Xendit<T>
-{
-}
-
-impl
+{}
+
+impl<
+        T: PaymentMethodDataTypes
+            + std::fmt::Debug
+            + std::marker::Sync
+            + std::marker::Send
+            + 'static
+            + Serialize,
+    >
     interfaces::verification::SourceVerification<
         RepeatPayment,
         PaymentFlowData,
         RepeatPaymentData,
         PaymentsResponseData,
-    > for Xendit
-{
-}
-
-impl ConnectorIntegrationV2<RepeatPayment, PaymentFlowData, RepeatPaymentData, PaymentsResponseData>
-    for Xendit
-{
-}+    > for Xendit<T>
+{
+}
+
+impl<
+        T: PaymentMethodDataTypes
+            + std::fmt::Debug
+            + std::marker::Sync
+            + std::marker::Send
+            + 'static
+            + Serialize,
+    > ConnectorIntegrationV2<RepeatPayment, PaymentFlowData, RepeatPaymentData, PaymentsResponseData>
+    for Xendit<T>
+{} 