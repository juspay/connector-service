--- conflicted
+++ resolved
@@ -12,19 +12,24 @@
 };
 use domain_types::{
     connector_flow::{
-        Accept, Authenticate, Authorize, Capture, CreateAccessToken, CreateOrder,
-        CreateSessionToken, DefendDispute, PSync, PaymentMethodToken, PostAuthenticate,
-        PreAuthenticate, RSync, Refund, RepeatPayment, SetupMandate, SubmitEvidence, Void,
+        Accept, Accept, Authenticate, Authenticate, Authorize, Authorize, Capture, Capture,
+        CreateAccessToken, CreateAccessToken, CreateOrder, CreateOrder, CreateSessionToken,
+        CreateSessionToken, DefendDispute, DefendDispute, PSync, PSync, PaymentMethodToken,
+        PaymentMethodToken, PostAuthenticate, PostAuthenticate, PreAuthenticate, PreAuthenticate,
+        RSync, RSync, Refund, Refund, RepeatPayment, RepeatPayment, SetupMandate, SetupMandate,
+        SubmitEvidence, SubmitEvidence, Void, Void,
     },
     connector_types::{
         AcceptDisputeData, AccessTokenRequestData, AccessTokenResponseData, DisputeDefendData,
         DisputeFlowData, DisputeResponseData, PaymentCreateOrderData, PaymentCreateOrderResponse,
         PaymentFlowData, PaymentMethodTokenResponse, PaymentMethodTokenizationData,
-        PaymentVoidData, PaymentsAuthenticateData, PaymentsAuthorizeData, PaymentsCaptureData,
-        PaymentsPostAuthenticateData, PaymentsPreAuthenticateData, PaymentsResponseData,
-        PaymentsSyncData, RefundFlowData, RefundSyncData, RefundsData, RefundsResponseData,
-        RepeatPaymentData, SessionTokenRequestData, SessionTokenResponseData,
-        SetupMandateRequestData, SubmitEvidenceData,
+        PaymentVoidData, PaymentVoidData, PaymentsAuthenticateData, PaymentsAuthenticateData,
+        PaymentsAuthorizeData, PaymentsAuthorizeData, PaymentsCaptureData, PaymentsCaptureData,
+        PaymentsPostAuthenticateData, PaymentsPostAuthenticateData, PaymentsPreAuthenticateData,
+        PaymentsPreAuthenticateData, PaymentsResponseData, PaymentsResponseData, PaymentsSyncData,
+        RefundFlowData, RefundSyncData, RefundsData, RefundsResponseData, RepeatPaymentData,
+        SessionTokenRequestData, SessionTokenResponseData, SetupMandateRequestData,
+        SubmitEvidenceData,
     },
     errors,
     payment_method_data::PaymentMethodDataTypes,
@@ -206,10 +211,7 @@
 {
 }
 
-<<<<<<< HEAD
 // Authentication trait implementations
-=======
->>>>>>> d6fba387
 impl<
         T: PaymentMethodDataTypes
             + std::fmt::Debug
@@ -243,10 +245,40 @@
 {
 }
 
-<<<<<<< HEAD
-=======
+impl<
+        T: PaymentMethodDataTypes
+            + std::fmt::Debug
+            + std::marker::Sync
+            + std::marker::Send
+            + 'static
+            + Serialize,
+    > connector_types::PaymentPreAuthenticateV2<T> for Xendit<T>
+{
+}
+
+impl<
+        T: PaymentMethodDataTypes
+            + std::fmt::Debug
+            + std::marker::Sync
+            + std::marker::Send
+            + 'static
+            + Serialize,
+    > connector_types::PaymentAuthenticateV2<T> for Xendit<T>
+{
+}
+
+impl<
+        T: PaymentMethodDataTypes
+            + std::fmt::Debug
+            + std::marker::Sync
+            + std::marker::Send
+            + 'static
+            + Serialize,
+    > connector_types::PaymentPostAuthenticateV2<T> for Xendit<T>
+{
+}
+
 macros::create_amount_converter_wrapper!(connector_name: Xendit, amount_type: FloatMajorUnit);
->>>>>>> d6fba387
 macros::create_all_prerequisites!(
     connector_name:  Xendit,
     generic_type: T,
@@ -1026,17 +1058,15 @@
 {
 }
 
-<<<<<<< HEAD
-// Authentication flow implementations
-impl<
-        T: PaymentMethodDataTypes
-            + std::fmt::Debug
-            + std::marker::Sync
-            + std::marker::Send
-            + 'static
-            + Serialize,
-    >
-    ConnectorIntegrationV2<
+impl<
+        T: PaymentMethodDataTypes
+            + std::fmt::Debug
+            + std::marker::Sync
+            + std::marker::Send
+            + 'static
+            + Serialize,
+    >
+    interfaces::verification::SourceVerification<
         PreAuthenticate,
         PaymentFlowData,
         PaymentsPreAuthenticateData<T>,
@@ -1053,7 +1083,7 @@
             + 'static
             + Serialize,
     >
-    ConnectorIntegrationV2<
+    interfaces::verification::SourceVerification<
         Authenticate,
         PaymentFlowData,
         PaymentsAuthenticateData<T>,
@@ -1070,65 +1100,11 @@
             + 'static
             + Serialize,
     >
-    ConnectorIntegrationV2<
+    interfaces::verification::SourceVerification<
         PostAuthenticate,
         PaymentFlowData,
         PaymentsPostAuthenticateData<T>,
         PaymentsResponseData,
     > for Xendit<T>
 {
-}
-
-// SourceVerification implementations for authentication flows
-=======
->>>>>>> d6fba387
-impl<
-        T: PaymentMethodDataTypes
-            + std::fmt::Debug
-            + std::marker::Sync
-            + std::marker::Send
-            + 'static
-            + Serialize,
-    >
-    interfaces::verification::SourceVerification<
-        PreAuthenticate,
-        PaymentFlowData,
-        PaymentsPreAuthenticateData<T>,
-        PaymentsResponseData,
-    > for Xendit<T>
-{
-}
-
-impl<
-        T: PaymentMethodDataTypes
-            + std::fmt::Debug
-            + std::marker::Sync
-            + std::marker::Send
-            + 'static
-            + Serialize,
-    >
-    interfaces::verification::SourceVerification<
-        Authenticate,
-        PaymentFlowData,
-        PaymentsAuthenticateData<T>,
-        PaymentsResponseData,
-    > for Xendit<T>
-{
-}
-
-impl<
-        T: PaymentMethodDataTypes
-            + std::fmt::Debug
-            + std::marker::Sync
-            + std::marker::Send
-            + 'static
-            + Serialize,
-    >
-    interfaces::verification::SourceVerification<
-        PostAuthenticate,
-        PaymentFlowData,
-        PaymentsPostAuthenticateData<T>,
-        PaymentsResponseData,
-    > for Xendit<T>
-{
 }