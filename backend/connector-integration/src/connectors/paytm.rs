pub mod transformers;

use std::fmt::Debug;

use common_enums::AttemptStatus;
use common_utils::{errors::CustomResult, ext_traits::BytesExt, types::StringMajorUnit};
use domain_types::{
    connector_flow::{
<<<<<<< HEAD
        Accept, Authenticate, Authorize, Capture, CreateAccessToken, CreateOrder,
        CreateSessionToken, DefendDispute, MandateRevoke, PSync, PaymentMethodToken,
=======
        Accept, Authenticate, Authorize, Capture, CreateAccessToken, CreateConnectorCustomer,
        CreateOrder, CreateSessionToken, DefendDispute, PSync, PaymentMethodToken,
>>>>>>> 36731a85
        PostAuthenticate, PreAuthenticate, RSync, Refund, RepeatPayment, SetupMandate,
        SubmitEvidence, Void,
    },
    connector_types::{
<<<<<<< HEAD
        AcceptDisputeData, AccessTokenRequestData, AccessTokenResponseData, DisputeDefendData,
        DisputeFlowData, DisputeResponseData, MandateRevokeRequestData, MandateRevokeResponseData,
=======
        AcceptDisputeData, AccessTokenRequestData, AccessTokenResponseData, ConnectorCustomerData,
        ConnectorCustomerResponse, DisputeDefendData, DisputeFlowData, DisputeResponseData,
>>>>>>> 36731a85
        PaymentCreateOrderData, PaymentCreateOrderResponse, PaymentFlowData,
        PaymentMethodTokenResponse, PaymentMethodTokenizationData, PaymentVoidData,
        PaymentsAuthenticateData, PaymentsAuthorizeData, PaymentsCaptureData,
        PaymentsPostAuthenticateData, PaymentsPreAuthenticateData, PaymentsResponseData,
        PaymentsSyncData, RefundFlowData, RefundSyncData, RefundsData, RefundsResponseData,
        RepeatPaymentData, SessionTokenRequestData, SessionTokenResponseData,
        SetupMandateRequestData, SubmitEvidenceData,
    },
    errors,
    payment_method_data::PaymentMethodDataTypes,
    router_data::{ConnectorAuthType, ErrorResponse},
    router_data_v2::RouterDataV2,
    router_response_types::Response,
    types::Connectors,
};
use hyperswitch_masking::{Maskable, PeekInterface};
use interfaces::{
    api::ConnectorCommon, connector_integration_v2::ConnectorIntegrationV2, connector_types,
    events::connector_api_logs::ConnectorEvent, verification,
};
use paytm::constants;
use serde::Serialize;
use transformers as paytm;

use self::transformers::{
    PaytmAuthorizeRequest, PaytmInitiateTxnRequest, PaytmInitiateTxnResponse,
    PaytmProcessTxnResponse, PaytmTransactionStatusRequest, PaytmTransactionStatusResponse,
};
use crate::{connectors::macros, types::ResponseRouterData};

// Define connector prerequisites using macros - following the exact pattern from other connectors
macros::create_all_prerequisites!(
    connector_name: Paytm,
    generic_type: T,
    api: [
        (
            flow: CreateSessionToken,
            request_body: PaytmInitiateTxnRequest,
            response_body: PaytmInitiateTxnResponse,
            router_data: RouterDataV2<CreateSessionToken, PaymentFlowData, SessionTokenRequestData, SessionTokenResponseData>,
        ),
        (
            flow: Authorize,
            request_body: PaytmAuthorizeRequest,
            response_body: PaytmProcessTxnResponse,
            router_data: RouterDataV2<Authorize, PaymentFlowData, PaymentsAuthorizeData<T>, PaymentsResponseData>,
        ),
        (
            flow: PSync,
            request_body: PaytmTransactionStatusRequest,
            response_body: PaytmTransactionStatusResponse,
            router_data: RouterDataV2<PSync, PaymentFlowData, PaymentsSyncData, PaymentsResponseData>,
        )
    ],
    amount_converters: [amount_converter: StringMajorUnit],
    member_functions: {
        pub fn connector_base_url<F, Req, Res>(
            &self,
            req: &RouterDataV2<F, PaymentFlowData, Req, Res>,
        ) -> String {
            req.resource_common_data.connectors.paytm.base_url.to_string()
        }


        fn get_attempt_status_from_http_code(status_code: u16) -> AttemptStatus {
            match status_code {
                500..=599 => AttemptStatus::Pending, // 5xx errors should be pending for retry
                _ => AttemptStatus::Failure,          // All other errors are final failures
            }
        }

        fn build_custom_error_response(
            &self,
            res: Response,
            event_builder: Option<&mut ConnectorEvent>,
        ) -> CustomResult<domain_types::router_data::ErrorResponse, errors::ConnectorError> {
            // First try to parse as session token error response format
            if let Ok(session_error_response) = res
                .response
                .parse_struct::<paytm::PaytmSessionTokenErrorResponse>("PaytmSessionTokenErrorResponse")
            {
                if let Some(event) = event_builder {
                    event.set_error_response_body(&session_error_response);
                }

                return Ok(domain_types::router_data::ErrorResponse {
                    code: session_error_response.body.result_info.result_code,
                    message: session_error_response.body.result_info.result_msg,
                    reason: None,
                    status_code: res.status_code,
                    attempt_status: Some(Self::get_attempt_status_from_http_code(res.status_code)),
                    connector_transaction_id: None,
                    network_decline_code: None,
                    network_advice_code: None,
                    network_error_message: None,
                });
            }

            // Try to parse as callback error response format
            if let Ok(callback_response) = res
                .response
                .parse_struct::<paytm::PaytmCallbackErrorResponse>("PaytmCallbackErrorResponse")
            {
                if let Some(event) = event_builder {
                    event.set_error_response_body(&callback_response);
                }

                return Ok(domain_types::router_data::ErrorResponse {
                    code: callback_response
                        .body
                        .txn_info
                        .resp_code
                        .unwrap_or(callback_response.body.result_info.result_code),
                    message: callback_response
                        .body
                        .txn_info
                        .resp_msg
                        .unwrap_or(callback_response.body.result_info.result_msg),
                    reason: None,
                    status_code: res.status_code,
                    attempt_status: Some(Self::get_attempt_status_from_http_code(res.status_code)),
                    connector_transaction_id: callback_response.body.txn_info.order_id,
                    network_decline_code: None,
                    network_advice_code: None,
                    network_error_message: None,
                });
            }

            // Try to parse as original JSON error response format
            if let Ok(response) = res
                .response
                .parse_struct::<paytm::PaytmErrorResponse>("PaytmErrorResponse")
            {
                if let Some(event) = event_builder {
                    event.set_error_response_body(&response);
                }

                return Ok(domain_types::router_data::ErrorResponse {
                    code: response.error_code.unwrap_or_default(),
                    message: response.error_message.unwrap_or_default(),
                    reason: response.error_description,
                    status_code: res.status_code,
                    attempt_status: Some(Self::get_attempt_status_from_http_code(res.status_code)),
                    connector_transaction_id: response.transaction_id,
                    network_decline_code: None,
                    network_advice_code: None,
                    network_error_message: None,
                });
            }

            // Final fallback for non-JSON responses (HTML errors, etc.)
            let raw_response = String::from_utf8_lossy(&res.response);
            let error_message = match res.status_code {
                503 => "Service temporarily unavailable".to_string(),
                502 => "Bad gateway".to_string(),
                500 => "Internal server error".to_string(),
                404 => "Not found".to_string(),
                400 => "Bad request".to_string(),
                _ => format!("HTTP {} error", res.status_code),
            };

            Ok(domain_types::router_data::ErrorResponse {
                code: res.status_code.to_string(),
                message: error_message,
                reason: Some(format!(
                    "Raw response: {}",
                    raw_response.chars().take(200).collect::<String>()
                )),
                status_code: res.status_code,
                attempt_status: Some(Self::get_attempt_status_from_http_code(res.status_code)),
                connector_transaction_id: None,
                network_decline_code: None,
                network_advice_code: None,
                network_error_message: None,
            })
        }
    }
);

impl<T: PaymentMethodDataTypes + Debug + Sync + Send + 'static + Serialize>
    connector_types::ValidationTrait for Paytm<T>
{
    fn should_do_session_token(&self) -> bool {
        true // Enable CreateSessionToken flow for Paytm's initiate step
    }

    fn should_do_order_create(&self) -> bool {
        false // Paytm doesn't require separate order creation
    }
}

// Service trait implementations with generic type parameters
impl<T: PaymentMethodDataTypes + Debug + Sync + Send + 'static + Serialize>
    connector_types::ConnectorServiceTrait<T> for Paytm<T>
{
}

impl<T: PaymentMethodDataTypes + Debug + Sync + Send + 'static + Serialize>
    connector_types::PaymentSessionToken for Paytm<T>
{
}
impl<T: PaymentMethodDataTypes + Debug + Sync + Send + 'static + Serialize>
    connector_types::PaymentAccessToken for Paytm<T>
{
}
impl<T: PaymentMethodDataTypes + Debug + Sync + Send + 'static + Serialize>
    connector_types::CreateConnectorCustomer for Paytm<T>
{
}

impl<T: PaymentMethodDataTypes + Debug + Sync + Send + 'static + Serialize>
    connector_types::PaymentAuthorizeV2<T> for Paytm<T>
{
}

impl<T: PaymentMethodDataTypes + Debug + Sync + Send + 'static + Serialize>
    connector_types::PaymentSyncV2 for Paytm<T>
{
}
impl<T: PaymentMethodDataTypes + Debug + Sync + Send + 'static + Serialize>
    connector_types::PaymentOrderCreate for Paytm<T>
{
}
impl<T: PaymentMethodDataTypes + Debug + Sync + Send + 'static + Serialize>
    connector_types::RefundV2 for Paytm<T>
{
}
impl<T: PaymentMethodDataTypes + Debug + Sync + Send + 'static + Serialize>
    connector_types::RefundSyncV2 for Paytm<T>
{
}
impl<T: PaymentMethodDataTypes + Debug + Sync + Send + 'static + Serialize>
    connector_types::RepeatPaymentV2 for Paytm<T>
{
}
impl<T: PaymentMethodDataTypes + Debug + Sync + Send + 'static + Serialize>
    connector_types::PaymentCapture for Paytm<T>
{
}
impl<T: PaymentMethodDataTypes + Debug + Sync + Send + 'static + Serialize>
    connector_types::PaymentVoidV2 for Paytm<T>
{
}
impl<T: PaymentMethodDataTypes + Debug + Sync + Send + 'static + Serialize>
    connector_types::SetupMandateV2<T> for Paytm<T>
{
}
impl<T: PaymentMethodDataTypes + Debug + Sync + Send + 'static + Serialize>
    connector_types::AcceptDispute for Paytm<T>
{
}
impl<T: PaymentMethodDataTypes + Debug + Sync + Send + 'static + Serialize>
    connector_types::DisputeDefend for Paytm<T>
{
}
impl<T: PaymentMethodDataTypes + Debug + Sync + Send + 'static + Serialize>
    connector_types::SubmitEvidenceV2 for Paytm<T>
{
}
impl<T: PaymentMethodDataTypes + Debug + Sync + Send + 'static + Serialize>
    connector_types::IncomingWebhook for Paytm<T>
{
}
impl<T: PaymentMethodDataTypes + Debug + Sync + Send + 'static + Serialize>
    connector_types::PaymentTokenV2<T> for Paytm<T>
{
}

impl<T: PaymentMethodDataTypes + Debug + Sync + Send + 'static + Serialize>
    connector_types::MandateRevokeV2 for Paytm<T>
{
}

// Authentication trait implementations
impl<T: PaymentMethodDataTypes + Debug + Sync + Send + 'static + Serialize>
    connector_types::PaymentPreAuthenticateV2<T> for Paytm<T>
{
}

impl<T: PaymentMethodDataTypes + Debug + Sync + Send + 'static + Serialize>
    connector_types::PaymentAuthenticateV2<T> for Paytm<T>
{
}

impl<T: PaymentMethodDataTypes + Debug + Sync + Send + 'static + Serialize>
    connector_types::PaymentPostAuthenticateV2<T> for Paytm<T>
{
}

impl<T: PaymentMethodDataTypes + Debug + Sync + Send + 'static + Serialize> ConnectorCommon
    for Paytm<T>
{
    fn id(&self) -> &'static str {
        "paytm"
    }

    fn get_currency_unit(&self) -> common_enums::CurrencyUnit {
        common_enums::CurrencyUnit::Minor
    }

    fn base_url<'a>(&self, connectors: &'a Connectors) -> &'a str {
        &connectors.paytm.base_url
    }

    fn get_auth_header(
        &self,
        _auth_type: &ConnectorAuthType,
    ) -> CustomResult<Vec<(String, Maskable<String>)>, errors::ConnectorError> {
        Ok(vec![(
            constants::CONTENT_TYPE_HEADER.to_string(),
            constants::CONTENT_TYPE_JSON.into(),
        )])
    }

    fn build_error_response(
        &self,
        res: Response,
        event_builder: Option<&mut ConnectorEvent>,
    ) -> CustomResult<domain_types::router_data::ErrorResponse, errors::ConnectorError> {
        self.build_custom_error_response(res, event_builder)
    }
}

// SourceVerification implementations for all flows
impl<T: PaymentMethodDataTypes + Debug + Sync + Send + 'static + Serialize>
    verification::SourceVerification<
        Authorize,
        PaymentFlowData,
        PaymentsAuthorizeData<T>,
        PaymentsResponseData,
    > for Paytm<T>
{
}
impl<T: PaymentMethodDataTypes + Debug + Sync + Send + 'static + Serialize>
    verification::SourceVerification<PSync, PaymentFlowData, PaymentsSyncData, PaymentsResponseData>
    for Paytm<T>
{
}
impl<T: PaymentMethodDataTypes + Debug + Sync + Send + 'static + Serialize>
    verification::SourceVerification<
        Capture,
        PaymentFlowData,
        PaymentsCaptureData,
        PaymentsResponseData,
    > for Paytm<T>
{
}
impl<T: PaymentMethodDataTypes + Debug + Sync + Send + 'static + Serialize>
    verification::SourceVerification<Void, PaymentFlowData, PaymentVoidData, PaymentsResponseData>
    for Paytm<T>
{
}
impl<T: PaymentMethodDataTypes + Debug + Sync + Send + 'static + Serialize>
    verification::SourceVerification<Refund, RefundFlowData, RefundsData, RefundsResponseData>
    for Paytm<T>
{
}
impl<T: PaymentMethodDataTypes + Debug + Sync + Send + 'static + Serialize>
    verification::SourceVerification<RSync, RefundFlowData, RefundSyncData, RefundsResponseData>
    for Paytm<T>
{
}
impl<T: PaymentMethodDataTypes + Debug + Sync + Send + 'static + Serialize>
    verification::SourceVerification<
        SetupMandate,
        PaymentFlowData,
        SetupMandateRequestData<T>,
        PaymentsResponseData,
    > for Paytm<T>
{
}
impl<T: PaymentMethodDataTypes + Debug + Sync + Send + 'static + Serialize>
    verification::SourceVerification<
        Accept,
        DisputeFlowData,
        AcceptDisputeData,
        DisputeResponseData,
    > for Paytm<T>
{
}
impl<T: PaymentMethodDataTypes + Debug + Sync + Send + 'static + Serialize>
    verification::SourceVerification<
        SubmitEvidence,
        DisputeFlowData,
        SubmitEvidenceData,
        DisputeResponseData,
    > for Paytm<T>
{
}
impl<T: PaymentMethodDataTypes + Debug + Sync + Send + 'static + Serialize>
    verification::SourceVerification<
        DefendDispute,
        DisputeFlowData,
        DisputeDefendData,
        DisputeResponseData,
    > for Paytm<T>
{
}
impl<T: PaymentMethodDataTypes + Debug + Sync + Send + 'static + Serialize>
    verification::SourceVerification<
        CreateSessionToken,
        PaymentFlowData,
        SessionTokenRequestData,
        SessionTokenResponseData,
    > for Paytm<T>
{
}

impl<T: PaymentMethodDataTypes + Debug + Sync + Send + 'static + Serialize>
    verification::SourceVerification<
        CreateAccessToken,
        PaymentFlowData,
        AccessTokenRequestData,
        AccessTokenResponseData,
    > for Paytm<T>
{
}

impl<T: PaymentMethodDataTypes + Debug + Sync + Send + 'static + Serialize>
    verification::SourceVerification<
        CreateOrder,
        PaymentFlowData,
        PaymentCreateOrderData,
        PaymentCreateOrderResponse,
    > for Paytm<T>
{
}
impl<T: PaymentMethodDataTypes + Debug + Sync + Send + 'static + Serialize>
    verification::SourceVerification<
        RepeatPayment,
        PaymentFlowData,
        RepeatPaymentData,
        PaymentsResponseData,
    > for Paytm<T>
{
}
impl<
        T: PaymentMethodDataTypes
            + std::fmt::Debug
            + std::marker::Sync
            + std::marker::Send
            + 'static
            + Serialize,
    >
    interfaces::verification::SourceVerification<
        PaymentMethodToken,
        PaymentFlowData,
        PaymentMethodTokenizationData<T>,
        PaymentMethodTokenResponse,
    > for Paytm<T>
{
}

// CreateSessionToken flow implementation using macros
macros::macro_connector_implementation!(
    connector_default_implementations: [get_content_type, get_error_response_v2],
    connector: Paytm,
    curl_request: Json(PaytmInitiateTxnRequest),
    curl_response: PaytmInitiateTxnResponse,
    flow_name: CreateSessionToken,
    resource_common_data: PaymentFlowData,
    flow_request: SessionTokenRequestData,
    flow_response: SessionTokenResponseData,
    http_method: Post,
    generic_type: T,
    [PaymentMethodDataTypes + Debug + Sync + Send + 'static + Serialize],
    other_functions: {
        fn get_headers(
            &self,
            req: &RouterDataV2<CreateSessionToken, PaymentFlowData, SessionTokenRequestData, SessionTokenResponseData>,
        ) -> CustomResult<Vec<(String, Maskable<String>)>, errors::ConnectorError> {
            let headers = self.get_auth_header(&req.connector_auth_type)?;
            Ok(headers)
        }

        fn get_url(
            &self,
            req: &RouterDataV2<CreateSessionToken, PaymentFlowData, SessionTokenRequestData, SessionTokenResponseData>,
        ) -> CustomResult<String, errors::ConnectorError> {
            let base_url = self.connector_base_url(req);
            let auth = paytm::PaytmAuthType::try_from(&req.connector_auth_type)?;
            let merchant_id = auth.merchant_id.peek();
            let order_id = &req.resource_common_data.connector_request_reference_id;

            Ok(format!(
                "{base_url}theia/api/v1/initiateTransaction?mid={merchant_id}&orderId={order_id}"
            ))
        }

        fn get_5xx_error_response(
            &self,
            res: Response,
            event_builder: Option<&mut ConnectorEvent>,
        ) -> CustomResult<domain_types::router_data::ErrorResponse, errors::ConnectorError> {
            self.build_custom_error_response(res, event_builder)
        }
    }
);

// CreateAccessToken implementation
impl<T: PaymentMethodDataTypes + Debug + Sync + Send + 'static + Serialize>
    ConnectorIntegrationV2<
        CreateAccessToken,
        PaymentFlowData,
        AccessTokenRequestData,
        AccessTokenResponseData,
    > for Paytm<T>
{
}

// CreateConnectorCustomer implementation
impl<T: PaymentMethodDataTypes + Debug + Sync + Send + 'static + Serialize>
    ConnectorIntegrationV2<
        CreateConnectorCustomer,
        PaymentFlowData,
        ConnectorCustomerData,
        ConnectorCustomerResponse,
    > for Paytm<T>
{
}

// Authorize flow implementation using macros
macros::macro_connector_implementation!(
    connector_default_implementations: [get_content_type, get_error_response_v2],
    connector: Paytm,
    curl_request: Json(PaytmAuthorizeRequest),
    curl_response: PaytmProcessTxnResponse,
    flow_name: Authorize,
    resource_common_data: PaymentFlowData,
    flow_request: PaymentsAuthorizeData<T>,
    flow_response: PaymentsResponseData,
    http_method: Post,
    generic_type: T,
    [PaymentMethodDataTypes + Debug + Sync + Send + 'static + Serialize],
    other_functions: {
        fn get_headers(
            &self,
            req: &RouterDataV2<Authorize, PaymentFlowData, PaymentsAuthorizeData<T>, PaymentsResponseData>,
        ) -> CustomResult<Vec<(String, Maskable<String>)>, errors::ConnectorError> {

            let headers = self.get_auth_header(&req.connector_auth_type)?;
            Ok(headers)
        }

        fn get_url(
            &self,
            req: &RouterDataV2<Authorize, PaymentFlowData, PaymentsAuthorizeData<T>, PaymentsResponseData>,
        ) -> CustomResult<String, errors::ConnectorError> {
            let base_url = self.connector_base_url(req);
            let auth = paytm::PaytmAuthType::try_from(&req.connector_auth_type)?;
            let merchant_id = auth.merchant_id.peek();
            let order_id = &req.resource_common_data.connector_request_reference_id;

            Ok(format!(
                "{base_url}theia/api/v1/processTransaction?mid={merchant_id}&orderId={order_id}"
            ))
        }

        fn get_5xx_error_response(
            &self,
            res: Response,
            event_builder: Option<&mut ConnectorEvent>,
        ) -> CustomResult<domain_types::router_data::ErrorResponse, errors::ConnectorError> {
            self.build_custom_error_response(res, event_builder)
        }
    }
);

// PSync flow implementation using macros
macros::macro_connector_implementation!(
    connector_default_implementations: [get_content_type, get_error_response_v2],
    connector: Paytm,
    curl_request: Json(PaytmTransactionStatusRequest),
    curl_response: PaytmTransactionStatusResponse,
    flow_name: PSync,
    resource_common_data: PaymentFlowData,
    flow_request: PaymentsSyncData,
    flow_response: PaymentsResponseData,
    http_method: Post,
    generic_type: T,
    [PaymentMethodDataTypes + Debug + Sync + Send + 'static + Serialize],
    other_functions: {
        fn get_headers(
            &self,
            req: &RouterDataV2<PSync, PaymentFlowData, PaymentsSyncData, PaymentsResponseData>,
        ) -> CustomResult<Vec<(String, Maskable<String>)>, errors::ConnectorError> {
            let headers = self.get_auth_header(&req.connector_auth_type)?;
            Ok(headers)
        }

        fn get_url(
            &self,
            req: &RouterDataV2<PSync, PaymentFlowData, PaymentsSyncData, PaymentsResponseData>,
        ) -> CustomResult<String, errors::ConnectorError> {
            let base_url = self.connector_base_url(req);
            Ok(format!("{base_url}/v3/order/status"))
        }

        fn get_5xx_error_response(
            &self,
            res: Response,
            event_builder: Option<&mut ConnectorEvent>,
        ) -> CustomResult<domain_types::router_data::ErrorResponse, errors::ConnectorError> {
            self.build_custom_error_response(res, event_builder)
        }
    }
);

// Empty implementations for flows not yet implemented
impl<T: PaymentMethodDataTypes + Debug + Sync + Send + 'static + Serialize>
    ConnectorIntegrationV2<Capture, PaymentFlowData, PaymentsCaptureData, PaymentsResponseData>
    for Paytm<T>
{
}
impl<T: PaymentMethodDataTypes + Debug + Sync + Send + 'static + Serialize>
    ConnectorIntegrationV2<Void, PaymentFlowData, PaymentVoidData, PaymentsResponseData>
    for Paytm<T>
{
}
impl<T: PaymentMethodDataTypes + Debug + Sync + Send + 'static + Serialize>
    ConnectorIntegrationV2<Refund, RefundFlowData, RefundsData, RefundsResponseData> for Paytm<T>
{
}
impl<T: PaymentMethodDataTypes + Debug + Sync + Send + 'static + Serialize>
    ConnectorIntegrationV2<RSync, RefundFlowData, RefundSyncData, RefundsResponseData>
    for Paytm<T>
{
}
impl<T: PaymentMethodDataTypes + Debug + Sync + Send + 'static + Serialize>
    ConnectorIntegrationV2<
        SetupMandate,
        PaymentFlowData,
        SetupMandateRequestData<T>,
        PaymentsResponseData,
    > for Paytm<T>
{
}
impl<T: PaymentMethodDataTypes + Debug + Sync + Send + 'static + Serialize>
    ConnectorIntegrationV2<Accept, DisputeFlowData, AcceptDisputeData, DisputeResponseData>
    for Paytm<T>
{
}
impl<T: PaymentMethodDataTypes + Debug + Sync + Send + 'static + Serialize>
    ConnectorIntegrationV2<SubmitEvidence, DisputeFlowData, SubmitEvidenceData, DisputeResponseData>
    for Paytm<T>
{
}
impl<T: PaymentMethodDataTypes + Debug + Sync + Send + 'static + Serialize>
    ConnectorIntegrationV2<DefendDispute, DisputeFlowData, DisputeDefendData, DisputeResponseData>
    for Paytm<T>
{
}
impl<T: PaymentMethodDataTypes + Debug + Sync + Send + 'static + Serialize>
    ConnectorIntegrationV2<
        CreateOrder,
        PaymentFlowData,
        PaymentCreateOrderData,
        PaymentCreateOrderResponse,
    > for Paytm<T>
{
}
impl<T: PaymentMethodDataTypes + Debug + Sync + Send + 'static + Serialize>
    ConnectorIntegrationV2<RepeatPayment, PaymentFlowData, RepeatPaymentData, PaymentsResponseData>
    for Paytm<T>
{
}
impl<
        T: PaymentMethodDataTypes
            + std::fmt::Debug
            + std::marker::Sync
            + std::marker::Send
            + 'static
            + Serialize,
    >
    ConnectorIntegrationV2<
        PaymentMethodToken,
        PaymentFlowData,
        PaymentMethodTokenizationData<T>,
        PaymentMethodTokenResponse,
    > for Paytm<T>
{
}

// Authentication flow ConnectorIntegrationV2 implementations
impl<T: PaymentMethodDataTypes + Debug + Sync + Send + 'static + Serialize>
    ConnectorIntegrationV2<
        PreAuthenticate,
        PaymentFlowData,
        PaymentsPreAuthenticateData<T>,
        PaymentsResponseData,
    > for Paytm<T>
{
}

impl<T: PaymentMethodDataTypes + Debug + Sync + Send + 'static + Serialize>
    ConnectorIntegrationV2<
        Authenticate,
        PaymentFlowData,
        PaymentsAuthenticateData<T>,
        PaymentsResponseData,
    > for Paytm<T>
{
}

impl<T: PaymentMethodDataTypes + Debug + Sync + Send + 'static + Serialize>
    ConnectorIntegrationV2<
        PostAuthenticate,
        PaymentFlowData,
        PaymentsPostAuthenticateData<T>,
        PaymentsResponseData,
    > for Paytm<T>
{
}

impl<T: PaymentMethodDataTypes + Debug + Sync + Send + 'static + Serialize>
    ConnectorIntegrationV2<
        MandateRevoke,
        PaymentFlowData,
        MandateRevokeRequestData,
        MandateRevokeResponseData,
    > for Paytm<T>
{
}

// Authentication flow SourceVerification implementations
impl<T: PaymentMethodDataTypes + Debug + Sync + Send + 'static + Serialize>
    verification::SourceVerification<
        PreAuthenticate,
        PaymentFlowData,
        PaymentsPreAuthenticateData<T>,
        PaymentsResponseData,
    > for Paytm<T>
{
}

impl<T: PaymentMethodDataTypes + Debug + Sync + Send + 'static + Serialize>
    verification::SourceVerification<
        Authenticate,
        PaymentFlowData,
        PaymentsAuthenticateData<T>,
        PaymentsResponseData,
    > for Paytm<T>
{
}

impl<T: PaymentMethodDataTypes + Debug + Sync + Send + 'static + Serialize>
    verification::SourceVerification<
        PostAuthenticate,
        PaymentFlowData,
        PaymentsPostAuthenticateData<T>,
        PaymentsResponseData,
    > for Paytm<T>
{
}

impl<T: PaymentMethodDataTypes + Debug + Sync + Send + 'static + Serialize>
    verification::SourceVerification<
<<<<<<< HEAD
        MandateRevoke,
        PaymentFlowData,
        MandateRevokeRequestData,
        MandateRevokeResponseData,
=======
        CreateConnectorCustomer,
        PaymentFlowData,
        ConnectorCustomerData,
        ConnectorCustomerResponse,
>>>>>>> 36731a85
    > for Paytm<T>
{
}<|MERGE_RESOLUTION|>--- conflicted
+++ resolved
@@ -6,31 +6,22 @@
 use common_utils::{errors::CustomResult, ext_traits::BytesExt, types::StringMajorUnit};
 use domain_types::{
     connector_flow::{
-<<<<<<< HEAD
-        Accept, Authenticate, Authorize, Capture, CreateAccessToken, CreateOrder,
-        CreateSessionToken, DefendDispute, MandateRevoke, PSync, PaymentMethodToken,
-=======
         Accept, Authenticate, Authorize, Capture, CreateAccessToken, CreateConnectorCustomer,
-        CreateOrder, CreateSessionToken, DefendDispute, PSync, PaymentMethodToken,
->>>>>>> 36731a85
+        CreateOrder, CreateSessionToken, DefendDispute, MandateRevoke, PSync, PaymentMethodToken,
         PostAuthenticate, PreAuthenticate, RSync, Refund, RepeatPayment, SetupMandate,
         SubmitEvidence, Void,
     },
     connector_types::{
-<<<<<<< HEAD
-        AcceptDisputeData, AccessTokenRequestData, AccessTokenResponseData, DisputeDefendData,
-        DisputeFlowData, DisputeResponseData, MandateRevokeRequestData, MandateRevokeResponseData,
-=======
         AcceptDisputeData, AccessTokenRequestData, AccessTokenResponseData, ConnectorCustomerData,
         ConnectorCustomerResponse, DisputeDefendData, DisputeFlowData, DisputeResponseData,
->>>>>>> 36731a85
-        PaymentCreateOrderData, PaymentCreateOrderResponse, PaymentFlowData,
-        PaymentMethodTokenResponse, PaymentMethodTokenizationData, PaymentVoidData,
-        PaymentsAuthenticateData, PaymentsAuthorizeData, PaymentsCaptureData,
-        PaymentsPostAuthenticateData, PaymentsPreAuthenticateData, PaymentsResponseData,
-        PaymentsSyncData, RefundFlowData, RefundSyncData, RefundsData, RefundsResponseData,
-        RepeatPaymentData, SessionTokenRequestData, SessionTokenResponseData,
-        SetupMandateRequestData, SubmitEvidenceData,
+        MandateRevokeRequestData, MandateRevokeResponseData, PaymentCreateOrderData,
+        PaymentCreateOrderResponse, PaymentFlowData, PaymentMethodTokenResponse,
+        PaymentMethodTokenizationData, PaymentVoidData, PaymentsAuthenticateData,
+        PaymentsAuthorizeData, PaymentsCaptureData, PaymentsPostAuthenticateData,
+        PaymentsPreAuthenticateData, PaymentsResponseData, PaymentsSyncData, RefundFlowData,
+        RefundSyncData, RefundsData, RefundsResponseData, RepeatPaymentData,
+        SessionTokenRequestData, SessionTokenResponseData, SetupMandateRequestData,
+        SubmitEvidenceData,
     },
     errors,
     payment_method_data::PaymentMethodDataTypes,
@@ -781,17 +772,20 @@
 
 impl<T: PaymentMethodDataTypes + Debug + Sync + Send + 'static + Serialize>
     verification::SourceVerification<
-<<<<<<< HEAD
+        CreateConnectorCustomer,
+        PaymentFlowData,
+        ConnectorCustomerData,
+        ConnectorCustomerResponse,
+    > for Paytm<T>
+{
+}
+
+impl<T: PaymentMethodDataTypes + Debug + Sync + Send + 'static + Serialize>
+    verification::SourceVerification<
         MandateRevoke,
         PaymentFlowData,
         MandateRevokeRequestData,
         MandateRevokeResponseData,
-=======
-        CreateConnectorCustomer,
-        PaymentFlowData,
-        ConnectorCustomerData,
-        ConnectorCustomerResponse,
->>>>>>> 36731a85
     > for Paytm<T>
 {
 }