--- conflicted
+++ resolved
@@ -6,30 +6,17 @@
 use common_utils::{errors::CustomResult, ext_traits::BytesExt, types::StringMajorUnit};
 use domain_types::{
     connector_flow::{
-<<<<<<< HEAD
         Accept, Authorize, Capture, CreateAccessToken, CreateOrder, CreateSessionToken,
-        DefendDispute, PSync, RSync, Refund, RepeatPayment, SetupMandate, SubmitEvidence, Void,
+        DefendDispute, PSync, PaymentMethodToken, RSync, Refund, RepeatPayment, SetupMandate, SubmitEvidence, Void,
     },
     connector_types::{
         AcceptDisputeData, AccessTokenRequestData, AccessTokenResponseData, DisputeDefendData,
         DisputeFlowData, DisputeResponseData, PaymentCreateOrderData, PaymentCreateOrderResponse,
-        PaymentFlowData, PaymentVoidData, PaymentsAuthorizeData, PaymentsCaptureData,
+        PaymentFlowData,
+        PaymentMethodTokenResponse, PaymentMethodTokenizationData, PaymentVoidData, PaymentsAuthorizeData, PaymentsCaptureData,
         PaymentsResponseData, PaymentsSyncData, RefundFlowData, RefundSyncData, RefundsData,
         RefundsResponseData, RepeatPaymentData, SessionTokenRequestData, SessionTokenResponseData,
         SetupMandateRequestData, SubmitEvidenceData,
-=======
-        Accept, Authorize, Capture, CreateOrder, CreateSessionToken, DefendDispute, PSync,
-        PaymentMethodToken, RSync, Refund, RepeatPayment, SetupMandate, SubmitEvidence, Void,
-    },
-    connector_types::{
-        AcceptDisputeData, DisputeDefendData, DisputeFlowData, DisputeResponseData,
-        PaymentCreateOrderData, PaymentCreateOrderResponse, PaymentFlowData,
-        PaymentMethodTokenResponse, PaymentMethodTokenizationData, PaymentVoidData,
-        PaymentsAuthorizeData, PaymentsCaptureData, PaymentsResponseData, PaymentsSyncData,
-        RefundFlowData, RefundSyncData, RefundsData, RefundsResponseData, RepeatPaymentData,
-        SessionTokenRequestData, SessionTokenResponseData, SetupMandateRequestData,
-        SubmitEvidenceData,
->>>>>>> 7bdb34fc
     },
     errors,
     payment_method_data::PaymentMethodDataTypes,
@@ -279,11 +266,11 @@
 {
 }
 impl<T: PaymentMethodDataTypes + Debug + Sync + Send + 'static + Serialize>
-<<<<<<< HEAD
+    connector_types::PaymentTokenV2<T> for Paytm<T>
+{
+}
+impl<T: PaymentMethodDataTypes + Debug + Sync + Send + 'static + Serialize>
     connector_types::PaymentAccessToken for Paytm<T>
-=======
-    connector_types::PaymentTokenV2<T> for Paytm<T>
->>>>>>> 7bdb34fc
 {
 }
 
@@ -424,14 +411,6 @@
     > for Paytm<T>
 {
 }
-<<<<<<< HEAD
-impl<T: PaymentMethodDataTypes + Debug + Sync + Send + 'static + Serialize>
-    interfaces::verification::SourceVerification<
-        CreateAccessToken,
-        PaymentFlowData,
-        AccessTokenRequestData,
-        AccessTokenResponseData,
-=======
 impl<
         T: PaymentMethodDataTypes
             + std::fmt::Debug
@@ -445,7 +424,15 @@
         PaymentFlowData,
         PaymentMethodTokenizationData<T>,
         PaymentMethodTokenResponse,
->>>>>>> 7bdb34fc
+    > for Paytm<T>
+{
+}
+impl<T: PaymentMethodDataTypes + Debug + Sync + Send + 'static + Serialize>
+    interfaces::verification::SourceVerification<
+        CreateAccessToken,
+        PaymentFlowData,
+        AccessTokenRequestData,
+        AccessTokenResponseData,
     > for Paytm<T>
 {
 }
@@ -641,14 +628,6 @@
     for Paytm<T>
 {
 }
-<<<<<<< HEAD
-impl<T: PaymentMethodDataTypes + Debug + Sync + Send + 'static + Serialize>
-    ConnectorIntegrationV2<
-        CreateAccessToken,
-        PaymentFlowData,
-        AccessTokenRequestData,
-        AccessTokenResponseData,
-=======
 impl<
         T: PaymentMethodDataTypes
             + std::fmt::Debug
@@ -662,7 +641,15 @@
         PaymentFlowData,
         PaymentMethodTokenizationData<T>,
         PaymentMethodTokenResponse,
->>>>>>> 7bdb34fc
+    > for Paytm<T>
+{
+}
+impl<T: PaymentMethodDataTypes + Debug + Sync + Send + 'static + Serialize>
+    ConnectorIntegrationV2<
+        CreateAccessToken,
+        PaymentFlowData,
+        AccessTokenRequestData,
+        AccessTokenResponseData,
     > for Paytm<T>
 {
 }