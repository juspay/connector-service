pub mod transformers;

use std::fmt::Debug;

use common_enums::AttemptStatus;
use common_utils::{errors::CustomResult, ext_traits::BytesExt, types::StringMajorUnit};
use domain_types::{
    connector_flow::{
        Accept, Authenticate, Authorize, Capture, CreateAccessToken, CreateOrder,
        CreateSessionToken, DefendDispute, PSync, PaymentMethodToken, PostAuthenticate,
        PreAuthenticate, RSync, Refund, RepeatPayment, SetupMandate, SubmitEvidence, Void,
    },
    connector_types::{
        AcceptDisputeData, AccessTokenRequestData, AccessTokenResponseData, DisputeDefendData,
        DisputeFlowData, DisputeResponseData, PaymentCreateOrderData, PaymentCreateOrderResponse,
        PaymentFlowData, PaymentMethodTokenResponse, PaymentMethodTokenizationData,
        PaymentVoidData, PaymentsAuthenticateData, PaymentsAuthorizeData, PaymentsCaptureData,
        PaymentsPostAuthenticateData, PaymentsPreAuthenticateData, PaymentsResponseData,
        PaymentsSyncData, RefundFlowData, RefundSyncData, RefundsData, RefundsResponseData,
        RepeatPaymentData, SessionTokenRequestData, SessionTokenResponseData,
        SetupMandateRequestData, SubmitEvidenceData,
    },
    errors,
    payment_method_data::PaymentMethodDataTypes,
    router_data::{ConnectorAuthType, ErrorResponse},
    router_data_v2::RouterDataV2,
    router_response_types::Response,
    types::Connectors,
};
use hyperswitch_masking::{Maskable, PeekInterface};
use interfaces::{
    api::ConnectorCommon, connector_integration_v2::ConnectorIntegrationV2, connector_types,
    events::connector_api_logs::ConnectorEvent, verification,
};
use paytm::constants;
use serde::Serialize;
use transformers as paytm;

use self::transformers::{
    PaytmAuthorizeRequest, PaytmInitiateTxnRequest, PaytmInitiateTxnResponse,
    PaytmProcessTxnResponse, PaytmTransactionStatusRequest, PaytmTransactionStatusResponse,
};
use crate::{connectors::macros, types::ResponseRouterData};

// Define connector prerequisites using macros - following the exact pattern from other connectors
macros::create_all_prerequisites!(
    connector_name: Paytm,
    generic_type: T,
    api: [
        (
            flow: CreateSessionToken,
            request_body: PaytmInitiateTxnRequest,
            response_body: PaytmInitiateTxnResponse,
            router_data: RouterDataV2<CreateSessionToken, PaymentFlowData, SessionTokenRequestData, SessionTokenResponseData>,
        ),
        (
            flow: Authorize,
            request_body: PaytmAuthorizeRequest,
            response_body: PaytmProcessTxnResponse,
            router_data: RouterDataV2<Authorize, PaymentFlowData, PaymentsAuthorizeData<T>, PaymentsResponseData>,
        ),
        (
            flow: PSync,
            request_body: PaytmTransactionStatusRequest,
            response_body: PaytmTransactionStatusResponse,
            router_data: RouterDataV2<PSync, PaymentFlowData, PaymentsSyncData, PaymentsResponseData>,
        )
    ],
    amount_converters: [amount_converter: StringMajorUnit],
    member_functions: {
        pub fn connector_base_url<F, Req, Res>(
            &self,
            req: &RouterDataV2<F, PaymentFlowData, Req, Res>,
        ) -> String {
            req.resource_common_data.connectors.paytm.base_url.to_string()
        }


        fn get_attempt_status_from_http_code(status_code: u16) -> AttemptStatus {
            match status_code {
                500..=599 => AttemptStatus::Pending, // 5xx errors should be pending for retry
                _ => AttemptStatus::Failure,          // All other errors are final failures
            }
        }

        fn build_custom_error_response(
            &self,
            res: Response,
            event_builder: Option<&mut ConnectorEvent>,
        ) -> CustomResult<domain_types::router_data::ErrorResponse, errors::ConnectorError> {
            // First try to parse as session token error response format
            if let Ok(session_error_response) = res
                .response
                .parse_struct::<paytm::PaytmSessionTokenErrorResponse>("PaytmSessionTokenErrorResponse")
            {
                if let Some(event) = event_builder {
                    event.set_error_response_body(&session_error_response);
                }

                return Ok(domain_types::router_data::ErrorResponse {
                    code: session_error_response.body.result_info.result_code,
                    message: session_error_response.body.result_info.result_msg,
                    reason: None,
                    status_code: res.status_code,
                    attempt_status: Some(Self::get_attempt_status_from_http_code(res.status_code)),
                    connector_transaction_id: None,
                    network_decline_code: None,
                    network_advice_code: None,
                    network_error_message: None,
                });
            }

            // Try to parse as callback error response format
            if let Ok(callback_response) = res
                .response
                .parse_struct::<paytm::PaytmCallbackErrorResponse>("PaytmCallbackErrorResponse")
            {
                if let Some(event) = event_builder {
                    event.set_error_response_body(&callback_response);
                }

                return Ok(domain_types::router_data::ErrorResponse {
                    code: callback_response
                        .body
                        .txn_info
                        .resp_code
                        .unwrap_or(callback_response.body.result_info.result_code),
                    message: callback_response
                        .body
                        .txn_info
                        .resp_msg
                        .unwrap_or(callback_response.body.result_info.result_msg),
                    reason: None,
                    status_code: res.status_code,
                    attempt_status: Some(Self::get_attempt_status_from_http_code(res.status_code)),
                    connector_transaction_id: callback_response.body.txn_info.order_id,
                    network_decline_code: None,
                    network_advice_code: None,
                    network_error_message: None,
                });
            }

            // Try to parse as original JSON error response format
            if let Ok(response) = res
                .response
                .parse_struct::<paytm::PaytmErrorResponse>("PaytmErrorResponse")
            {
                if let Some(event) = event_builder {
                    event.set_error_response_body(&response);
                }

                return Ok(domain_types::router_data::ErrorResponse {
                    code: response.error_code.unwrap_or_default(),
                    message: response.error_message.unwrap_or_default(),
                    reason: response.error_description,
                    status_code: res.status_code,
                    attempt_status: Some(Self::get_attempt_status_from_http_code(res.status_code)),
                    connector_transaction_id: response.transaction_id,
                    network_decline_code: None,
                    network_advice_code: None,
                    network_error_message: None,
                });
            }

            // Final fallback for non-JSON responses (HTML errors, etc.)
            let raw_response = String::from_utf8_lossy(&res.response);
            let error_message = match res.status_code {
                503 => "Service temporarily unavailable".to_string(),
                502 => "Bad gateway".to_string(),
                500 => "Internal server error".to_string(),
                404 => "Not found".to_string(),
                400 => "Bad request".to_string(),
                _ => format!("HTTP {} error", res.status_code),
            };

            Ok(domain_types::router_data::ErrorResponse {
                code: res.status_code.to_string(),
                message: error_message,
                reason: Some(format!(
                    "Raw response: {}",
                    raw_response.chars().take(200).collect::<String>()
                )),
                status_code: res.status_code,
                attempt_status: Some(Self::get_attempt_status_from_http_code(res.status_code)),
                connector_transaction_id: None,
                network_decline_code: None,
                network_advice_code: None,
                network_error_message: None,
            })
        }
    }
);

impl<T: PaymentMethodDataTypes + Debug + Sync + Send + 'static + Serialize>
    connector_types::ValidationTrait for Paytm<T>
{
    fn should_do_session_token(&self) -> bool {
        true // Enable CreateSessionToken flow for Paytm's initiate step
    }

    fn should_do_order_create(&self) -> bool {
        false // Paytm doesn't require separate order creation
    }
}

// Service trait implementations with generic type parameters
impl<T: PaymentMethodDataTypes + Debug + Sync + Send + 'static + Serialize>
    connector_types::ConnectorServiceTrait<T> for Paytm<T>
{
}

impl<T: PaymentMethodDataTypes + Debug + Sync + Send + 'static + Serialize>
    connector_types::PaymentSessionToken for Paytm<T>
{
}
impl<T: PaymentMethodDataTypes + Debug + Sync + Send + 'static + Serialize>
    connector_types::PaymentAccessToken for Paytm<T>
{
}

impl<T: PaymentMethodDataTypes + Debug + Sync + Send + 'static + Serialize>
    connector_types::PaymentAuthorizeV2<T> for Paytm<T>
{
}

impl<T: PaymentMethodDataTypes + Debug + Sync + Send + 'static + Serialize>
    connector_types::PaymentSyncV2 for Paytm<T>
{
}
impl<T: PaymentMethodDataTypes + Debug + Sync + Send + 'static + Serialize>
    connector_types::PaymentOrderCreate for Paytm<T>
{
}
impl<T: PaymentMethodDataTypes + Debug + Sync + Send + 'static + Serialize>
    connector_types::RefundV2 for Paytm<T>
{
}
impl<T: PaymentMethodDataTypes + Debug + Sync + Send + 'static + Serialize>
    connector_types::RefundSyncV2 for Paytm<T>
{
}
impl<T: PaymentMethodDataTypes + Debug + Sync + Send + 'static + Serialize>
    connector_types::RepeatPaymentV2 for Paytm<T>
{
}
impl<T: PaymentMethodDataTypes + Debug + Sync + Send + 'static + Serialize>
    connector_types::PaymentCapture for Paytm<T>
{
}
impl<T: PaymentMethodDataTypes + Debug + Sync + Send + 'static + Serialize>
    connector_types::PaymentVoidV2 for Paytm<T>
{
}
impl<T: PaymentMethodDataTypes + Debug + Sync + Send + 'static + Serialize>
    connector_types::SetupMandateV2<T> for Paytm<T>
{
}
impl<T: PaymentMethodDataTypes + Debug + Sync + Send + 'static + Serialize>
    connector_types::AcceptDispute for Paytm<T>
{
}
impl<T: PaymentMethodDataTypes + Debug + Sync + Send + 'static + Serialize>
    connector_types::DisputeDefend for Paytm<T>
{
}
impl<T: PaymentMethodDataTypes + Debug + Sync + Send + 'static + Serialize>
    connector_types::SubmitEvidenceV2 for Paytm<T>
{
}
impl<T: PaymentMethodDataTypes + Debug + Sync + Send + 'static + Serialize>
    connector_types::IncomingWebhook for Paytm<T>
{
}
impl<T: PaymentMethodDataTypes + Debug + Sync + Send + 'static + Serialize>
    connector_types::PaymentTokenV2<T> for Paytm<T>
{
}
impl<T: PaymentMethodDataTypes + Debug + Sync + Send + 'static + Serialize>
    connector_types::PaymentPreAuthenticateV2<T> for Paytm<T>
{
}
impl<T: PaymentMethodDataTypes + Debug + Sync + Send + 'static + Serialize>
    connector_types::PaymentAuthenticateV2<T> for Paytm<T>
{
}
impl<T: PaymentMethodDataTypes + Debug + Sync + Send + 'static + Serialize>
    connector_types::PaymentPostAuthenticateV2<T> for Paytm<T>
{
}

// Authentication trait implementations
impl<T: PaymentMethodDataTypes + Debug + Sync + Send + 'static + Serialize>
    connector_types::PaymentPreAuthenticateV2<T> for Paytm<T>
{
}

impl<T: PaymentMethodDataTypes + Debug + Sync + Send + 'static + Serialize>
    connector_types::PaymentAuthenticateV2<T> for Paytm<T>
{
}

impl<T: PaymentMethodDataTypes + Debug + Sync + Send + 'static + Serialize>
    connector_types::PaymentPostAuthenticateV2<T> for Paytm<T>
{
}

impl<T: PaymentMethodDataTypes + Debug + Sync + Send + 'static + Serialize> ConnectorCommon
    for Paytm<T>
{
    fn id(&self) -> &'static str {
        "paytm"
    }

    fn get_currency_unit(&self) -> common_enums::CurrencyUnit {
        common_enums::CurrencyUnit::Minor
    }

    fn base_url<'a>(&self, connectors: &'a Connectors) -> &'a str {
        &connectors.paytm.base_url
    }

    fn get_auth_header(
        &self,
        _auth_type: &ConnectorAuthType,
    ) -> CustomResult<Vec<(String, Maskable<String>)>, errors::ConnectorError> {
        Ok(vec![(
            constants::CONTENT_TYPE_HEADER.to_string(),
            constants::CONTENT_TYPE_JSON.into(),
        )])
    }

    fn build_error_response(
        &self,
        res: Response,
        event_builder: Option<&mut ConnectorEvent>,
    ) -> CustomResult<domain_types::router_data::ErrorResponse, errors::ConnectorError> {
        self.build_custom_error_response(res, event_builder)
    }
}

// SourceVerification implementations for all flows
impl<T: PaymentMethodDataTypes + Debug + Sync + Send + 'static + Serialize>
    verification::SourceVerification<
        Authorize,
        PaymentFlowData,
        PaymentsAuthorizeData<T>,
        PaymentsResponseData,
    > for Paytm<T>
{
}
impl<T: PaymentMethodDataTypes + Debug + Sync + Send + 'static + Serialize>
    verification::SourceVerification<PSync, PaymentFlowData, PaymentsSyncData, PaymentsResponseData>
    for Paytm<T>
{
}
impl<T: PaymentMethodDataTypes + Debug + Sync + Send + 'static + Serialize>
    verification::SourceVerification<
        Capture,
        PaymentFlowData,
        PaymentsCaptureData,
        PaymentsResponseData,
    > for Paytm<T>
{
}
impl<T: PaymentMethodDataTypes + Debug + Sync + Send + 'static + Serialize>
    verification::SourceVerification<Void, PaymentFlowData, PaymentVoidData, PaymentsResponseData>
    for Paytm<T>
{
}
impl<T: PaymentMethodDataTypes + Debug + Sync + Send + 'static + Serialize>
    verification::SourceVerification<Refund, RefundFlowData, RefundsData, RefundsResponseData>
    for Paytm<T>
{
}
impl<T: PaymentMethodDataTypes + Debug + Sync + Send + 'static + Serialize>
    verification::SourceVerification<RSync, RefundFlowData, RefundSyncData, RefundsResponseData>
    for Paytm<T>
{
}
impl<T: PaymentMethodDataTypes + Debug + Sync + Send + 'static + Serialize>
    verification::SourceVerification<
        SetupMandate,
        PaymentFlowData,
        SetupMandateRequestData<T>,
        PaymentsResponseData,
    > for Paytm<T>
{
}
impl<T: PaymentMethodDataTypes + Debug + Sync + Send + 'static + Serialize>
    verification::SourceVerification<
        Accept,
        DisputeFlowData,
        AcceptDisputeData,
        DisputeResponseData,
    > for Paytm<T>
{
}
impl<T: PaymentMethodDataTypes + Debug + Sync + Send + 'static + Serialize>
    verification::SourceVerification<
        SubmitEvidence,
        DisputeFlowData,
        SubmitEvidenceData,
        DisputeResponseData,
    > for Paytm<T>
{
}
impl<T: PaymentMethodDataTypes + Debug + Sync + Send + 'static + Serialize>
    verification::SourceVerification<
        DefendDispute,
        DisputeFlowData,
        DisputeDefendData,
        DisputeResponseData,
    > for Paytm<T>
{
}
impl<T: PaymentMethodDataTypes + Debug + Sync + Send + 'static + Serialize>
    verification::SourceVerification<
        CreateSessionToken,
        PaymentFlowData,
        SessionTokenRequestData,
        SessionTokenResponseData,
    > for Paytm<T>
{
}

impl<T: PaymentMethodDataTypes + Debug + Sync + Send + 'static + Serialize>
    verification::SourceVerification<
        CreateAccessToken,
        PaymentFlowData,
        AccessTokenRequestData,
        AccessTokenResponseData,
    > for Paytm<T>
{
}

impl<T: PaymentMethodDataTypes + Debug + Sync + Send + 'static + Serialize>
    verification::SourceVerification<
        CreateOrder,
        PaymentFlowData,
        PaymentCreateOrderData,
        PaymentCreateOrderResponse,
    > for Paytm<T>
{
}
impl<T: PaymentMethodDataTypes + Debug + Sync + Send + 'static + Serialize>
    verification::SourceVerification<
        RepeatPayment,
        PaymentFlowData,
        RepeatPaymentData,
        PaymentsResponseData,
    > for Paytm<T>
{
}
impl<
        T: PaymentMethodDataTypes
            + std::fmt::Debug
            + std::marker::Sync
            + std::marker::Send
            + 'static
            + Serialize,
    >
    interfaces::verification::SourceVerification<
        PaymentMethodToken,
        PaymentFlowData,
        PaymentMethodTokenizationData<T>,
        PaymentMethodTokenResponse,
    > for Paytm<T>
{
}

// SourceVerification implementations for authentication flows
impl<T: PaymentMethodDataTypes + Debug + Sync + Send + 'static + Serialize>
    verification::SourceVerification<
        PreAuthenticate,
        PaymentFlowData,
        PaymentsPreAuthenticateData<T>,
        PaymentsResponseData,
    > for Paytm<T>
{
}

impl<T: PaymentMethodDataTypes + Debug + Sync + Send + 'static + Serialize>
    verification::SourceVerification<
        Authenticate,
        PaymentFlowData,
        PaymentsAuthenticateData<T>,
        PaymentsResponseData,
    > for Paytm<T>
{
}

impl<T: PaymentMethodDataTypes + Debug + Sync + Send + 'static + Serialize>
    verification::SourceVerification<
        PostAuthenticate,
        PaymentFlowData,
        PaymentsPostAuthenticateData<T>,
        PaymentsResponseData,
    > for Paytm<T>
{
}

// CreateSessionToken flow implementation using macros
macros::macro_connector_implementation!(
    connector_default_implementations: [get_content_type, get_error_response_v2],
    connector: Paytm,
    curl_request: Json(PaytmInitiateTxnRequest),
    curl_response: PaytmInitiateTxnResponse,
    flow_name: CreateSessionToken,
    resource_common_data: PaymentFlowData,
    flow_request: SessionTokenRequestData,
    flow_response: SessionTokenResponseData,
    http_method: Post,
    generic_type: T,
    [PaymentMethodDataTypes + Debug + Sync + Send + 'static + Serialize],
    other_functions: {
        fn get_headers(
            &self,
            req: &RouterDataV2<CreateSessionToken, PaymentFlowData, SessionTokenRequestData, SessionTokenResponseData>,
        ) -> CustomResult<Vec<(String, Maskable<String>)>, errors::ConnectorError> {
            let headers = self.get_auth_header(&req.connector_auth_type)?;
            Ok(headers)
        }

        fn get_url(
            &self,
            req: &RouterDataV2<CreateSessionToken, PaymentFlowData, SessionTokenRequestData, SessionTokenResponseData>,
        ) -> CustomResult<String, errors::ConnectorError> {
            let base_url = self.connector_base_url(req);
            let auth = paytm::PaytmAuthType::try_from(&req.connector_auth_type)?;
            let merchant_id = auth.merchant_id.peek();
            let order_id = &req.resource_common_data.connector_request_reference_id;

            Ok(format!(
                "{base_url}theia/api/v1/initiateTransaction?mid={merchant_id}&orderId={order_id}"
            ))
        }

        fn get_5xx_error_response(
            &self,
            res: Response,
            event_builder: Option<&mut ConnectorEvent>,
        ) -> CustomResult<domain_types::router_data::ErrorResponse, errors::ConnectorError> {
            self.build_custom_error_response(res, event_builder)
        }
    }
);

// CreateAccessToken implementation
impl<T: PaymentMethodDataTypes + Debug + Sync + Send + 'static + Serialize>
    ConnectorIntegrationV2<
        CreateAccessToken,
        PaymentFlowData,
        AccessTokenRequestData,
        AccessTokenResponseData,
    > for Paytm<T>
{
}

// Authorize flow implementation using macros
macros::macro_connector_implementation!(
    connector_default_implementations: [get_content_type, get_error_response_v2],
    connector: Paytm,
    curl_request: Json(PaytmAuthorizeRequest),
    curl_response: PaytmProcessTxnResponse,
    flow_name: Authorize,
    resource_common_data: PaymentFlowData,
    flow_request: PaymentsAuthorizeData<T>,
    flow_response: PaymentsResponseData,
    http_method: Post,
    generic_type: T,
    [PaymentMethodDataTypes + Debug + Sync + Send + 'static + Serialize],
    other_functions: {
        fn get_headers(
            &self,
            req: &RouterDataV2<Authorize, PaymentFlowData, PaymentsAuthorizeData<T>, PaymentsResponseData>,
        ) -> CustomResult<Vec<(String, Maskable<String>)>, errors::ConnectorError> {

            let headers = self.get_auth_header(&req.connector_auth_type)?;
            Ok(headers)
        }

        fn get_url(
            &self,
            req: &RouterDataV2<Authorize, PaymentFlowData, PaymentsAuthorizeData<T>, PaymentsResponseData>,
        ) -> CustomResult<String, errors::ConnectorError> {
            let base_url = self.connector_base_url(req);
            let auth = paytm::PaytmAuthType::try_from(&req.connector_auth_type)?;
            let merchant_id = auth.merchant_id.peek();
            let order_id = &req.resource_common_data.connector_request_reference_id;

            Ok(format!(
                "{base_url}theia/api/v1/processTransaction?mid={merchant_id}&orderId={order_id}"
            ))
        }

        fn get_5xx_error_response(
            &self,
            res: Response,
            event_builder: Option<&mut ConnectorEvent>,
        ) -> CustomResult<domain_types::router_data::ErrorResponse, errors::ConnectorError> {
            self.build_custom_error_response(res, event_builder)
        }
    }
);

// PSync flow implementation using macros
macros::macro_connector_implementation!(
    connector_default_implementations: [get_content_type, get_error_response_v2],
    connector: Paytm,
    curl_request: Json(PaytmTransactionStatusRequest),
    curl_response: PaytmTransactionStatusResponse,
    flow_name: PSync,
    resource_common_data: PaymentFlowData,
    flow_request: PaymentsSyncData,
    flow_response: PaymentsResponseData,
    http_method: Post,
    generic_type: T,
    [PaymentMethodDataTypes + Debug + Sync + Send + 'static + Serialize],
    other_functions: {
        fn get_headers(
            &self,
            req: &RouterDataV2<PSync, PaymentFlowData, PaymentsSyncData, PaymentsResponseData>,
        ) -> CustomResult<Vec<(String, Maskable<String>)>, errors::ConnectorError> {
            let headers = self.get_auth_header(&req.connector_auth_type)?;
            Ok(headers)
        }

        fn get_url(
            &self,
            req: &RouterDataV2<PSync, PaymentFlowData, PaymentsSyncData, PaymentsResponseData>,
        ) -> CustomResult<String, errors::ConnectorError> {
            let base_url = self.connector_base_url(req);
            Ok(format!("{base_url}/v3/order/status"))
        }

        fn get_5xx_error_response(
            &self,
            res: Response,
            event_builder: Option<&mut ConnectorEvent>,
        ) -> CustomResult<domain_types::router_data::ErrorResponse, errors::ConnectorError> {
            self.build_custom_error_response(res, event_builder)
        }
    }
);

// Empty implementations for flows not yet implemented
impl<T: PaymentMethodDataTypes + Debug + Sync + Send + 'static + Serialize>
    ConnectorIntegrationV2<Capture, PaymentFlowData, PaymentsCaptureData, PaymentsResponseData>
    for Paytm<T>
{
}
impl<T: PaymentMethodDataTypes + Debug + Sync + Send + 'static + Serialize>
    ConnectorIntegrationV2<Void, PaymentFlowData, PaymentVoidData, PaymentsResponseData>
    for Paytm<T>
{
}
impl<T: PaymentMethodDataTypes + Debug + Sync + Send + 'static + Serialize>
    ConnectorIntegrationV2<Refund, RefundFlowData, RefundsData, RefundsResponseData> for Paytm<T>
{
}
impl<T: PaymentMethodDataTypes + Debug + Sync + Send + 'static + Serialize>
    ConnectorIntegrationV2<RSync, RefundFlowData, RefundSyncData, RefundsResponseData>
    for Paytm<T>
{
}
impl<T: PaymentMethodDataTypes + Debug + Sync + Send + 'static + Serialize>
    ConnectorIntegrationV2<
        SetupMandate,
        PaymentFlowData,
        SetupMandateRequestData<T>,
        PaymentsResponseData,
    > for Paytm<T>
{
}
impl<T: PaymentMethodDataTypes + Debug + Sync + Send + 'static + Serialize>
    ConnectorIntegrationV2<Accept, DisputeFlowData, AcceptDisputeData, DisputeResponseData>
    for Paytm<T>
{
}
impl<T: PaymentMethodDataTypes + Debug + Sync + Send + 'static + Serialize>
    ConnectorIntegrationV2<SubmitEvidence, DisputeFlowData, SubmitEvidenceData, DisputeResponseData>
    for Paytm<T>
{
}
impl<T: PaymentMethodDataTypes + Debug + Sync + Send + 'static + Serialize>
    ConnectorIntegrationV2<DefendDispute, DisputeFlowData, DisputeDefendData, DisputeResponseData>
    for Paytm<T>
{
}
impl<T: PaymentMethodDataTypes + Debug + Sync + Send + 'static + Serialize>
    ConnectorIntegrationV2<
        CreateOrder,
        PaymentFlowData,
        PaymentCreateOrderData,
        PaymentCreateOrderResponse,
    > for Paytm<T>
{
}
impl<T: PaymentMethodDataTypes + Debug + Sync + Send + 'static + Serialize>
    ConnectorIntegrationV2<RepeatPayment, PaymentFlowData, RepeatPaymentData, PaymentsResponseData>
    for Paytm<T>
{
}
impl<
        T: PaymentMethodDataTypes
            + std::fmt::Debug
            + std::marker::Sync
            + std::marker::Send
            + 'static
            + Serialize,
    >
    ConnectorIntegrationV2<
        PaymentMethodToken,
        PaymentFlowData,
        PaymentMethodTokenizationData<T>,
        PaymentMethodTokenResponse,
    > for Paytm<T>
{
}

<<<<<<< HEAD
// Authentication flow implementations
=======
// Authentication flow ConnectorIntegrationV2 implementations
>>>>>>> d6fba387
impl<T: PaymentMethodDataTypes + Debug + Sync + Send + 'static + Serialize>
    ConnectorIntegrationV2<
        PreAuthenticate,
        PaymentFlowData,
        PaymentsPreAuthenticateData<T>,
        PaymentsResponseData,
    > for Paytm<T>
{
}

impl<T: PaymentMethodDataTypes + Debug + Sync + Send + 'static + Serialize>
    ConnectorIntegrationV2<
        Authenticate,
        PaymentFlowData,
        PaymentsAuthenticateData<T>,
        PaymentsResponseData,
    > for Paytm<T>
{
}

impl<T: PaymentMethodDataTypes + Debug + Sync + Send + 'static + Serialize>
    ConnectorIntegrationV2<
        PostAuthenticate,
        PaymentFlowData,
        PaymentsPostAuthenticateData<T>,
        PaymentsResponseData,
    > for Paytm<T>
{
<<<<<<< HEAD
=======
}

// Authentication flow SourceVerification implementations
impl<T: PaymentMethodDataTypes + Debug + Sync + Send + 'static + Serialize>
    verification::SourceVerification<
        PreAuthenticate,
        PaymentFlowData,
        PaymentsPreAuthenticateData<T>,
        PaymentsResponseData,
    > for Paytm<T>
{
}

impl<T: PaymentMethodDataTypes + Debug + Sync + Send + 'static + Serialize>
    verification::SourceVerification<
        Authenticate,
        PaymentFlowData,
        PaymentsAuthenticateData<T>,
        PaymentsResponseData,
    > for Paytm<T>
{
}

impl<T: PaymentMethodDataTypes + Debug + Sync + Send + 'static + Serialize>
    verification::SourceVerification<
        PostAuthenticate,
        PaymentFlowData,
        PaymentsPostAuthenticateData<T>,
        PaymentsResponseData,
    > for Paytm<T>
{
>>>>>>> d6fba387
}<|MERGE_RESOLUTION|>--- conflicted
+++ resolved
@@ -6,9 +6,12 @@
 use common_utils::{errors::CustomResult, ext_traits::BytesExt, types::StringMajorUnit};
 use domain_types::{
     connector_flow::{
-        Accept, Authenticate, Authorize, Capture, CreateAccessToken, CreateOrder,
-        CreateSessionToken, DefendDispute, PSync, PaymentMethodToken, PostAuthenticate,
-        PreAuthenticate, RSync, Refund, RepeatPayment, SetupMandate, SubmitEvidence, Void,
+        Accept, Accept, Authenticate, Authenticate, Authorize, Authorize, Capture, Capture,
+        CreateAccessToken, CreateAccessToken, CreateOrder, CreateOrder, CreateSessionToken,
+        CreateSessionToken, DefendDispute, DefendDispute, PSync, PSync, PaymentMethodToken,
+        PaymentMethodToken, PostAuthenticate, PostAuthenticate, PreAuthenticate, PreAuthenticate,
+        RSync, RSync, Refund, Refund, RepeatPayment, RepeatPayment, SetupMandate, SetupMandate,
+        SubmitEvidence, SubmitEvidence, Void, Void,
     },
     connector_types::{
         AcceptDisputeData, AccessTokenRequestData, AccessTokenResponseData, DisputeDefendData,
@@ -275,18 +278,6 @@
     connector_types::PaymentTokenV2<T> for Paytm<T>
 {
 }
-impl<T: PaymentMethodDataTypes + Debug + Sync + Send + 'static + Serialize>
-    connector_types::PaymentPreAuthenticateV2<T> for Paytm<T>
-{
-}
-impl<T: PaymentMethodDataTypes + Debug + Sync + Send + 'static + Serialize>
-    connector_types::PaymentAuthenticateV2<T> for Paytm<T>
-{
-}
-impl<T: PaymentMethodDataTypes + Debug + Sync + Send + 'static + Serialize>
-    connector_types::PaymentPostAuthenticateV2<T> for Paytm<T>
-{
-}
 
 // Authentication trait implementations
 impl<T: PaymentMethodDataTypes + Debug + Sync + Send + 'static + Serialize>
@@ -718,11 +709,7 @@
 {
 }
 
-<<<<<<< HEAD
-// Authentication flow implementations
-=======
 // Authentication flow ConnectorIntegrationV2 implementations
->>>>>>> d6fba387
 impl<T: PaymentMethodDataTypes + Debug + Sync + Send + 'static + Serialize>
     ConnectorIntegrationV2<
         PreAuthenticate,
@@ -751,8 +738,6 @@
         PaymentsResponseData,
     > for Paytm<T>
 {
-<<<<<<< HEAD
-=======
 }
 
 // Authentication flow SourceVerification implementations
@@ -784,5 +769,4 @@
         PaymentsResponseData,
     > for Paytm<T>
 {
->>>>>>> d6fba387
 }