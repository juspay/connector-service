pub mod transformers;

use common_utils::{
    consts::NO_ERROR_CODE, errors::CustomResult, ext_traits::BytesExt, fp_utils::generate_id,
    types::FloatMajorUnit,
};
use domain_types::{
    connector_flow::{
<<<<<<< HEAD
        Accept, Authenticate, Authorize, Capture, CreateOrder, CreateSessionToken, DefendDispute,
        MandateRevoke, PSync, PostAuthenticate, PreAuthenticate, RSync, Refund, RepeatPayment,
        SetupMandate, SubmitEvidence, Void,
    },
    connector_types::{
        AcceptDisputeData, DisputeDefendData, DisputeFlowData, DisputeResponseData,
        MandateRevokeRequestData, MandateRevokeResponseData, PaymentCreateOrderData,
        PaymentCreateOrderResponse, PaymentFlowData, PaymentVoidData, PaymentsAuthenticateData,
        PaymentsAuthorizeData, PaymentsCaptureData, PaymentsPostAuthenticateData,
        PaymentsPreAuthenticateData, PaymentsResponseData, PaymentsSyncData, RefundFlowData,
        RefundSyncData, RefundsData, RefundsResponseData, RepeatPaymentData,
        SessionTokenRequestData, SessionTokenResponseData, SetupMandateRequestData,
        SubmitEvidenceData,
=======
        Accept, Authenticate, Authorize, Capture, CreateConnectorCustomer, CreateOrder,
        CreateSessionToken, DefendDispute, PSync, PostAuthenticate, PreAuthenticate, RSync, Refund,
        RepeatPayment, SetupMandate, SubmitEvidence, Void,
    },
    connector_types::{
        AcceptDisputeData, ConnectorCustomerData, ConnectorCustomerResponse, DisputeDefendData,
        DisputeFlowData, DisputeResponseData, PaymentCreateOrderData, PaymentCreateOrderResponse,
        PaymentFlowData, PaymentVoidData, PaymentsAuthenticateData, PaymentsAuthorizeData,
        PaymentsCaptureData, PaymentsPostAuthenticateData, PaymentsPreAuthenticateData,
        PaymentsResponseData, PaymentsSyncData, RefundFlowData, RefundSyncData, RefundsData,
        RefundsResponseData, RepeatPaymentData, SessionTokenRequestData, SessionTokenResponseData,
        SetupMandateRequestData, SubmitEvidenceData,
>>>>>>> 36731a85
    },
    errors,
    payment_method_data::PaymentMethodDataTypes,
    router_data::{ConnectorAuthType, ErrorResponse},
    router_data_v2::RouterDataV2,
    router_response_types::Response,
    types::Connectors,
};
use error_stack::ResultExt;
use hyperswitch_masking::{ExposeInterface, Mask, Maskable};
use interfaces::{
    api::ConnectorCommon, connector_integration_v2::ConnectorIntegrationV2, connector_types,
    events::connector_api_logs::ConnectorEvent,
};
use serde::Serialize;
use std::{
    fmt::Debug,
    marker::{Send, Sync},
};
use transformers::{
    self as helcim, HelcimCaptureRequest, HelcimPaymentsCaptureResponse, HelcimPaymentsRequest,
    HelcimPaymentsResponse, HelcimPaymentsSyncResponse, HelcimPaymentsVoidResponse,
    HelcimRefundRequest, HelcimVoidRequest, RefundResponse, RefundSyncResponse,
};

use super::macros;
use crate::{types::ResponseRouterData, with_error_response_body};

pub const BASE64_ENGINE: base64::engine::GeneralPurpose = base64::engine::general_purpose::STANDARD;

// Helcim requires an Idempotency Key of length 25. We prefix every ID by "HS_".
const ID_LENGTH: usize = 22;

pub(crate) mod headers {
    pub(crate) const CONTENT_TYPE: &str = "Content-Type";

    pub(crate) const API_TOKEN: &str = "api-token";
    pub(crate) const IDEMPOTENCY_KEY: &str = "idempotency-key";
}

// Trait implementations with generic type parameters
impl<T: PaymentMethodDataTypes + Debug + Sync + Send + 'static + Serialize>
    connector_types::ConnectorServiceTrait<T> for Helcim<T>
{
}
impl<T: PaymentMethodDataTypes + Debug + Sync + Send + 'static + Serialize>
    connector_types::PaymentAuthorizeV2<T> for Helcim<T>
{
}
impl<T: PaymentMethodDataTypes + Debug + Sync + Send + 'static + Serialize>
    connector_types::PaymentSyncV2 for Helcim<T>
{
}
impl<T: PaymentMethodDataTypes + Debug + Sync + Send + 'static + Serialize>
    connector_types::PaymentVoidV2 for Helcim<T>
{
}
impl<T: PaymentMethodDataTypes + Debug + Sync + Send + 'static + Serialize>
    connector_types::RefundSyncV2 for Helcim<T>
{
}
impl<T: PaymentMethodDataTypes + Debug + Sync + Send + 'static + Serialize>
    connector_types::RefundV2 for Helcim<T>
{
}
impl<T: PaymentMethodDataTypes + Debug + Sync + Send + 'static + Serialize>
    connector_types::PaymentCapture for Helcim<T>
{
}
impl<T: PaymentMethodDataTypes + Debug + Sync + Send + 'static + Serialize>
    connector_types::ValidationTrait for Helcim<T>
{
}
impl<T: PaymentMethodDataTypes + Debug + Sync + Send + 'static + Serialize>
    connector_types::PaymentOrderCreate for Helcim<T>
{
}
impl<T: PaymentMethodDataTypes + Debug + Sync + Send + 'static + Serialize>
    connector_types::SetupMandateV2<T> for Helcim<T>
{
}
impl<T: PaymentMethodDataTypes + Debug + Sync + Send + 'static + Serialize>
    connector_types::RepeatPaymentV2 for Helcim<T>
{
}
impl<T: PaymentMethodDataTypes + Debug + Sync + Send + 'static + Serialize>
    connector_types::AcceptDispute for Helcim<T>
{
}
impl<T: PaymentMethodDataTypes + Debug + Sync + Send + 'static + Serialize>
    connector_types::SubmitEvidenceV2 for Helcim<T>
{
}
impl<T: PaymentMethodDataTypes + Debug + Sync + Send + 'static + Serialize>
    connector_types::DisputeDefend for Helcim<T>
{
}
impl<T: PaymentMethodDataTypes + Debug + Sync + Send + 'static + Serialize>
    connector_types::IncomingWebhook for Helcim<T>
{
}
impl<T: PaymentMethodDataTypes + Debug + Sync + Send + 'static + Serialize>
    connector_types::PaymentSessionToken for Helcim<T>
{
}
impl<T: PaymentMethodDataTypes + Debug + Sync + Send + 'static + Serialize>
    connector_types::PaymentTokenV2<T> for Helcim<T>
{
}
impl<T: PaymentMethodDataTypes + Debug + Sync + Send + 'static + Serialize>
    connector_types::PaymentAccessToken for Helcim<T>
{
}

impl<T: PaymentMethodDataTypes + Debug + Sync + Send + 'static + Serialize>
    connector_types::CreateConnectorCustomer for Helcim<T>
{
}

impl<T: PaymentMethodDataTypes + Debug + Sync + Send + 'static + Serialize>
    connector_types::PaymentPreAuthenticateV2<T> for Helcim<T>
{
}

impl<T: PaymentMethodDataTypes + Debug + Sync + Send + 'static + Serialize>
    connector_types::PaymentAuthenticateV2<T> for Helcim<T>
{
}

impl<T: PaymentMethodDataTypes + Debug + Sync + Send + 'static + Serialize>
    connector_types::PaymentPostAuthenticateV2<T> for Helcim<T>
{
}

impl<T: PaymentMethodDataTypes + Debug + Sync + Send + 'static + Serialize>
    connector_types::MandateRevokeV2 for Helcim<T>
{
}

macros::create_all_prerequisites!(
    connector_name: Helcim,
    generic_type: T,
    api: [
        (
            flow: Authorize,
            request_body: HelcimPaymentsRequest<T>,
            response_body: HelcimPaymentsResponse,
            router_data: RouterDataV2<Authorize, PaymentFlowData, PaymentsAuthorizeData<T>, PaymentsResponseData>,
        ),
        (
            flow: PSync,
            response_body: HelcimPaymentsSyncResponse,
            router_data: RouterDataV2<PSync, PaymentFlowData, PaymentsSyncData, PaymentsResponseData>,
        ),
        (
            flow: Capture,
            request_body: HelcimCaptureRequest,
            response_body: HelcimPaymentsCaptureResponse,
            router_data: RouterDataV2<Capture, PaymentFlowData, PaymentsCaptureData, PaymentsResponseData>,
        ),
        (
            flow: Void,
            request_body: HelcimVoidRequest,
            response_body: HelcimPaymentsVoidResponse,
            router_data: RouterDataV2<Void, PaymentFlowData, PaymentVoidData, PaymentsResponseData>,
        ),
        (
            flow: Refund,
            request_body: HelcimRefundRequest,
            response_body: RefundResponse,
            router_data: RouterDataV2<Refund, RefundFlowData, RefundsData, RefundsResponseData>,
        ),
        (
            flow: RSync,
            response_body: RefundSyncResponse,
            router_data: RouterDataV2<RSync, RefundFlowData, RefundSyncData, RefundsResponseData>,
        )
    ],
    amount_converters: [amount_converter: FloatMajorUnit],
    member_functions: {
        pub fn build_headers<F, FCD, Req, Res>(
            &self,
            req: &RouterDataV2<F, FCD, Req, Res>,
        ) -> CustomResult<Vec<(String, Maskable<String>)>, errors::ConnectorError>
        where
            Self: ConnectorIntegrationV2<F, FCD, Req, Res>,
        {
            let mut header = vec![(
                headers::CONTENT_TYPE.to_string(),
                "application/json".to_string().into(),
            )];
            let mut api_key = self.get_auth_header(&req.connector_auth_type)?;

            // Helcim requires an Idempotency Key of length 25. We prefix every ID by "HS_".
            let mut idempotency_key = vec![(
                headers::IDEMPOTENCY_KEY.to_string(),
                generate_id(ID_LENGTH, "HS").into_masked(),
            )];

            header.append(&mut api_key);
            header.append(&mut idempotency_key);
            Ok(header)
        }

        pub fn connector_base_url_payments<'a, F, Req, Res>(
            &self,
            req: &'a RouterDataV2<F, PaymentFlowData, Req, Res>,
        ) -> &'a str {
            &req.resource_common_data.connectors.helcim.base_url
        }

        pub fn connector_base_url_refunds<'a, F, Req, Res>(
            &self,
            req: &'a RouterDataV2<F, RefundFlowData, Req, Res>,
        ) -> &'a str {
            &req.resource_common_data.connectors.helcim.base_url
        }
    }
);

impl<T: PaymentMethodDataTypes + Debug + Sync + Send + 'static + Serialize> ConnectorCommon
    for Helcim<T>
{
    fn id(&self) -> &'static str {
        "helcim"
    }

    fn get_currency_unit(&self) -> common_enums::CurrencyUnit {
        common_enums::CurrencyUnit::Base
    }

    fn get_auth_header(
        &self,
        auth_type: &ConnectorAuthType,
    ) -> CustomResult<Vec<(String, Maskable<String>)>, errors::ConnectorError> {
        let auth = helcim::HelcimAuthType::try_from(auth_type)
            .change_context(errors::ConnectorError::FailedToObtainAuthType)?;

        Ok(vec![(
            headers::API_TOKEN.to_string(),
            auth.api_key.expose().into_masked(),
        )])
    }

    fn base_url<'a>(&self, connectors: &'a Connectors) -> &'a str {
        connectors.helcim.base_url.as_ref()
    }

    fn build_error_response(
        &self,
        res: Response,
        event_builder: Option<&mut ConnectorEvent>,
    ) -> CustomResult<ErrorResponse, errors::ConnectorError> {
        let response: helcim::HelcimErrorResponse = res
            .response
            .parse_struct("HelcimErrorResponse")
            .change_context(errors::ConnectorError::ResponseDeserializationFailed)?;

        with_error_response_body!(event_builder, response);

        let error_string = match response {
            helcim::HelcimErrorResponse::Payment(response) => match response.errors {
                helcim::HelcimErrorTypes::StringType(error) => error,
                helcim::HelcimErrorTypes::JsonType(error) => error.to_string(),
            },
            helcim::HelcimErrorResponse::General(error_string) => error_string,
        };

        Ok(ErrorResponse {
            status_code: res.status_code,
            code: NO_ERROR_CODE.to_owned(),
            message: error_string.clone(),
            reason: Some(error_string),
            attempt_status: None,
            connector_transaction_id: None,
            network_advice_code: None,
            network_decline_code: None,
            network_error_message: None,
        })
    }
}

// Authorize flow implementation
macros::macro_connector_implementation!(
    connector_default_implementations: [get_content_type, get_error_response_v2],
    connector: Helcim,
    curl_request: Json(HelcimPaymentsRequest),
    curl_response: HelcimPaymentsResponse,
    flow_name: Authorize,
    resource_common_data: PaymentFlowData,
    flow_request: PaymentsAuthorizeData<T>,
    flow_response: PaymentsResponseData,
    http_method: Post,
    generic_type: T,
    [PaymentMethodDataTypes + Debug + Sync + Send + 'static + Serialize],
    other_functions: {
        fn get_headers(
            &self,
            req: &RouterDataV2<Authorize, PaymentFlowData, PaymentsAuthorizeData<T>, PaymentsResponseData>,
        ) -> CustomResult<Vec<(String, Maskable<String>)>, errors::ConnectorError> {
            self.build_headers(req)
        }
        fn get_url(
            &self,
            req: &RouterDataV2<Authorize, PaymentFlowData, PaymentsAuthorizeData<T>, PaymentsResponseData>,
        ) -> CustomResult<String, errors::ConnectorError> {
            if req.request.is_auto_capture()? {
                return Ok(format!("{}v2/payment/purchase", self.connector_base_url_payments(req)));
            }
            Ok(format!("{}v2/payment/preauth", self.connector_base_url_payments(req)))
        }
    }
);

// PSync flow implementation
macros::macro_connector_implementation!(
    connector_default_implementations: [get_content_type, get_error_response_v2],
    connector: Helcim,
    curl_response: HelcimPaymentsResponse,
    flow_name: PSync,
    resource_common_data: PaymentFlowData,
    flow_request: PaymentsSyncData,
    flow_response: PaymentsResponseData,
    http_method: Get,
    generic_type: T,
    [PaymentMethodDataTypes + Debug + Sync + Send + 'static + Serialize],
    other_functions: {
        fn get_headers(
            &self,
            req: &RouterDataV2<PSync, PaymentFlowData, PaymentsSyncData, PaymentsResponseData>,
        ) -> CustomResult<Vec<(String, Maskable<String>)>, errors::ConnectorError> {
            let mut header = vec![(
                headers::CONTENT_TYPE.to_string(),
                "application/json".to_string().into(),
            )];
            let mut api_key = self.get_auth_header(&req.connector_auth_type)?;
            header.append(&mut api_key);
            Ok(header)
        }
        fn get_url(
            &self,
            req: &RouterDataV2<PSync, PaymentFlowData, PaymentsSyncData, PaymentsResponseData>,
        ) -> CustomResult<String, errors::ConnectorError> {
            let connector_payment_id = req.request.get_connector_transaction_id()?;
            Ok(format!(
                "{}v2/card-transactions/{connector_payment_id}",
                self.connector_base_url_payments(req)
            ))
        }
    }
);

// Capture flow implementation
macros::macro_connector_implementation!(
    connector_default_implementations: [get_content_type, get_error_response_v2],
    connector: Helcim,
    curl_request: Json(HelcimCaptureRequest),
    curl_response: HelcimPaymentsResponse,
    flow_name: Capture,
    resource_common_data: PaymentFlowData,
    flow_request: PaymentsCaptureData,
    flow_response: PaymentsResponseData,
    http_method: Post,
    generic_type: T,
    [PaymentMethodDataTypes + Debug + Sync + Send + 'static + Serialize],
    other_functions: {
        fn get_headers(
            &self,
            req: &RouterDataV2<Capture, PaymentFlowData, PaymentsCaptureData, PaymentsResponseData>,
        ) -> CustomResult<Vec<(String, Maskable<String>)>, errors::ConnectorError> {
            self.build_headers(req)
        }
        fn get_url(
            &self,
            req: &RouterDataV2<Capture, PaymentFlowData, PaymentsCaptureData, PaymentsResponseData>,
        ) -> CustomResult<String, errors::ConnectorError> {
            Ok(format!("{}v2/payment/capture", self.connector_base_url_payments(req)))
        }
    }
);

// Void flow implementation
macros::macro_connector_implementation!(
    connector_default_implementations: [get_content_type, get_error_response_v2],
    connector: Helcim,
    curl_request: Json(HelcimVoidRequest),
    curl_response: HelcimPaymentsResponse,
    flow_name: Void,
    resource_common_data: PaymentFlowData,
    flow_request: PaymentVoidData,
    flow_response: PaymentsResponseData,
    http_method: Post,
    generic_type: T,
    [PaymentMethodDataTypes + Debug + Sync + Send + 'static + Serialize],
    other_functions: {
        fn get_headers(
            &self,
            req: &RouterDataV2<Void, PaymentFlowData, PaymentVoidData, PaymentsResponseData>,
        ) -> CustomResult<Vec<(String, Maskable<String>)>, errors::ConnectorError> {
            self.build_headers(req)
        }
        fn get_url(
            &self,
            req: &RouterDataV2<Void, PaymentFlowData, PaymentVoidData, PaymentsResponseData>,
        ) -> CustomResult<String, errors::ConnectorError> {
            Ok(format!("{}v2/payment/reverse", self.connector_base_url_payments(req)))
        }
    }
);

// Refund flow implementation
macros::macro_connector_implementation!(
    connector_default_implementations: [get_content_type, get_error_response_v2],
    connector: Helcim,
    curl_request: Json(HelcimRefundRequest),
    curl_response: RefundResponse,
    flow_name: Refund,
    resource_common_data: RefundFlowData,
    flow_request: RefundsData,
    flow_response: RefundsResponseData,
    http_method: Post,
    generic_type: T,
    [PaymentMethodDataTypes + Debug + Sync + Send + 'static + Serialize],
    other_functions: {
        fn get_headers(
            &self,
            req: &RouterDataV2<Refund, RefundFlowData, RefundsData, RefundsResponseData>,
        ) -> CustomResult<Vec<(String, Maskable<String>)>, errors::ConnectorError> {
            self.build_headers(req)
        }
        fn get_url(
            &self,
            req: &RouterDataV2<Refund, RefundFlowData, RefundsData, RefundsResponseData>,
        ) -> CustomResult<String, errors::ConnectorError> {
            Ok(format!("{}v2/payment/refund", self.connector_base_url_refunds(req)))
        }
    }
);

// RSync flow implementation
macros::macro_connector_implementation!(
    connector_default_implementations: [get_content_type, get_error_response_v2],
    connector: Helcim,
    curl_response: RefundResponse,
    flow_name: RSync,
    resource_common_data: RefundFlowData,
    flow_request: RefundSyncData,
    flow_response: RefundsResponseData,
    http_method: Get,
    generic_type: T,
    [PaymentMethodDataTypes + Debug + Sync + Send + 'static + Serialize],
    other_functions: {
        fn get_headers(
            &self,
            req: &RouterDataV2<RSync, RefundFlowData, RefundSyncData, RefundsResponseData>,
        ) -> CustomResult<Vec<(String, Maskable<String>)>, errors::ConnectorError> {
            let mut header = vec![(
                headers::CONTENT_TYPE.to_string(),
                "application/json".to_string().into(),
            )];
            let mut api_key = self.get_auth_header(&req.connector_auth_type)?;
            header.append(&mut api_key);
            Ok(header)
        }
        fn get_url(
            &self,
            req: &RouterDataV2<RSync, RefundFlowData, RefundSyncData, RefundsResponseData>,
        ) -> CustomResult<String, errors::ConnectorError> {
            let connector_refund_id = req.request.connector_refund_id.clone();
            Ok(format!(
                "{}v2/card-transactions/{connector_refund_id}",
                self.connector_base_url_refunds(req)
            ))
        }
    }
);

// Stub implementations for unsupported flows
impl<
        T: PaymentMethodDataTypes
            + std::fmt::Debug
            + std::marker::Sync
            + std::marker::Send
            + 'static
            + Serialize,
    >
    ConnectorIntegrationV2<
        SetupMandate,
        PaymentFlowData,
        SetupMandateRequestData<T>,
        PaymentsResponseData,
    > for Helcim<T>
{
}

impl<
        T: PaymentMethodDataTypes
            + std::fmt::Debug
            + std::marker::Sync
            + std::marker::Send
            + 'static
            + Serialize,
    >
    ConnectorIntegrationV2<
        CreateOrder,
        PaymentFlowData,
        PaymentCreateOrderData,
        PaymentCreateOrderResponse,
    > for Helcim<T>
{
}

impl<
        T: PaymentMethodDataTypes
            + std::fmt::Debug
            + std::marker::Sync
            + std::marker::Send
            + 'static
            + Serialize,
    >
    ConnectorIntegrationV2<SubmitEvidence, DisputeFlowData, SubmitEvidenceData, DisputeResponseData>
    for Helcim<T>
{
}

impl<
        T: PaymentMethodDataTypes
            + std::fmt::Debug
            + std::marker::Sync
            + std::marker::Send
            + 'static
            + Serialize,
    > ConnectorIntegrationV2<DefendDispute, DisputeFlowData, DisputeDefendData, DisputeResponseData>
    for Helcim<T>
{
}

impl<
        T: PaymentMethodDataTypes
            + std::fmt::Debug
            + std::marker::Sync
            + std::marker::Send
            + 'static
            + Serialize,
    > ConnectorIntegrationV2<Accept, DisputeFlowData, AcceptDisputeData, DisputeResponseData>
    for Helcim<T>
{
}

impl<
        T: PaymentMethodDataTypes
            + std::fmt::Debug
            + std::marker::Sync
            + std::marker::Send
            + 'static
            + Serialize,
    >
    ConnectorIntegrationV2<RepeatPayment, PaymentFlowData, RepeatPaymentData, PaymentsResponseData>
    for Helcim<T>
{
}

impl<
        T: PaymentMethodDataTypes
            + std::fmt::Debug
            + std::marker::Sync
            + std::marker::Send
            + 'static
            + Serialize,
    >
    ConnectorIntegrationV2<
        CreateSessionToken,
        PaymentFlowData,
        SessionTokenRequestData,
        SessionTokenResponseData,
    > for Helcim<T>
{
}

impl<
        T: PaymentMethodDataTypes
            + std::fmt::Debug
            + std::marker::Sync
            + std::marker::Send
            + 'static
            + Serialize,
    >
    ConnectorIntegrationV2<
        domain_types::connector_flow::PaymentMethodToken,
        PaymentFlowData,
        domain_types::connector_types::PaymentMethodTokenizationData<T>,
        domain_types::connector_types::PaymentMethodTokenResponse,
    > for Helcim<T>
{
}

impl<
        T: PaymentMethodDataTypes
            + std::fmt::Debug
            + std::marker::Sync
            + std::marker::Send
            + 'static
            + Serialize,
    >
    ConnectorIntegrationV2<
        domain_types::connector_flow::CreateAccessToken,
        PaymentFlowData,
        domain_types::connector_types::AccessTokenRequestData,
        domain_types::connector_types::AccessTokenResponseData,
    > for Helcim<T>
{
}
impl<T: PaymentMethodDataTypes + Debug + Sync + Send + 'static + Serialize>
    ConnectorIntegrationV2<
        PreAuthenticate,
        PaymentFlowData,
        PaymentsPreAuthenticateData<T>,
        PaymentsResponseData,
    > for Helcim<T>
{
}

impl<T: PaymentMethodDataTypes + Debug + Sync + Send + 'static + Serialize>
    ConnectorIntegrationV2<
        Authenticate,
        PaymentFlowData,
        PaymentsAuthenticateData<T>,
        PaymentsResponseData,
    > for Helcim<T>
{
}

impl<T: PaymentMethodDataTypes + Debug + Sync + Send + 'static + Serialize>
    ConnectorIntegrationV2<
        PostAuthenticate,
        PaymentFlowData,
        PaymentsPostAuthenticateData<T>,
        PaymentsResponseData,
    > for Helcim<T>
{
}

impl<T: PaymentMethodDataTypes + Debug + Sync + Send + 'static + Serialize>
    ConnectorIntegrationV2<
<<<<<<< HEAD
        MandateRevoke,
        PaymentFlowData,
        MandateRevokeRequestData,
        MandateRevokeResponseData,
=======
        CreateConnectorCustomer,
        PaymentFlowData,
        ConnectorCustomerData,
        ConnectorCustomerResponse,
>>>>>>> 36731a85
    > for Helcim<T>
{
}

// SourceVerification implementations for all flows
impl<T: PaymentMethodDataTypes + Debug + Sync + Send + 'static + Serialize>
    interfaces::verification::SourceVerification<
        Authorize,
        PaymentFlowData,
        PaymentsAuthorizeData<T>,
        PaymentsResponseData,
    > for Helcim<T>
{
}

impl<T: PaymentMethodDataTypes + Debug + Sync + Send + 'static + Serialize>
    interfaces::verification::SourceVerification<
        PSync,
        PaymentFlowData,
        PaymentsSyncData,
        PaymentsResponseData,
    > for Helcim<T>
{
}

impl<T: PaymentMethodDataTypes + Debug + Sync + Send + 'static + Serialize>
    interfaces::verification::SourceVerification<
        Capture,
        PaymentFlowData,
        PaymentsCaptureData,
        PaymentsResponseData,
    > for Helcim<T>
{
}

impl<T: PaymentMethodDataTypes + Debug + Sync + Send + 'static + Serialize>
    interfaces::verification::SourceVerification<
        Void,
        PaymentFlowData,
        PaymentVoidData,
        PaymentsResponseData,
    > for Helcim<T>
{
}

impl<T: PaymentMethodDataTypes + Debug + Sync + Send + 'static + Serialize>
    interfaces::verification::SourceVerification<
        Refund,
        RefundFlowData,
        RefundsData,
        RefundsResponseData,
    > for Helcim<T>
{
}

impl<T: PaymentMethodDataTypes + Debug + Sync + Send + 'static + Serialize>
    interfaces::verification::SourceVerification<
        RSync,
        RefundFlowData,
        RefundSyncData,
        RefundsResponseData,
    > for Helcim<T>
{
}

impl<T: PaymentMethodDataTypes + Debug + Sync + Send + 'static + Serialize>
    interfaces::verification::SourceVerification<
        SetupMandate,
        PaymentFlowData,
        SetupMandateRequestData<T>,
        PaymentsResponseData,
    > for Helcim<T>
{
}

impl<T: PaymentMethodDataTypes + Debug + Sync + Send + 'static + Serialize>
    interfaces::verification::SourceVerification<
        Accept,
        DisputeFlowData,
        AcceptDisputeData,
        DisputeResponseData,
    > for Helcim<T>
{
}

impl<T: PaymentMethodDataTypes + Debug + Sync + Send + 'static + Serialize>
    interfaces::verification::SourceVerification<
        SubmitEvidence,
        DisputeFlowData,
        SubmitEvidenceData,
        DisputeResponseData,
    > for Helcim<T>
{
}

impl<T: PaymentMethodDataTypes + Debug + Sync + Send + 'static + Serialize>
    interfaces::verification::SourceVerification<
        DefendDispute,
        DisputeFlowData,
        DisputeDefendData,
        DisputeResponseData,
    > for Helcim<T>
{
}

impl<T: PaymentMethodDataTypes + Debug + Sync + Send + 'static + Serialize>
    interfaces::verification::SourceVerification<
        CreateOrder,
        PaymentFlowData,
        PaymentCreateOrderData,
        PaymentCreateOrderResponse,
    > for Helcim<T>
{
}

impl<T: PaymentMethodDataTypes + Debug + Sync + Send + 'static + Serialize>
    interfaces::verification::SourceVerification<
        RepeatPayment,
        PaymentFlowData,
        RepeatPaymentData,
        PaymentsResponseData,
    > for Helcim<T>
{
}

impl<T: PaymentMethodDataTypes + Debug + Sync + Send + 'static + Serialize>
    interfaces::verification::SourceVerification<
        CreateSessionToken,
        PaymentFlowData,
        SessionTokenRequestData,
        SessionTokenResponseData,
    > for Helcim<T>
{
}

impl<T: PaymentMethodDataTypes + Debug + Sync + Send + 'static + Serialize>
    interfaces::verification::SourceVerification<
        domain_types::connector_flow::PaymentMethodToken,
        PaymentFlowData,
        domain_types::connector_types::PaymentMethodTokenizationData<T>,
        domain_types::connector_types::PaymentMethodTokenResponse,
    > for Helcim<T>
{
}

impl<T: PaymentMethodDataTypes + Debug + Sync + Send + 'static + Serialize>
    interfaces::verification::SourceVerification<
        domain_types::connector_flow::CreateAccessToken,
        PaymentFlowData,
        domain_types::connector_types::AccessTokenRequestData,
        domain_types::connector_types::AccessTokenResponseData,
    > for Helcim<T>
{
}
impl<T: PaymentMethodDataTypes + Debug + Sync + Send + 'static + Serialize>
    interfaces::verification::SourceVerification<
        PreAuthenticate,
        PaymentFlowData,
        PaymentsPreAuthenticateData<T>,
        PaymentsResponseData,
    > for Helcim<T>
{
}

impl<T: PaymentMethodDataTypes + Debug + Sync + Send + 'static + Serialize>
    interfaces::verification::SourceVerification<
        Authenticate,
        PaymentFlowData,
        PaymentsAuthenticateData<T>,
        PaymentsResponseData,
    > for Helcim<T>
{
}

impl<T: PaymentMethodDataTypes + Debug + Sync + Send + 'static + Serialize>
    interfaces::verification::SourceVerification<
        PostAuthenticate,
        PaymentFlowData,
        PaymentsPostAuthenticateData<T>,
        PaymentsResponseData,
    > for Helcim<T>
{
}

impl<T: PaymentMethodDataTypes + Debug + Sync + Send + 'static + Serialize>
    interfaces::verification::SourceVerification<
<<<<<<< HEAD
        MandateRevoke,
        PaymentFlowData,
        MandateRevokeRequestData,
        MandateRevokeResponseData,
=======
        CreateConnectorCustomer,
        PaymentFlowData,
        ConnectorCustomerData,
        ConnectorCustomerResponse,
>>>>>>> 36731a85
    > for Helcim<T>
{
}<|MERGE_RESOLUTION|>--- conflicted
+++ resolved
@@ -6,34 +6,19 @@
 };
 use domain_types::{
     connector_flow::{
-<<<<<<< HEAD
-        Accept, Authenticate, Authorize, Capture, CreateOrder, CreateSessionToken, DefendDispute,
-        MandateRevoke, PSync, PostAuthenticate, PreAuthenticate, RSync, Refund, RepeatPayment,
-        SetupMandate, SubmitEvidence, Void,
-    },
-    connector_types::{
-        AcceptDisputeData, DisputeDefendData, DisputeFlowData, DisputeResponseData,
-        MandateRevokeRequestData, MandateRevokeResponseData, PaymentCreateOrderData,
-        PaymentCreateOrderResponse, PaymentFlowData, PaymentVoidData, PaymentsAuthenticateData,
-        PaymentsAuthorizeData, PaymentsCaptureData, PaymentsPostAuthenticateData,
-        PaymentsPreAuthenticateData, PaymentsResponseData, PaymentsSyncData, RefundFlowData,
-        RefundSyncData, RefundsData, RefundsResponseData, RepeatPaymentData,
-        SessionTokenRequestData, SessionTokenResponseData, SetupMandateRequestData,
-        SubmitEvidenceData,
-=======
         Accept, Authenticate, Authorize, Capture, CreateConnectorCustomer, CreateOrder,
-        CreateSessionToken, DefendDispute, PSync, PostAuthenticate, PreAuthenticate, RSync, Refund,
-        RepeatPayment, SetupMandate, SubmitEvidence, Void,
+        CreateSessionToken, DefendDispute, MandateRevoke, PSync, PostAuthenticate, PreAuthenticate,
+        RSync, Refund, RepeatPayment, SetupMandate, SubmitEvidence, Void,
     },
     connector_types::{
         AcceptDisputeData, ConnectorCustomerData, ConnectorCustomerResponse, DisputeDefendData,
-        DisputeFlowData, DisputeResponseData, PaymentCreateOrderData, PaymentCreateOrderResponse,
-        PaymentFlowData, PaymentVoidData, PaymentsAuthenticateData, PaymentsAuthorizeData,
-        PaymentsCaptureData, PaymentsPostAuthenticateData, PaymentsPreAuthenticateData,
-        PaymentsResponseData, PaymentsSyncData, RefundFlowData, RefundSyncData, RefundsData,
-        RefundsResponseData, RepeatPaymentData, SessionTokenRequestData, SessionTokenResponseData,
+        DisputeFlowData, DisputeResponseData, MandateRevokeRequestData, MandateRevokeResponseData,
+        PaymentCreateOrderData, PaymentCreateOrderResponse, PaymentFlowData, PaymentVoidData,
+        PaymentsAuthenticateData, PaymentsAuthorizeData, PaymentsCaptureData,
+        PaymentsPostAuthenticateData, PaymentsPreAuthenticateData, PaymentsResponseData,
+        PaymentsSyncData, RefundFlowData, RefundSyncData, RefundsData, RefundsResponseData,
+        RepeatPaymentData, SessionTokenRequestData, SessionTokenResponseData,
         SetupMandateRequestData, SubmitEvidenceData,
->>>>>>> 36731a85
     },
     errors,
     payment_method_data::PaymentMethodDataTypes,
@@ -678,17 +663,20 @@
 
 impl<T: PaymentMethodDataTypes + Debug + Sync + Send + 'static + Serialize>
     ConnectorIntegrationV2<
-<<<<<<< HEAD
+        CreateConnectorCustomer,
+        PaymentFlowData,
+        ConnectorCustomerData,
+        ConnectorCustomerResponse,
+    > for Helcim<T>
+{
+}
+
+impl<T: PaymentMethodDataTypes + Debug + Sync + Send + 'static + Serialize>
+    ConnectorIntegrationV2<
         MandateRevoke,
         PaymentFlowData,
         MandateRevokeRequestData,
         MandateRevokeResponseData,
-=======
-        CreateConnectorCustomer,
-        PaymentFlowData,
-        ConnectorCustomerData,
-        ConnectorCustomerResponse,
->>>>>>> 36731a85
     > for Helcim<T>
 {
 }
@@ -875,17 +863,20 @@
 
 impl<T: PaymentMethodDataTypes + Debug + Sync + Send + 'static + Serialize>
     interfaces::verification::SourceVerification<
-<<<<<<< HEAD
+        CreateConnectorCustomer,
+        PaymentFlowData,
+        ConnectorCustomerData,
+        ConnectorCustomerResponse,
+    > for Helcim<T>
+{
+}
+
+impl<T: PaymentMethodDataTypes + Debug + Sync + Send + 'static + Serialize>
+    interfaces::verification::SourceVerification<
         MandateRevoke,
         PaymentFlowData,
         MandateRevokeRequestData,
         MandateRevokeResponseData,
-=======
-        CreateConnectorCustomer,
-        PaymentFlowData,
-        ConnectorCustomerData,
-        ConnectorCustomerResponse,
->>>>>>> 36731a85
     > for Helcim<T>
 {
 }