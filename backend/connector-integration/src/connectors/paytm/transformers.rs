use std::{
    cmp,
    time::{SystemTime, UNIX_EPOCH},
};

use aes::{Aes128, Aes192, Aes256};
use base64::{engine::general_purpose, Engine};
use cbc::{
    cipher::{block_padding::Pkcs7, BlockEncryptMut, KeyIvInit},
    Encryptor,
};
use common_enums::AttemptStatus;
use common_utils::{errors::CustomResult, request::Method};
use domain_types::{
    connector_flow::{Authorize, CreateSessionToken, PSync},
    connector_types::{
        PaymentFlowData, PaymentsAuthorizeData, PaymentsResponseData, PaymentsSyncData, ResponseId,
        SessionTokenRequestData, SessionTokenResponseData,
    },
    errors,
    payment_method_data::{PaymentMethodData, UpiData},
    router_data::ConnectorAuthType,
    router_data_v2::RouterDataV2,
    router_request_types::BrowserInformation,
    router_response_types::RedirectForm,
};
use error_stack::ResultExt;
use hyperswitch_masking::{ExposeInterface, PeekInterface, Secret};
use ring::{
    digest,
    rand::{SecureRandom, SystemRandom},
};
use serde_json;
use url::Url;

use crate::{
    connectors::paytm::PaytmRouterData as MacroPaytmRouterData, types::ResponseRouterData,
};

pub use super::request::{
    PaytmAmount, PaytmAuthorizeRequest, PaytmEnableMethod, PaytmExtendInfo, PaytmGoodsInfo,
    PaytmInitiateReqBody, PaytmInitiateTxnRequest, PaytmNativeProcessRequestBody,
    PaytmNativeProcessTxnRequest, PaytmProcessBodyTypes, PaytmProcessHeadTypes,
    PaytmProcessTxnRequest, PaytmRequestHeader, PaytmShippingInfo, PaytmTransactionStatusReqBody,
    PaytmTransactionStatusRequest, PaytmTxnTokenType, PaytmUserInfo,
};
pub use super::response::{
    PaytmBankForm, PaytmBankFormBody, PaytmBankFormResponse, PaytmCallbackErrorBody,
    PaytmCallbackErrorResponse, PaytmDeepLinkInfo, PaytmErrorBody, PaytmErrorResponse,
    PaytmInitiateTxnResponse, PaytmNativeProcessFailureResp, PaytmNativeProcessRespBodyTypes,
    PaytmNativeProcessSuccessResp, PaytmNativeProcessTxnResponse, PaytmProcessFailureResp,
    PaytmProcessHead, PaytmProcessRespBodyTypes, PaytmProcessSuccessResp, PaytmProcessTxnResponse,
    PaytmResBodyTypes, PaytmRespBody, PaytmRespHead, PaytmResultInfo, PaytmSessionTokenErrorBody,
    PaytmSessionTokenErrorResponse, PaytmSuccessTransactionBody, PaytmSuccessTransactionResponse,
    PaytmTransactionStatusRespBody, PaytmTransactionStatusRespBodyTypes,
    PaytmTransactionStatusResponse, PaytmTxnInfo,
};

// PayTM API Constants
pub mod constants {
    // PayTM API versions and identifiers
    pub const API_VERSION: &str = "v1";

    // Request types
    pub const REQUEST_TYPE_PAYMENT: &str = "Payment";
    pub const REQUEST_TYPE_NATIVE: &str = "NATIVE";

    // UPI specific constants
    pub const PAYMENT_MODE_UPI: &str = "UPI";
    pub const UPI_CHANNEL_UPIPUSH: &str = "UPIPUSH";
    pub const PAYMENT_FLOW_NONE: &str = "NONE";

    // Default values
    pub const DEFAULT_CALLBACK_URL: &str = "https://default-callback.com";

    // Error messages
    pub const ERROR_INVALID_VPA: &str = "Invalid UPI VPA format";
    pub const ERROR_SALT_GENERATION: &str = "Failed to generate random salt";
    pub const ERROR_AES_128_ENCRYPTION: &str = "AES-128 encryption failed";
    pub const ERROR_AES_192_ENCRYPTION: &str = "AES-192 encryption failed";
    pub const ERROR_AES_256_ENCRYPTION: &str = "AES-256 encryption failed";

    // HTTP constants
    pub const CONTENT_TYPE_JSON: &str = "application/json";
    pub const CONTENT_TYPE_HEADER: &str = "Content-Type";

    // Channel IDs
    pub const CHANNEL_ID_WAP: &str = "WAP";
    pub const CHANNEL_ID_WEB: &str = "WEB";

    // AES encryption constants (from PayTM Haskell implementation)
    pub const PAYTM_IV: &[u8; 16] = b"@@@@&&&&####$$$$";
    pub const SALT_LENGTH: usize = 3;
    pub const AES_BUFFER_PADDING: usize = 16;
    pub const AES_128_KEY_LENGTH: usize = 16;
    pub const AES_192_KEY_LENGTH: usize = 24;
    pub const AES_256_KEY_LENGTH: usize = 32;
}

const NEXT_ACTION_DATA: &str = "nextActionData";

#[derive(Debug, Clone, Serialize, Deserialize)]
pub enum NextActionData {
    WaitScreenInstructions,
}

#[derive(Debug, Clone)]
pub struct PaytmAuthType {
    pub merchant_id: Secret<String>,       // From api_key
    pub merchant_key: Secret<String>,      // From key1
    pub website: Secret<String>,           // From api_secret
    pub client_id: Option<Secret<String>>, // Unique key for each merchant
}

impl TryFrom<&ConnectorAuthType> for PaytmAuthType {
    type Error = error_stack::Report<errors::ConnectorError>;

    fn try_from(auth_type: &ConnectorAuthType) -> Result<Self, Self::Error> {
        match auth_type {
            ConnectorAuthType::MultiAuthKey {
                api_key,
                key1,
                api_secret,
                key2,
            } => {
                Ok(Self {
                    merchant_id: api_key.to_owned(),  // merchant_id
                    merchant_key: key1.to_owned(),    // signing key
                    website: api_secret.to_owned(),   // website name
                    client_id: Some(key2.to_owned()), // client_id - Unique key for each merchant
                })
            }
            ConnectorAuthType::SignatureKey {
                api_key,
                key1,
                api_secret,
            } => {
                Ok(Self {
                    merchant_id: api_key.to_owned(), // merchant_id
                    merchant_key: key1.to_owned(),   // signing key
                    website: api_secret.to_owned(),  // website name
                    client_id: None,
                })
            }
            _ => Err(errors::ConnectorError::FailedToObtainAuthType.into()),
        }
    }
}

#[derive(Debug, Clone)]
pub enum UpiFlowType {
    Intent,
    Collect,
}

// ================================
// Session Token Flow
// ================================

// PaytmInitiateTxnRequest TryFrom CreateSessionToken RouterData
// Using the macro-generated PaytmRouterData type from the paytm module
impl<
        T: domain_types::payment_method_data::PaymentMethodDataTypes
            + std::fmt::Debug
            + std::marker::Sync
            + std::marker::Send
            + 'static
            + serde::Serialize,
    >
    TryFrom<
        MacroPaytmRouterData<
            RouterDataV2<
                CreateSessionToken,
                PaymentFlowData,
                SessionTokenRequestData,
                SessionTokenResponseData,
            >,
            T,
        >,
    > for PaytmInitiateTxnRequest
{
    type Error = error_stack::Report<errors::ConnectorError>;

    fn try_from(
        item: MacroPaytmRouterData<
            RouterDataV2<
                CreateSessionToken,
                PaymentFlowData,
                SessionTokenRequestData,
                SessionTokenResponseData,
            >,
            T,
        >,
    ) -> Result<Self, Self::Error> {
        let auth = PaytmAuthType::try_from(&item.router_data.connector_auth_type)?;

        // Extract data directly from router_data
        let amount = item
            .connector
            .amount_converter
            .convert(
                item.router_data.request.amount,
                item.router_data.request.currency,
            )
            .change_context(errors::ConnectorError::AmountConversionFailed)?;

        let paytm_amount = PaytmAmount {
            value: amount,
            currency: item.router_data.request.currency,
        };
        let user_info = PaytmUserInfo {
            cust_id: item
                .router_data
                .resource_common_data
                .get_customer_id()
                .unwrap_or_default(),
            mobile: item
                .router_data
                .resource_common_data
                .get_optional_billing_phone_number(),
            email: item
                .router_data
                .resource_common_data
                .get_optional_billing_email(),
            first_name: item
                .router_data
                .resource_common_data
                .get_optional_billing_first_name(),
            last_name: item
                .router_data
                .resource_common_data
                .get_optional_billing_last_name(),
        };
        let return_url = item.router_data.resource_common_data.get_return_url();

        let order_details = item.router_data.resource_common_data.order_details.clone();
        let goods = match order_details.as_ref().and_then(|details| details.first()) {
            Some(details) => {
                // Convert order detail amount using amount converter
                let order_amount = item
                    .connector
                    .amount_converter
                    .convert(details.amount, item.router_data.request.currency)
                    .change_context(errors::ConnectorError::AmountConversionFailed)?;

                Some(PaytmGoodsInfo {
                    merchant_goods_id: details.product_id.clone(),
                    merchant_shipping_id: None,
                    snapshot_url: details.product_img_link.clone(),
                    description: details
                        .description
                        .clone()
                        .unwrap_or_else(|| details.product_name.clone()),
                    category: details.category.clone(),
                    quantity: details.quantity.into(),
                    unit: details.unit_of_measure.clone(),
                    price: PaytmAmount {
                        value: order_amount,
                        currency: item.router_data.request.currency,
                    },
                    extend_info: None,
                })
            }
            None => None,
        };

        let shipping_info = PaytmShippingInfo {
            merchant_shipping_id: None,
            tracking_no: Some(
                item.router_data
                    .resource_common_data
                    .connector_request_reference_id
                    .clone(),
            ),
            carrier: None,
            charge_amount: Some(paytm_amount.clone()),
            country_name: item
                .router_data
                .resource_common_data
                .get_optional_shipping_country(),
            state_name: item
                .router_data
                .resource_common_data
                .get_optional_shipping_state(),
            city_name: item
                .router_data
                .resource_common_data
                .get_optional_shipping_city(),
            address1: item
                .router_data
                .resource_common_data
                .get_optional_shipping_line1(),
            address2: item
                .router_data
                .resource_common_data
                .get_optional_shipping_line2(),
            first_name: item
                .router_data
                .resource_common_data
                .get_optional_shipping_first_name(),
            last_name: item
                .router_data
                .resource_common_data
                .get_optional_shipping_last_name(),
            mobile_no: item
                .router_data
                .resource_common_data
                .get_optional_shipping_phone_number(),
            zip_code: item
                .router_data
                .resource_common_data
                .get_optional_shipping_zip(),
            email: item
                .router_data
                .resource_common_data
                .get_optional_shipping_email(),
        };

        let body = PaytmInitiateReqBody {
            request_type: constants::REQUEST_TYPE_PAYMENT.to_string(),
            mid: auth.merchant_id.clone(),
            order_id: item
                .router_data
                .resource_common_data
                .connector_request_reference_id
                .clone(),
            website_name: Secret::new(auth.website.peek().to_string()),
            txn_amount: paytm_amount,
            user_info,
            enable_payment_mode: vec![PaytmEnableMethod {
                mode: constants::PAYMENT_MODE_UPI.to_string(),
                channels: Some(vec![
                    constants::UPI_CHANNEL_UPIPUSH.to_string(), // UPI_INTENT
                    constants::PAYMENT_MODE_UPI.to_string(),    // UPI_COLLECT
                ]),
            }],
            callback_url: return_url.unwrap_or_else(|| constants::DEFAULT_CALLBACK_URL.to_string()),
            goods,
            shipping_info: Some(vec![shipping_info]),
            extend_info: None, // from metadata
        };

        // Create header with actual signature
        let channel_id =
            get_channel_id_from_browser_info(item.router_data.request.browser_info.as_ref());
        let head = create_paytm_header(&body, &auth, channel_id.as_deref())?;

        Ok(Self { head, body })
    }
}

// CreateSessionToken response transformation
impl
    TryFrom<
        ResponseRouterData<
            PaytmInitiateTxnResponse,
            RouterDataV2<
                CreateSessionToken,
                PaymentFlowData,
                SessionTokenRequestData,
                SessionTokenResponseData,
            >,
        >,
    >
    for RouterDataV2<
        CreateSessionToken,
        PaymentFlowData,
        SessionTokenRequestData,
        SessionTokenResponseData,
    >
{
    type Error = error_stack::Report<errors::ConnectorError>;

    fn try_from(
        item: ResponseRouterData<
            PaytmInitiateTxnResponse,
            RouterDataV2<
                CreateSessionToken,
                PaymentFlowData,
                SessionTokenRequestData,
                SessionTokenResponseData,
            >,
        >,
    ) -> Result<Self, Self::Error> {
        let response = &item.response;
        let mut router_data = item.router_data;

        // Handle both success and failure cases from the enum body
        router_data.response = match &response.body {
            PaytmResBodyTypes::SuccessBody(success_body) => {
                // Check for idempotent/duplicate case (0002) which should be treated as error
                if success_body.result_info.result_code == "0002" {
                    Err(domain_types::router_data::ErrorResponse {
                        code: success_body.result_info.result_code.clone(),
                        message: success_body.result_info.result_msg.clone(),
                        reason: Some(success_body.result_info.result_msg.clone()),
                        status_code: item.http_code,
                        attempt_status: None, // Duplicate Request.
                        connector_transaction_id: None,
                        network_decline_code: None,
                        network_advice_code: None,
                        network_error_message: None,
                    })
                } else {
                    Ok(SessionTokenResponseData {
                        session_token: success_body.txn_token.clone().expose(),
                    })
                }
            }
            PaytmResBodyTypes::FailureBody(failure_body) => {
                Err(domain_types::router_data::ErrorResponse {
                    code: failure_body.result_info.result_code.clone(),
                    message: failure_body.result_info.result_msg.clone(),
                    reason: Some(failure_body.result_info.result_msg.clone()),
                    status_code: item.http_code,
                    attempt_status: Some(AttemptStatus::Failure),
                    connector_transaction_id: None,
                    network_decline_code: None,
                    network_advice_code: None,
                    network_error_message: None,
                })
            }
        };

        Ok(router_data)
    }
}

// ================================
// Authorization Flow
// ================================

// PaytmAuthorizeRequest TryFrom Authorize RouterData
impl<
        T: domain_types::payment_method_data::PaymentMethodDataTypes
            + std::fmt::Debug
            + std::marker::Sync
            + std::marker::Send
            + 'static
            + serde::Serialize,
    >
    TryFrom<
        MacroPaytmRouterData<
            RouterDataV2<
                Authorize,
                PaymentFlowData,
                PaymentsAuthorizeData<T>,
                PaymentsResponseData,
            >,
            T,
        >,
    > for PaytmAuthorizeRequest
{
    type Error = error_stack::Report<errors::ConnectorError>;

    fn try_from(
        item: MacroPaytmRouterData<
            RouterDataV2<
                Authorize,
                PaymentFlowData,
                PaymentsAuthorizeData<T>,
                PaymentsResponseData,
            >,
            T,
        >,
    ) -> Result<Self, Self::Error> {
        let auth = PaytmAuthType::try_from(&item.router_data.connector_auth_type)?;

        let payment_id = item
            .router_data
            .resource_common_data
            .connector_request_reference_id
            .clone();
        let session_token = item.router_data.resource_common_data.get_session_token()?;
        let payment_method_data = &item.router_data.request.payment_method_data;

        // Determine the UPI flow type based on payment method data
        let upi_flow = determine_upi_flow(payment_method_data)?;

        match upi_flow {
            UpiFlowType::Intent => {
                let timestamp = SystemTime::now()
                    .duration_since(UNIX_EPOCH)
                    .unwrap()
                    .as_secs()
                    .to_string();

                let channel_id = get_channel_id_from_browser_info(
                    item.router_data.request.browser_info.as_ref(),
                );
                let head = PaytmProcessHeadTypes {
                    version: constants::API_VERSION.to_string(),
                    request_timestamp: timestamp,
                    channel_id,
                    txn_token: Secret::new(session_token),
                };

                let body = PaytmProcessBodyTypes {
                    mid: auth.merchant_id.clone(),
                    order_id: payment_id,
                    request_type: constants::REQUEST_TYPE_NATIVE.to_string(),
                    payment_mode: format!("{}_{}", constants::PAYMENT_MODE_UPI, "INTENT"),
                    payment_flow: Some(constants::PAYMENT_FLOW_NONE.to_string()),
                    txn_note: item.router_data.resource_common_data.description.clone(),
                    extend_info: None,
                };

                let intent_request = PaytmProcessTxnRequest { head, body };
                Ok(PaytmAuthorizeRequest::Intent(intent_request))
            }
            UpiFlowType::Collect => {
                let vpa = match extract_upi_vpa(payment_method_data)? {
                    Some(vpa) => vpa,
                    None => {
                        return Err(errors::ConnectorError::MissingRequiredField {
                            field_name: "vpa_id",
                        }
                        .into())
                    }
                };

                let head = PaytmTxnTokenType {
                    txn_token: Secret::new(session_token.clone()),
                };

                let channel_id = get_channel_id_from_browser_info(
                    item.router_data.request.browser_info.as_ref(),
                );
                let body = PaytmNativeProcessRequestBody {
                    request_type: constants::REQUEST_TYPE_NATIVE.to_string(),
                    mid: auth.merchant_id.clone(),
                    order_id: payment_id,
                    payment_mode: constants::PAYMENT_MODE_UPI.to_string(),
                    payer_account: Some(vpa),
                    channel_code: Some("".to_string()), //BankCode (only in NET_BANKING)
                    channel_id: channel_id.unwrap_or_else(|| constants::CHANNEL_ID_WEB.to_string()),
                    txn_token: Secret::new(session_token),
                    auth_mode: None, //authentication mode if any
                };

                let collect_request = PaytmNativeProcessTxnRequest { head, body };
                Ok(PaytmAuthorizeRequest::Collect(collect_request))
            }
        }
    }
}

// Authorize response transformation
impl<
        T: domain_types::payment_method_data::PaymentMethodDataTypes
            + std::fmt::Debug
            + std::marker::Sync
            + std::marker::Send
            + 'static
            + serde::Serialize,
    >
    TryFrom<
        ResponseRouterData<
            PaytmProcessTxnResponse,
            RouterDataV2<
                Authorize,
                PaymentFlowData,
                PaymentsAuthorizeData<T>,
                PaymentsResponseData,
            >,
        >,
    > for RouterDataV2<Authorize, PaymentFlowData, PaymentsAuthorizeData<T>, PaymentsResponseData>
{
    type Error = error_stack::Report<errors::ConnectorError>;

    fn try_from(
        item: ResponseRouterData<
            PaytmProcessTxnResponse,
            RouterDataV2<
                Authorize,
                PaymentFlowData,
                PaymentsAuthorizeData<T>,
                PaymentsResponseData,
            >,
        >,
    ) -> Result<Self, Self::Error> {
        let response = &item.response;
        let mut router_data = item.router_data;

        // Handle both success and failure cases from the enum body
        let (redirection_data, connector_ref_id, connector_txn_id) = match &response.body {
            PaytmProcessRespBodyTypes::SuccessBody(success_body) => {
                // Extract redirection URL if present
                let redirection_data = if let Some(deep_link_info) = &success_body.deep_link_info {
                    if !deep_link_info.deep_link.is_empty() {
                        // Check if it's a UPI deep link (starts with upi://) or regular URL
                        if deep_link_info.deep_link.starts_with("upi://") {
                            // For UPI deep links, use them as-is
                            Some(Box::new(RedirectForm::Uri {
                                uri: deep_link_info.deep_link.clone(),
                            }))
                        } else {
                            // For regular URLs, parse and convert
                            let url = Url::parse(&deep_link_info.deep_link).change_context(
                                errors::ConnectorError::ResponseDeserializationFailed,
                            )?;
                            Some(Box::new(RedirectForm::from((url, Method::Get))))
                        }
                    } else {
                        None
                    }
                } else {
                    None
                };

                // Extract transaction IDs from deep_link_info or use fallback
                let (connector_ref_id, connector_txn_id) =
                    if let Some(deep_link_info) = &success_body.deep_link_info {
                        let connector_txn_id =
                            ResponseId::ConnectorTransactionId(deep_link_info.trans_id.clone());
                        let connector_ref_id = Some(deep_link_info.order_id.clone());
                        (connector_ref_id, connector_txn_id)
                    } else {
                        // Fallback when deep_link_info is not present
                        let connector_ref_id = Some(
                            router_data
                                .resource_common_data
                                .connector_request_reference_id
                                .clone(),
                        );
                        (connector_ref_id, ResponseId::NoResponseId)
                    };

                (redirection_data, connector_ref_id, connector_txn_id)
            }
            PaytmProcessRespBodyTypes::FailureBody(_failure_body) => {
                let connector_ref_id = Some(
                    router_data
                        .resource_common_data
                        .connector_request_reference_id
                        .clone(),
                );
                (None, connector_ref_id, ResponseId::NoResponseId)
            }
        };
        // Get result code for status mapping
        let result_code = match &response.body {
            PaytmProcessRespBodyTypes::SuccessBody(success_body) => {
                &success_body.result_info.result_code
            }
            PaytmProcessRespBodyTypes::FailureBody(failure_body) => {
                &failure_body.result_info.result_code
            }
        };

        // Map status using the result code
        let attempt_status = map_paytm_authorize_status_to_attempt_status(result_code);
        router_data.resource_common_data.set_status(attempt_status);

        router_data.response = if is_failure_status(attempt_status) {
            Err(domain_types::router_data::ErrorResponse {
                code: result_code.clone(),
                message: match &response.body {
                    PaytmProcessRespBodyTypes::SuccessBody(body) => {
                        body.result_info.result_msg.clone()
                    }
                    PaytmProcessRespBodyTypes::FailureBody(body) => {
                        body.result_info.result_msg.clone()
                    }
                },
                reason: match &response.body {
                    PaytmProcessRespBodyTypes::SuccessBody(body) => {
                        Some(body.result_info.result_msg.clone())
                    }
                    PaytmProcessRespBodyTypes::FailureBody(body) => {
                        Some(body.result_info.result_msg.clone())
                    }
                },
                status_code: item.http_code,
                attempt_status: Some(attempt_status),
                connector_transaction_id: connector_ref_id.clone(),
                network_decline_code: None,
                network_advice_code: None,
                network_error_message: None,
            })
        } else {
            Ok(PaymentsResponseData::TransactionResponse {
                resource_id: connector_txn_id,
                redirection_data,
                mandate_reference: None,
                connector_metadata: None,
                network_txn_id: None,
                connector_response_reference_id: connector_ref_id,
                incremental_authorization_allowed: None,
                status_code: item.http_code,
            })
        };

        Ok(router_data)
    }
}

// ================================
// Payment Sync Flow
// ================================

// PaytmTransactionStatusRequest TryFrom PSync RouterData
impl<
        T: domain_types::payment_method_data::PaymentMethodDataTypes
            + std::fmt::Debug
            + std::marker::Sync
            + std::marker::Send
            + 'static
            + serde::Serialize,
    >
    TryFrom<
        MacroPaytmRouterData<
            RouterDataV2<PSync, PaymentFlowData, PaymentsSyncData, PaymentsResponseData>,
            T,
        >,
    > for PaytmTransactionStatusRequest
{
    type Error = error_stack::Report<errors::ConnectorError>;

    fn try_from(
        item: MacroPaytmRouterData<
            RouterDataV2<PSync, PaymentFlowData, PaymentsSyncData, PaymentsResponseData>,
            T,
        >,
    ) -> Result<Self, Self::Error> {
        let auth = PaytmAuthType::try_from(&item.router_data.connector_auth_type)?;

        // Extract data directly from router_data
        let order_id = item
            .router_data
            .resource_common_data
            .connector_request_reference_id
            .clone();

        let body = PaytmTransactionStatusReqBody {
            mid: auth.merchant_id.clone(),
            order_id,
            txn_type: None, // Can be enhanced later to support specific transaction types
        };

<<<<<<< HEAD
        let connector_metadata = get_wait_screen_metadata();

        router_data.response = Ok(PaymentsResponseData::TransactionResponse {
            resource_id,
            redirection_data,
            mandate_reference: None,
            connector_metadata,
            network_txn_id: None,
            connector_response_reference_id: connector_txn_id,
            incremental_authorization_allowed: None,
            status_code: item.http_code,
        });
=======
        // Create header with actual signature
        let head = create_paytm_header(&body, &auth, None)?;
>>>>>>> fceeb434

        Ok(Self { head, body })
    }
}

// PSync response transformation
impl
    TryFrom<
        ResponseRouterData<
            PaytmTransactionStatusResponse,
            RouterDataV2<PSync, PaymentFlowData, PaymentsSyncData, PaymentsResponseData>,
        >,
    > for RouterDataV2<PSync, PaymentFlowData, PaymentsSyncData, PaymentsResponseData>
{
    type Error = error_stack::Report<errors::ConnectorError>;

    fn try_from(
        item: ResponseRouterData<
            PaytmTransactionStatusResponse,
            RouterDataV2<PSync, PaymentFlowData, PaymentsSyncData, PaymentsResponseData>,
        >,
    ) -> Result<Self, Self::Error> {
        let response = &item.response;
        let mut router_data = item.router_data;

        // Handle both success and failure cases from the enum body
        let (connector_ref_id, connector_txn_id) = match &response.body {
            PaytmTransactionStatusRespBodyTypes::SuccessBody(success_body) => {
                let connector_ref_id = Some(success_body.order_id.clone());
                let connector_txn_id =
                    ResponseId::ConnectorTransactionId(success_body.txn_id.clone());
                (connector_ref_id, connector_txn_id)
            }
            PaytmTransactionStatusRespBodyTypes::FailureBody(_failure_body) => {
                let connector_ref_id = Some(
                    router_data
                        .resource_common_data
                        .connector_request_reference_id
                        .clone(),
                );
                (connector_ref_id, ResponseId::NoResponseId)
            }
        };

        // Get result code for status mapping
        let result_code = match &response.body {
            PaytmTransactionStatusRespBodyTypes::SuccessBody(success_body) => {
                &success_body.result_info.result_code
            }
            PaytmTransactionStatusRespBodyTypes::FailureBody(failure_body) => {
                &failure_body.result_info.result_code
            }
        };

        // Map status and set response accordingly
        let attempt_status = map_paytm_sync_status_to_attempt_status(result_code);

        // Update the status using the new setter function
        router_data.resource_common_data.set_status(attempt_status);

        router_data.response = if is_failure_status(attempt_status) {
            Err(domain_types::router_data::ErrorResponse {
                code: result_code.clone(),
                message: match &response.body {
                    PaytmTransactionStatusRespBodyTypes::SuccessBody(body) => {
                        body.result_info.result_msg.clone()
                    }
                    PaytmTransactionStatusRespBodyTypes::FailureBody(body) => {
                        body.result_info.result_msg.clone()
                    }
                },
                reason: Some(match &response.body {
                    PaytmTransactionStatusRespBodyTypes::SuccessBody(body) => {
                        body.result_info.result_status.clone()
                    }
                    PaytmTransactionStatusRespBodyTypes::FailureBody(body) => {
                        body.result_info.result_status.clone()
                    }
                }),
                status_code: item.http_code,
                attempt_status: Some(attempt_status),
                connector_transaction_id: connector_ref_id.clone(),
                network_decline_code: None,
                network_advice_code: None,
                network_error_message: None,
<<<<<<< HEAD
            }),
            _ => {
                let connector_metadata = get_wait_screen_metadata();
                Ok(PaymentsResponseData::TransactionResponse {
                    resource_id,
                    redirection_data: None,
                    mandate_reference: None,
                    connector_metadata,
                    network_txn_id: None,
                    connector_response_reference_id: connector_txn_id,
                    incremental_authorization_allowed: None,
                    status_code: item.http_code,
                })
            }
=======
            })
        } else {
            Ok(PaymentsResponseData::TransactionResponse {
                resource_id: connector_txn_id,
                redirection_data: None,
                mandate_reference: None,
                connector_metadata: None,
                network_txn_id: None,
                connector_response_reference_id: connector_ref_id,
                incremental_authorization_allowed: None,
                status_code: item.http_code,
            })
>>>>>>> fceeb434
        };

        Ok(router_data)
    }
}

<<<<<<< HEAD
pub fn get_wait_screen_metadata() -> Option<serde_json::Value> {
    serde_json::to_value(serde_json::json!({
        NEXT_ACTION_DATA: NextActionData::WaitScreenInstructions
    }))
    .map_err(|e| {
        tracing::error!("Failed to serialize wait screen metadata: {}", e);
        e
    })
    .ok()
=======
pub fn determine_upi_flow<T: domain_types::payment_method_data::PaymentMethodDataTypes>(
    payment_method_data: &PaymentMethodData<T>,
) -> CustomResult<UpiFlowType, errors::ConnectorError> {
    match payment_method_data {
        PaymentMethodData::Upi(upi_data) => {
            match upi_data {
                UpiData::UpiCollect(collect_data) => {
                    // If VPA is provided, it's a collect flow
                    if collect_data.vpa_id.is_some() {
                        Ok(UpiFlowType::Collect)
                    } else {
                        Err(errors::ConnectorError::MissingRequiredField {
                            field_name: "vpa_id",
                        }
                        .into())
                    }
                }
                UpiData::UpiIntent(_) | UpiData::UpiQr(_) => Ok(UpiFlowType::Intent),
            }
        }
        _ => Err(errors::ConnectorError::NotSupported {
            message: "Only UPI payment methods are supported".to_string(),
            connector: "Paytm",
        }
        .into()),
    }
}

// Helper function for UPI VPA extraction
pub fn extract_upi_vpa<T: domain_types::payment_method_data::PaymentMethodDataTypes>(
    payment_method_data: &PaymentMethodData<T>,
) -> CustomResult<Option<String>, errors::ConnectorError> {
    match payment_method_data {
        PaymentMethodData::Upi(UpiData::UpiCollect(collect_data)) => {
            if let Some(vpa_id) = &collect_data.vpa_id {
                let vpa = vpa_id.peek().to_string();
                if vpa.contains('@') && vpa.len() > 3 {
                    Ok(Some(vpa))
                } else {
                    Err(errors::ConnectorError::RequestEncodingFailedWithReason(
                        constants::ERROR_INVALID_VPA.to_string(),
                    )
                    .into())
                }
            } else {
                Err(errors::ConnectorError::MissingRequiredField {
                    field_name: "vpa_id",
                }
                .into())
            }
        }
        _ => Ok(None),
    }
}

// Paytm signature generation algorithm implementation
// Following exact PayTM v2 algorithm from Haskell codebase
pub fn generate_paytm_signature(
    payload: &str,
    merchant_key: &str,
) -> CustomResult<String, errors::ConnectorError> {
    // Step 1: Generate random salt bytes using ring (same logic, different implementation)
    let rng = SystemRandom::new();
    let mut salt_bytes = [0u8; constants::SALT_LENGTH];
    rng.fill(&mut salt_bytes).map_err(|_| {
        errors::ConnectorError::RequestEncodingFailedWithReason(
            constants::ERROR_SALT_GENERATION.to_string(),
        )
    })?;

    // Step 2: Convert salt to Base64 (same logic)
    let salt_b64 = general_purpose::STANDARD.encode(salt_bytes);

    // Step 3: Create hash input: payload + "|" + base64_salt (same logic)
    let hash_input = format!("{payload}|{salt_b64}");

    // Step 4: SHA-256 hash using ring (same logic, different implementation)
    let hash_digest = digest::digest(&digest::SHA256, hash_input.as_bytes());
    let sha256_hash = hex::encode(hash_digest.as_ref());

    // Step 5: Create checksum: sha256_hash + base64_salt (same logic)
    let checksum = format!("{sha256_hash}{salt_b64}");

    // Step 6: AES encrypt checksum with merchant key (same logic)
    let signature = aes_encrypt(&checksum, merchant_key)?;

    Ok(signature)
}

// AES-CBC encryption implementation for PayTM v2
// This follows the exact PayTMv1 encrypt function used by PayTMv2:
// - Fixed IV: "@@@@&&&&####$$$$" (16 bytes) - exact value from Haskell code
// - Key length determines AES variant: 16→AES-128, 24→AES-192, other→AES-256
// - Mode: CBC with PKCS7 padding (16-byte blocks)
// - Output: Base64 encoded encrypted data
fn aes_encrypt(data: &str, key: &str) -> CustomResult<String, errors::ConnectorError> {
    // PayTM uses fixed IV as specified in PayTMv1 implementation
    let iv = get_paytm_iv();
    let key_bytes = key.as_bytes();
    let data_bytes = data.as_bytes();

    // Determine AES variant based on key length (following PayTMv1 Haskell implementation)
    match key_bytes.len() {
        constants::AES_128_KEY_LENGTH => {
            // AES-128-CBC with PKCS7 padding
            type Aes128CbcEnc = Encryptor<Aes128>;
            let mut key_array = [0u8; constants::AES_128_KEY_LENGTH];
            key_array.copy_from_slice(key_bytes);

            let encryptor = Aes128CbcEnc::new(&key_array.into(), &iv.into());

            // Encrypt with proper buffer management
            let mut buffer = Vec::with_capacity(data_bytes.len() + constants::AES_BUFFER_PADDING);
            buffer.extend_from_slice(data_bytes);
            buffer.resize(buffer.len() + constants::AES_BUFFER_PADDING, 0);

            let encrypted_len = encryptor
                .encrypt_padded_mut::<Pkcs7>(&mut buffer, data_bytes.len())
                .map_err(|_| {
                    errors::ConnectorError::RequestEncodingFailedWithReason(
                        constants::ERROR_AES_128_ENCRYPTION.to_string(),
                    )
                })?
                .len();

            buffer.truncate(encrypted_len);
            Ok(general_purpose::STANDARD.encode(&buffer))
        }
        constants::AES_192_KEY_LENGTH => {
            // AES-192-CBC with PKCS7 padding
            type Aes192CbcEnc = Encryptor<Aes192>;
            let mut key_array = [0u8; constants::AES_192_KEY_LENGTH];
            key_array.copy_from_slice(key_bytes);

            let encryptor = Aes192CbcEnc::new(&key_array.into(), &iv.into());

            let mut buffer = Vec::with_capacity(data_bytes.len() + constants::AES_BUFFER_PADDING);
            buffer.extend_from_slice(data_bytes);
            buffer.resize(buffer.len() + constants::AES_BUFFER_PADDING, 0);

            let encrypted_len = encryptor
                .encrypt_padded_mut::<Pkcs7>(&mut buffer, data_bytes.len())
                .map_err(|_| {
                    errors::ConnectorError::RequestEncodingFailedWithReason(
                        constants::ERROR_AES_192_ENCRYPTION.to_string(),
                    )
                })?
                .len();

            buffer.truncate(encrypted_len);
            Ok(general_purpose::STANDARD.encode(&buffer))
        }
        _ => {
            // Default to AES-256-CBC with PKCS7 padding (for any other key length)
            type Aes256CbcEnc = Encryptor<Aes256>;

            // For AES-256, we need exactly 32 bytes, so pad or truncate the key
            let mut aes256_key = [0u8; constants::AES_256_KEY_LENGTH];
            let copy_len = cmp::min(key_bytes.len(), constants::AES_256_KEY_LENGTH);
            aes256_key[..copy_len].copy_from_slice(&key_bytes[..copy_len]);

            let encryptor = Aes256CbcEnc::new(&aes256_key.into(), &iv.into());

            let mut buffer = Vec::with_capacity(data_bytes.len() + constants::AES_BUFFER_PADDING);
            buffer.extend_from_slice(data_bytes);
            buffer.resize(buffer.len() + constants::AES_BUFFER_PADDING, 0);

            let encrypted_len = encryptor
                .encrypt_padded_mut::<Pkcs7>(&mut buffer, data_bytes.len())
                .map_err(|_| {
                    errors::ConnectorError::RequestEncodingFailedWithReason(
                        constants::ERROR_AES_256_ENCRYPTION.to_string(),
                    )
                })?
                .len();

            buffer.truncate(encrypted_len);
            Ok(general_purpose::STANDARD.encode(&buffer))
        }
    }
}

// Fixed IV for Paytm AES encryption (from PayTM v2 Haskell implementation)
// IV value: "@@@@&&&&####$$$$" (16 characters) - exact value from Haskell codebase
fn get_paytm_iv() -> [u8; 16] {
    // This is the exact IV used by PayTM v2 as found in the Haskell codebase
    *constants::PAYTM_IV
}

// Helper function to determine channel ID based on OS type
fn get_channel_id_from_browser_info(browser_info: Option<&BrowserInformation>) -> Option<String> {
    match browser_info {
        Some(info) => match &info.os_type {
            Some(os_type) => {
                let os_lower = os_type.to_lowercase();
                if os_lower.contains("android") || os_lower.contains("ios") {
                    Some(constants::CHANNEL_ID_WAP.to_string())
                } else {
                    Some(constants::CHANNEL_ID_WEB.to_string())
                }
            }
            None => None,
        },
        None => None,
    }
}

pub fn create_paytm_header(
    request_body: &impl serde::Serialize,
    auth: &PaytmAuthType,
    channel_id: Option<&str>,
) -> CustomResult<PaytmRequestHeader, errors::ConnectorError> {
    let _payload = serde_json::to_string(request_body)
        .change_context(errors::ConnectorError::RequestEncodingFailed)?;
    let signature = generate_paytm_signature(&_payload, auth.merchant_key.peek())?;
    let timestamp = SystemTime::now()
        .duration_since(UNIX_EPOCH)
        .unwrap()
        .as_secs()
        .to_string();

    Ok(PaytmRequestHeader {
        client_id: auth.client_id.clone(),
        version: constants::API_VERSION.to_string(),
        request_timestamp: timestamp,
        channel_id: channel_id.map(|id| id.to_string()),
        signature: signature.into(),
    })
}

pub fn map_paytm_authorize_status_to_attempt_status(status_code: &str) -> AttemptStatus {
    match status_code {
        // Success case - 0000: Success
        "0000" => AttemptStatus::Authorized,

        // 931: Incorrect Passcode
        // 1006: Your Session has expired.
        // 2004: Invalid User Token
        "931" | "1006" | "2004" => AttemptStatus::AuthenticationFailed,

        // RC-00018: Payment failed as merchant has crossed his daily/monthly/weekly acceptance limit
        // 312: This card is not supported. Please use another card.
        // 315: Invalid Year
        "RC-00018" | "312" | "315" => AttemptStatus::AuthorizationFailed,

        // 0001: FAILED
        // 309: Invalid Order ID
        // 1001: Request parameters are not valid
        // 1007: Missing mandatory element
        // 501: System Error
        // 510: Merchant Transaction Failure
        // 372: Retry count breached
        // 1005: Duplicate request handling
        "0001" | "309" | "1001" | "1007" | "501" | "510" | "372" | "1005" => AttemptStatus::Failure, // Invalid request parameters

        // Unknown status codes
        _ => AttemptStatus::Pending,
    }
}

pub fn map_paytm_sync_status_to_attempt_status(result_code: &str) -> AttemptStatus {
    match result_code {
        // Success case - 01: TXN_SUCCESS
        "01" => AttemptStatus::Charged,

        // 400: Transaction status not confirmed yet
        // 402: Payment not complete, confirming with bank
        "400" | "402" => AttemptStatus::Pending,

        // 335: Mid is invalid
        // 843: Your transaction has been declined by the bank. Remitting account is blocked or frozen.
        "335" | "843" => AttemptStatus::AuthorizationFailed,

        // 820: Mobile number linked to bank account has changed
        // 235: Wallet balance insufficient
        // 295: Invalid UPI ID
        // 334: Invalid Order ID
        // 267: Your payment has been declined due to Mandate gap
        // 331: No Record Found
        // 227: Payment declined by bank
        // 401: Payment declined by bank
        // 501: Server Down
        // 810: Transaction Failed
        "235" | "295" | "334" | "267" | "331" | "820" | "227" | "401" | "501" | "810" => {
            AttemptStatus::Failure
        }

        // Default to Pending for unknown codes to be safe
        _ => AttemptStatus::Pending,
    }
}

fn is_failure_status(status: AttemptStatus) -> bool {
    matches!(
        status,
        AttemptStatus::Failure
            | AttemptStatus::AuthenticationFailed
            | AttemptStatus::AuthorizationFailed
    )
>>>>>>> fceeb434
}<|MERGE_RESOLUTION|>--- conflicted
+++ resolved
@@ -95,10 +95,8 @@
     pub const AES_128_KEY_LENGTH: usize = 16;
     pub const AES_192_KEY_LENGTH: usize = 24;
     pub const AES_256_KEY_LENGTH: usize = 32;
-}
-
-const NEXT_ACTION_DATA: &str = "nextActionData";
-
+    const NEXT_ACTION_DATA: &str = "nextActionData";
+}
 #[derive(Debug, Clone, Serialize, Deserialize)]
 pub enum NextActionData {
     WaitScreenInstructions,
@@ -651,6 +649,8 @@
         // Map status using the result code
         let attempt_status = map_paytm_authorize_status_to_attempt_status(result_code);
         router_data.resource_common_data.set_status(attempt_status);
+
+        let connector_metadata = get_wait_screen_metadata();
 
         router_data.response = if is_failure_status(attempt_status) {
             Err(domain_types::router_data::ErrorResponse {
@@ -683,7 +683,7 @@
                 resource_id: connector_txn_id,
                 redirection_data,
                 mandate_reference: None,
-                connector_metadata: None,
+                connector_metadata,
                 network_txn_id: None,
                 connector_response_reference_id: connector_ref_id,
                 incremental_authorization_allowed: None,
@@ -738,23 +738,8 @@
             txn_type: None, // Can be enhanced later to support specific transaction types
         };
 
-<<<<<<< HEAD
-        let connector_metadata = get_wait_screen_metadata();
-
-        router_data.response = Ok(PaymentsResponseData::TransactionResponse {
-            resource_id,
-            redirection_data,
-            mandate_reference: None,
-            connector_metadata,
-            network_txn_id: None,
-            connector_response_reference_id: connector_txn_id,
-            incremental_authorization_allowed: None,
-            status_code: item.http_code,
-        });
-=======
         // Create header with actual signature
         let head = create_paytm_header(&body, &auth, None)?;
->>>>>>> fceeb434
 
         Ok(Self { head, body })
     }
@@ -840,52 +825,25 @@
                 network_decline_code: None,
                 network_advice_code: None,
                 network_error_message: None,
-<<<<<<< HEAD
-            }),
-            _ => {
-                let connector_metadata = get_wait_screen_metadata();
-                Ok(PaymentsResponseData::TransactionResponse {
-                    resource_id,
-                    redirection_data: None,
-                    mandate_reference: None,
-                    connector_metadata,
-                    network_txn_id: None,
-                    connector_response_reference_id: connector_txn_id,
-                    incremental_authorization_allowed: None,
-                    status_code: item.http_code,
-                })
-            }
-=======
             })
         } else {
+            let connector_metadata = get_wait_screen_metadata();
             Ok(PaymentsResponseData::TransactionResponse {
                 resource_id: connector_txn_id,
                 redirection_data: None,
                 mandate_reference: None,
-                connector_metadata: None,
+                connector_metadata,
                 network_txn_id: None,
                 connector_response_reference_id: connector_ref_id,
                 incremental_authorization_allowed: None,
                 status_code: item.http_code,
             })
->>>>>>> fceeb434
         };
 
         Ok(router_data)
     }
 }
 
-<<<<<<< HEAD
-pub fn get_wait_screen_metadata() -> Option<serde_json::Value> {
-    serde_json::to_value(serde_json::json!({
-        NEXT_ACTION_DATA: NextActionData::WaitScreenInstructions
-    }))
-    .map_err(|e| {
-        tracing::error!("Failed to serialize wait screen metadata: {}", e);
-        e
-    })
-    .ok()
-=======
 pub fn determine_upi_flow<T: domain_types::payment_method_data::PaymentMethodDataTypes>(
     payment_method_data: &PaymentMethodData<T>,
 ) -> CustomResult<UpiFlowType, errors::ConnectorError> {
@@ -1185,5 +1143,15 @@
             | AttemptStatus::AuthenticationFailed
             | AttemptStatus::AuthorizationFailed
     )
->>>>>>> fceeb434
+}
+
+pub fn get_wait_screen_metadata() -> Option<serde_json::Value> {
+    serde_json::to_value(serde_json::json!({
+        NEXT_ACTION_DATA: NextActionData::WaitScreenInstructions
+    }))
+    .map_err(|e| {
+        tracing::error!("Failed to serialize wait screen metadata: {}", e);
+        e
+    })
+    .ok()
 }