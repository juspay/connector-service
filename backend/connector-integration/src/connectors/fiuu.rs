--- conflicted
+++ resolved
@@ -8,34 +8,20 @@
 use common_utils::{errors::CustomResult, ext_traits::BytesExt, types::StringMajorUnit};
 use domain_types::{
     connector_flow::{
-<<<<<<< HEAD
-        Accept, Authenticate, Authorize, Capture, CreateOrder, CreateSessionToken, DefendDispute,
-        PSync, PostAuthenticate, PreAuthenticate, RSync, Refund, RepeatPayment, SetupMandate,
-        SubmitEvidence, Void,
-    },
-    connector_types::{
-        AcceptDisputeData, ConnectorSpecifications, DisputeDefendData, DisputeFlowData,
-        DisputeResponseData, PaymentCreateOrderData, PaymentCreateOrderResponse, PaymentFlowData,
-        PaymentVoidData, PaymentsAuthenticateData, PaymentsAuthorizeData, PaymentsCaptureData,
-        PaymentsPostAuthenticateData, PaymentsPreAuthenticateData, PaymentsResponseData,
-        PaymentsSyncData, RefundFlowData, RefundSyncData, RefundsData, RefundsResponseData,
-        RepeatPaymentData, SessionTokenRequestData, SessionTokenResponseData,
-        SetupMandateRequestData, SubmitEvidenceData,
-=======
-        Accept, Authorize, Capture, CreateAccessToken, CreateOrder, CreateSessionToken,
-        DefendDispute, PSync, PaymentMethodToken, RSync, Refund, RepeatPayment, SetupMandate,
-        SubmitEvidence, Void,
+        Accept, Authenticate, Authorize, Capture, CreateAccessToken, CreateOrder,
+        CreateSessionToken, DefendDispute, PSync, PaymentMethodToken, PostAuthenticate,
+        PreAuthenticate, RSync, Refund, RepeatPayment, SetupMandate, SubmitEvidence, Void,
     },
     connector_types::{
         AcceptDisputeData, AccessTokenRequestData, AccessTokenResponseData,
         ConnectorSpecifications, DisputeDefendData, DisputeFlowData, DisputeResponseData,
         PaymentCreateOrderData, PaymentCreateOrderResponse, PaymentFlowData,
         PaymentMethodTokenResponse, PaymentMethodTokenizationData, PaymentVoidData,
-        PaymentsAuthorizeData, PaymentsCaptureData, PaymentsResponseData, PaymentsSyncData,
-        RefundFlowData, RefundSyncData, RefundsData, RefundsResponseData, RepeatPaymentData,
-        SessionTokenRequestData, SessionTokenResponseData, SetupMandateRequestData,
-        SubmitEvidenceData,
->>>>>>> 8ee4de2a
+        PaymentsAuthenticateData, PaymentsAuthorizeData, PaymentsCaptureData,
+        PaymentsPostAuthenticateData, PaymentsPreAuthenticateData, PaymentsResponseData,
+        PaymentsSyncData, RefundFlowData, RefundSyncData, RefundsData, RefundsResponseData,
+        RepeatPaymentData, SessionTokenRequestData, SessionTokenResponseData,
+        SetupMandateRequestData, SubmitEvidenceData,
     },
     errors,
     payment_method_data::PaymentMethodDataTypes,
@@ -240,7 +226,16 @@
             + std::marker::Send
             + 'static
             + Serialize,
-<<<<<<< HEAD
+    > connector_types::PaymentTokenV2<T> for Fiuu<T>
+{
+}
+impl<
+        T: PaymentMethodDataTypes
+            + std::fmt::Debug
+            + std::marker::Sync
+            + std::marker::Send
+            + 'static
+            + Serialize,
     > connector_types::PaymentPreAuthenticateV2<T> for Fiuu<T>
 {
 }
@@ -262,9 +257,6 @@
             + 'static
             + Serialize,
     > connector_types::PaymentPostAuthenticateV2<T> for Fiuu<T>
-=======
-    > connector_types::PaymentTokenV2<T> for Fiuu<T>
->>>>>>> 8ee4de2a
 {
 }
 
@@ -1149,20 +1141,33 @@
 {
 }
 
-<<<<<<< HEAD
+impl<
+        T: PaymentMethodDataTypes
+            + std::fmt::Debug
+            + std::marker::Sync
+            + std::marker::Send
+            + 'static
+            + Serialize,
+    >
+    interfaces::verification::SourceVerification<
+        PaymentMethodToken,
+        PaymentFlowData,
+        PaymentMethodTokenizationData<T>,
+        PaymentMethodTokenResponse,
+    > for Fiuu<T>
+{
+}
+
 // SourceVerification implementations for authentication flows
-=======
->>>>>>> 8ee4de2a
-impl<
-        T: PaymentMethodDataTypes
-            + std::fmt::Debug
-            + std::marker::Sync
-            + std::marker::Send
-            + 'static
-            + Serialize,
-    >
-    interfaces::verification::SourceVerification<
-<<<<<<< HEAD
+impl<
+        T: PaymentMethodDataTypes
+            + std::fmt::Debug
+            + std::marker::Sync
+            + std::marker::Send
+            + 'static
+            + Serialize,
+    >
+    interfaces::verification::SourceVerification<
         PreAuthenticate,
         PaymentFlowData,
         PaymentsPreAuthenticateData<T>,
@@ -1201,12 +1206,6 @@
         PaymentFlowData,
         PaymentsPostAuthenticateData<T>,
         PaymentsResponseData,
-=======
-        PaymentMethodToken,
-        PaymentFlowData,
-        PaymentMethodTokenizationData<T>,
-        PaymentMethodTokenResponse,
->>>>>>> 8ee4de2a
     > for Fiuu<T>
 {
 }
