pub mod transformers;

use std::{any::type_name, borrow::Cow, collections::HashMap, fmt::Debug};

use bytes::Bytes;
use common_enums::CurrencyUnit;
use common_utils::{
    crypto::{self, GenerateDigest, VerifySignature},
    errors::CustomResult,
    ext_traits::{ByteSliceExt, BytesExt},
    types::StringMajorUnit,
};
use domain_types::{
    connector_flow::{
        Accept, Authenticate, Authorize, Capture, CreateAccessToken, CreateConnectorCustomer,
        CreateOrder, CreateSessionToken, DefendDispute, MandateRevoke, PSync, PaymentMethodToken,
        PostAuthenticate, PreAuthenticate, RSync, Refund, RepeatPayment, SetupMandate,
        SubmitEvidence, Void, VoidPC,
    },
    connector_types::{
        AcceptDisputeData, AccessTokenRequestData, AccessTokenResponseData, ConnectorCustomerData,
        ConnectorCustomerResponse, ConnectorSpecifications, ConnectorWebhookSecrets,
        DisputeDefendData, DisputeFlowData, DisputeResponseData, EventType,
        MandateRevokeRequestData, MandateRevokeResponseData, PaymentCreateOrderData,
        PaymentCreateOrderResponse, PaymentFlowData, PaymentMethodTokenResponse,
        PaymentMethodTokenizationData, PaymentVoidData, PaymentsAuthenticateData,
        PaymentsAuthorizeData, PaymentsCancelPostCaptureData, PaymentsCaptureData,
        PaymentsPostAuthenticateData, PaymentsPreAuthenticateData, PaymentsResponseData,
        PaymentsSyncData, RefundFlowData, RefundSyncData, RefundWebhookDetailsResponse,
        RefundsData, RefundsResponseData, RepeatPaymentData, RequestDetails,
        SessionTokenRequestData, SessionTokenResponseData, SetupMandateRequestData,
        SubmitEvidenceData, WebhookDetailsResponse,
    },
    errors,
    payment_method_data::PaymentMethodDataTypes,
    router_data::{ConnectorAuthType, ErrorResponse},
    router_data_v2::RouterDataV2,
    router_response_types::Response,
    types::Connectors,
    utils,
};
use error_stack::ResultExt;
use hyperswitch_masking::{ExposeInterface, Maskable, PeekInterface, Secret};
use interfaces::{
    api::ConnectorCommon,
    connector_integration_v2::ConnectorIntegrationV2,
    connector_types::{self},
    events::connector_api_logs::ConnectorEvent,
};
use serde::{Deserialize, Serialize};
use serde_json::Value;
use tracing::{error, info, warn};
use transformers::{
    self as fiuu, FiuuPaymentCancelRequest, FiuuPaymentCancelResponse, FiuuPaymentResponse,
    FiuuPaymentSyncRequest, FiuuPaymentsRequest, FiuuPaymentsResponse, FiuuRefundRequest,
    FiuuRefundResponse, FiuuRefundSyncRequest, FiuuRefundSyncResponse, FiuuWebhooksResponse,
    PaymentCaptureRequest, PaymentCaptureResponse,
};

use super::macros;
use crate::{
    types::ResponseRouterData, utils::xml_utils::flatten_json_structure, with_error_response_body,
    with_response_body,
};

// Trait implementations with generic type parameters
impl<
        T: PaymentMethodDataTypes
            + std::fmt::Debug
            + std::marker::Sync
            + std::marker::Send
            + 'static
            + Serialize,
    > connector_types::ConnectorServiceTrait<T> for Fiuu<T>
{
}
impl<
        T: PaymentMethodDataTypes
            + std::fmt::Debug
            + std::marker::Sync
            + std::marker::Send
            + 'static
            + Serialize,
    > connector_types::PaymentAuthorizeV2<T> for Fiuu<T>
{
}
impl<
        T: PaymentMethodDataTypes
            + std::fmt::Debug
            + std::marker::Sync
            + std::marker::Send
            + 'static
            + Serialize,
    > connector_types::PaymentSessionToken for Fiuu<T>
{
}
impl<T: PaymentMethodDataTypes + Debug + Sync + Send + 'static + Serialize>
    connector_types::PaymentAccessToken for Fiuu<T>
{
}
impl<
        T: PaymentMethodDataTypes
            + std::fmt::Debug
            + std::marker::Sync
            + std::marker::Send
            + 'static
            + Serialize,
    > connector_types::CreateConnectorCustomer for Fiuu<T>
{
}

impl<
        T: PaymentMethodDataTypes
            + std::fmt::Debug
            + std::marker::Sync
            + std::marker::Send
            + 'static
            + Serialize,
    > connector_types::PaymentSyncV2 for Fiuu<T>
{
}
impl<
        T: PaymentMethodDataTypes
            + std::fmt::Debug
            + std::marker::Sync
            + std::marker::Send
            + 'static
            + Serialize,
    > connector_types::PaymentVoidV2 for Fiuu<T>
{
}
impl<
        T: PaymentMethodDataTypes
            + std::fmt::Debug
            + std::marker::Sync
            + std::marker::Send
            + 'static
            + Serialize,
    > connector_types::RefundSyncV2 for Fiuu<T>
{
}
impl<
        T: PaymentMethodDataTypes
            + std::fmt::Debug
            + std::marker::Sync
            + std::marker::Send
            + 'static
            + Serialize,
    > connector_types::RefundV2 for Fiuu<T>
{
}
impl<
        T: PaymentMethodDataTypes
            + std::fmt::Debug
            + std::marker::Sync
            + std::marker::Send
            + 'static
            + Serialize,
    > connector_types::PaymentCapture for Fiuu<T>
{
}
impl<
        T: PaymentMethodDataTypes
            + std::fmt::Debug
            + std::marker::Sync
            + std::marker::Send
            + 'static
            + Serialize,
    > connector_types::ValidationTrait for Fiuu<T>
{
}
impl<
        T: PaymentMethodDataTypes
            + std::fmt::Debug
            + std::marker::Sync
            + std::marker::Send
            + 'static
            + Serialize,
    > connector_types::PaymentOrderCreate for Fiuu<T>
{
}
impl<
        T: PaymentMethodDataTypes
            + std::fmt::Debug
            + std::marker::Sync
            + std::marker::Send
            + 'static
            + Serialize,
    > connector_types::SetupMandateV2<T> for Fiuu<T>
{
}
impl<
        T: PaymentMethodDataTypes
            + std::fmt::Debug
            + std::marker::Sync
            + std::marker::Send
            + 'static
            + Serialize,
    > connector_types::AcceptDispute for Fiuu<T>
{
}
impl<
        T: PaymentMethodDataTypes
            + std::fmt::Debug
            + std::marker::Sync
            + std::marker::Send
            + 'static
            + Serialize,
    > connector_types::SubmitEvidenceV2 for Fiuu<T>
{
}
impl<
        T: PaymentMethodDataTypes
            + std::fmt::Debug
            + std::marker::Sync
            + std::marker::Send
            + 'static
            + Serialize,
    > connector_types::DisputeDefend for Fiuu<T>
{
}
impl<
        T: PaymentMethodDataTypes
            + std::fmt::Debug
            + std::marker::Sync
            + std::marker::Send
            + 'static
            + Serialize,
    > connector_types::RepeatPaymentV2 for Fiuu<T>
{
}
impl<
        T: PaymentMethodDataTypes
            + std::fmt::Debug
            + std::marker::Sync
            + std::marker::Send
            + 'static
            + Serialize,
    > connector_types::PaymentVoidPostCaptureV2 for Fiuu<T>
{
}

impl<
        T: PaymentMethodDataTypes
            + std::fmt::Debug
            + std::marker::Sync
            + std::marker::Send
            + 'static
            + Serialize,
    > connector_types::PaymentTokenV2<T> for Fiuu<T>
{
}

impl<
        T: PaymentMethodDataTypes
            + std::fmt::Debug
            + std::marker::Sync
            + std::marker::Send
            + 'static
            + Serialize,
<<<<<<< HEAD
    > connector_types::MandateRevokeV2 for Fiuu<T>
=======
    >
    ConnectorIntegrationV2<
        VoidPC,
        PaymentFlowData,
        PaymentsCancelPostCaptureData,
        PaymentsResponseData,
    > for Fiuu<T>
{
}

impl<
        T: PaymentMethodDataTypes
            + std::fmt::Debug
            + std::marker::Sync
            + std::marker::Send
            + 'static
            + Serialize,
    >
    interfaces::verification::SourceVerification<
        VoidPC,
        PaymentFlowData,
        PaymentsCancelPostCaptureData,
        PaymentsResponseData,
    > for Fiuu<T>
>>>>>>> 5f969735
{
}

// Authentication trait implementations
impl<
        T: PaymentMethodDataTypes
            + std::fmt::Debug
            + std::marker::Sync
            + std::marker::Send
            + 'static
            + Serialize,
    > connector_types::PaymentPreAuthenticateV2<T> for Fiuu<T>
{
}

impl<
        T: PaymentMethodDataTypes
            + std::fmt::Debug
            + std::marker::Sync
            + std::marker::Send
            + 'static
            + Serialize,
    > connector_types::PaymentAuthenticateV2<T> for Fiuu<T>
{
}

impl<
        T: PaymentMethodDataTypes
            + std::fmt::Debug
            + std::marker::Sync
            + std::marker::Send
            + 'static
            + Serialize,
    > connector_types::PaymentPostAuthenticateV2<T> for Fiuu<T>
{
}

macros::create_all_prerequisites!(
    connector_name: Fiuu,
    generic_type: T,
    api: [
        (
            flow: Authorize,
            request_body: FiuuPaymentsRequest<T>,
            response_body: FiuuPaymentsResponse,
            router_data: RouterDataV2<Authorize, PaymentFlowData, PaymentsAuthorizeData<T>, PaymentsResponseData>,
        ),
        (
            flow: PSync,
            request_body: FiuuPaymentSyncRequest,
            response_body: FiuuPaymentResponse,
            router_data: RouterDataV2<PSync, PaymentFlowData, PaymentsSyncData, PaymentsResponseData>,
        ),
        (
            flow: Capture,
            request_body: PaymentCaptureRequest,
            response_body: PaymentCaptureResponse,
            router_data: RouterDataV2<Capture, PaymentFlowData, PaymentsCaptureData, PaymentsResponseData>,
        ),
        (
            flow: Void,
            request_body: FiuuPaymentCancelRequest,
            response_body: FiuuPaymentCancelResponse,
            router_data: RouterDataV2<Void, PaymentFlowData, PaymentVoidData, PaymentsResponseData>,
        ),
        (
            flow: Refund,
            request_body: FiuuRefundRequest,
            response_body: FiuuRefundResponse,
            router_data: RouterDataV2<Refund, RefundFlowData, RefundsData, RefundsResponseData>,
        ),
        (
            flow: RSync,
            request_body: FiuuRefundSyncRequest,
            response_body: FiuuRefundSyncResponse,
            router_data: RouterDataV2<RSync, RefundFlowData, RefundSyncData, RefundsResponseData>,
        )
    ],
    amount_converters: [
        amount_converter: StringMajorUnit
    ],
    member_functions: {
        pub fn preprocess_response_bytes<F, FCD, Req, Res>(
            &self,
            _req: &RouterDataV2<F, FCD, Req, Res>,
            response_bytes: Bytes,
        ) -> Result<Bytes, errors::ConnectorError> {
                let response_str = String::from_utf8(response_bytes.to_vec()).map_err(|e| {
                error!("Error in Deserializing Response Data: {:?}", e);
                errors::ConnectorError::ResponseDeserializationFailed
            })?;

            let mut json = serde_json::Map::new();
            let mut miscellaneous: HashMap<String, Secret<String>> = HashMap::new();

            for line in response_str.lines() {
                if let Some((key, value)) = line.split_once('=') {
                    if key.trim().is_empty() {
                        error!("Null or empty key encountered in response.");
                        continue;
                    }

                    if let Some(old_value) = json.insert(key.to_string(), Value::String(value.to_string()))
                    {
                        warn!("Repeated key encountered: {}", key);
                        miscellaneous.insert(key.to_string(), Secret::new(old_value.to_string()));
                    }
                }
            }
            if !miscellaneous.is_empty() {
                let misc_value = serde_json::to_value(miscellaneous).map_err(|e| {
                    error!("Error serializing miscellaneous data: {:?}", e);
                    errors::ConnectorError::ResponseDeserializationFailed
                })?;
                json.insert("miscellaneous".to_string(), misc_value);
            }
                // Extract and flatten the JSON structure
            let flattened_json = flatten_json_structure(Value::Object(json));

            // Convert JSON Value to string and then to bytes
            let json_string = serde_json::to_string(&flattened_json).map_err(|e| {
                tracing::error!(error=?e, "Failed to convert to JSON string");
                errors::ConnectorError::ResponseDeserializationFailed
            })?;

            tracing::info!(json=?json_string, "Flattened JSON structure");

            // Return JSON as bytes
            Ok(Bytes::from(json_string.into_bytes()))
        }

        pub fn build_headers<F, FCD, Req, Res>(
            &self,
            _req: &RouterDataV2<F, FCD, Req, Res>,
        ) -> CustomResult<Vec<(String, Maskable<String>)>, errors::ConnectorError>
        where
            Self: ConnectorIntegrationV2<F, FCD, Req, Res>,
        {
            Ok(vec![])
        }

        pub fn connector_base_url_payments<'a, F, Req, Res>(
            &self,
            req: &'a RouterDataV2<F, PaymentFlowData, Req, Res>,
        ) -> &'a str {
            &req.resource_common_data.connectors.fiuu.base_url
        }

        pub fn connector_base_url_refunds<'a, F, Req, Res>(
            &self,
            req: &'a RouterDataV2<F, RefundFlowData, Req, Res>,
        ) -> &'a str {
            &req.resource_common_data.connectors.fiuu.base_url
        }
    }
);

impl<
        T: PaymentMethodDataTypes
            + std::fmt::Debug
            + std::marker::Sync
            + std::marker::Send
            + 'static
            + Serialize,
    > ConnectorCommon for Fiuu<T>
{
    fn id(&self) -> &'static str {
        "fiuu"
    }

    fn get_currency_unit(&self) -> CurrencyUnit {
        CurrencyUnit::Base
    }

    fn common_get_content_type(&self) -> &'static str {
        "multipart/form-data"
    }

    fn base_url<'a>(&self, connectors: &'a Connectors) -> &'a str {
        connectors.fiuu.base_url.as_ref()
    }

    fn build_error_response(
        &self,
        res: Response,
        event_builder: Option<&mut ConnectorEvent>,
    ) -> CustomResult<ErrorResponse, errors::ConnectorError> {
        let response: fiuu::FiuuErrorResponse = res
            .response
            .parse_struct("fiuu::FiuuErrorResponse")
            .change_context(errors::ConnectorError::ResponseDeserializationFailed)?;

        with_error_response_body!(event_builder, response);

        Ok(ErrorResponse {
            status_code: res.status_code,
            code: response.error_code.clone(),
            message: response.error_desc.clone(),
            reason: Some(response.error_desc.clone()),
            attempt_status: None,
            connector_transaction_id: None,
            network_advice_code: None,
            network_decline_code: None,
            network_error_message: None,
        })
    }
}

macros::macro_connector_implementation!(
    connector_default_implementations: [get_content_type, get_error_response_v2],
    connector: Fiuu,
    curl_request: FormData(FiuuPaymentsRequest<T>),
    curl_response: FiuuPaymentsResponse,
    flow_name: Authorize,
    resource_common_data: PaymentFlowData,
    flow_request: PaymentsAuthorizeData<T>,
    flow_response: PaymentsResponseData,
    http_method: Post,
    generic_type: T,
    [PaymentMethodDataTypes + std::fmt::Debug + std::marker::Sync + std::marker::Send + 'static + Serialize],
    other_functions: {
        fn get_headers(
            &self,
            req: &RouterDataV2<Authorize, PaymentFlowData, PaymentsAuthorizeData<T>, PaymentsResponseData>,
        ) -> CustomResult<Vec<(String, Maskable<String>)>, errors::ConnectorError> {
            self.build_headers(req)
        }
        fn get_url(
            &self,
            req: &RouterDataV2<Authorize, PaymentFlowData, PaymentsAuthorizeData<T>, PaymentsResponseData>,
        ) -> CustomResult<String, errors::ConnectorError> {
            let optional_is_mit_flow = req.request.off_session;
            let optional_is_nti_flow = req
                .request
                .mandate_id
                .as_ref()
                .map(|mandate_id| mandate_id.is_network_transaction_id_flow());
            let url = match (optional_is_mit_flow, optional_is_nti_flow) {
                (Some(true), Some(false)) => format!(
                    "{}/RMS/API/Recurring/input_v7.php",
                    self.connector_base_url_payments(req)
                ),
                _ => {
                    format!(
                        "{}RMS/API/Direct/1.4.0/index.php",
                        self.connector_base_url_payments(req)
                    )
                }
            };
            Ok(url)
        }
    }
);

macros::macro_connector_implementation!(
    connector_default_implementations: [get_content_type, get_error_response_v2],
    connector: Fiuu,
    curl_request: FormData(PaymentCaptureRequest),
    curl_response: PaymentCaptureResponse,
    flow_name: Capture,
    resource_common_data: PaymentFlowData,
    flow_request: PaymentsCaptureData,
    flow_response: PaymentsResponseData,
    http_method: Post,
    generic_type: T,
    [PaymentMethodDataTypes + std::fmt::Debug + std::marker::Sync + std::marker::Send + 'static + Serialize],
    other_functions: {
        fn get_headers(
            &self,
            req: &RouterDataV2<Capture, PaymentFlowData, PaymentsCaptureData, PaymentsResponseData>,
        ) -> CustomResult<Vec<(String, Maskable<String>)>, errors::ConnectorError> {
            self.build_headers(req)
        }
        fn get_url(
            &self,
            req: &RouterDataV2<Capture, PaymentFlowData, PaymentsCaptureData, PaymentsResponseData>,
        ) -> CustomResult<String, errors::ConnectorError> {
            Ok(format!(
                "{}RMS/API/capstxn/index.php",
                self.connector_base_url_payments(req)
            ))
        }
    }
);

// Add implementation for Void
macros::macro_connector_implementation!(
    connector_default_implementations: [get_content_type, get_error_response_v2],
    connector: Fiuu,
    curl_request: FormData(FiuuPaymentCancelRequest),
    curl_response: FiuuPaymentCancelResponse,
    flow_name: Void,
    resource_common_data: PaymentFlowData,
    flow_request: PaymentVoidData,
    flow_response: PaymentsResponseData,
    http_method: Post,
    preprocess_response: true,
    generic_type: T,
    [PaymentMethodDataTypes + std::fmt::Debug + std::marker::Sync + std::marker::Send + 'static + Serialize],
    other_functions: {
        fn get_headers(
            &self,
            req: &RouterDataV2<Void, PaymentFlowData, PaymentVoidData, PaymentsResponseData>,
        ) -> CustomResult<Vec<(String, Maskable<String>)>, errors::ConnectorError> {
            self.build_headers(req)
        }
        fn get_url(
            &self,
            req: &RouterDataV2<Void, PaymentFlowData, PaymentVoidData, PaymentsResponseData>,
        ) -> CustomResult<String, errors::ConnectorError> {
            Ok(format!(
                "{}RMS/API/refundAPI/refund.php",
                self.connector_base_url_payments(req)
            ))
        }
    }
);

// Add implementation for Refund
macros::macro_connector_implementation!(
    connector_default_implementations: [get_content_type, get_error_response_v2],
    connector: Fiuu,
    curl_request: FormData(FiuuRefundRequest),
    curl_response: FiuuRefundResponse,
    flow_name: Refund,
    resource_common_data: RefundFlowData,
    flow_request: RefundsData,
    flow_response: RefundsResponseData,
    http_method: Post,
    generic_type: T,
    [PaymentMethodDataTypes + std::fmt::Debug + std::marker::Sync + std::marker::Send + 'static + Serialize],
    other_functions: {
        fn get_headers(
            &self,
            req: &RouterDataV2<Refund, RefundFlowData, RefundsData, RefundsResponseData>,
        ) -> CustomResult<Vec<(String, Maskable<String>)>, errors::ConnectorError> {
            self.build_headers(req)
        }
        fn get_url(
            &self,
            req: &RouterDataV2<Refund, RefundFlowData, RefundsData, RefundsResponseData>,
        ) -> CustomResult<String, errors::ConnectorError> {
            Ok(format!(
                "{}RMS/API/refundAPI/index.php",
                self.connector_base_url_refunds(req)
            ))
        }
    }
);

macros::macro_connector_implementation!(
    connector_default_implementations: [get_content_type, get_error_response_v2],
    connector: Fiuu,
    curl_request: FormData(FiuuRefundSyncRequest),
    curl_response: FiuuRefundSyncResponse,
    flow_name: RSync,
    resource_common_data: RefundFlowData,
    flow_request: RefundSyncData,
    flow_response: RefundsResponseData,
    http_method: Post,
    generic_type: T,
    [PaymentMethodDataTypes + std::fmt::Debug + std::marker::Sync + std::marker::Send + 'static + Serialize],
    other_functions: {
        fn get_headers(
            &self,
            req: &RouterDataV2<RSync, RefundFlowData, RefundSyncData, RefundsResponseData>,
        ) -> CustomResult<Vec<(String, Maskable<String>)>, errors::ConnectorError> {
            self.build_headers(req)
        }
        fn get_url(
            &self,
            req: &RouterDataV2<domain_types::connector_flow::RSync, RefundFlowData, RefundSyncData, RefundsResponseData>,
        ) -> CustomResult<String, errors::ConnectorError> {
            Ok(format!(
                "{}RMS/API/refundAPI/q_by_txn.php",
                self.connector_base_url_refunds(req)
            ))
        }
    }
);

// PSync is not implemented using the macro structure because the response is parsed differently according to the header
impl<
        T: PaymentMethodDataTypes
            + std::fmt::Debug
            + std::marker::Sync
            + std::marker::Send
            + 'static
            + Serialize,
    > ConnectorIntegrationV2<PSync, PaymentFlowData, PaymentsSyncData, PaymentsResponseData>
    for Fiuu<T>
{
    fn get_headers(
        &self,
        req: &RouterDataV2<PSync, PaymentFlowData, PaymentsSyncData, PaymentsResponseData>,
    ) -> CustomResult<Vec<(String, Maskable<String>)>, errors::ConnectorError> {
        self.build_headers(req)
    }

    fn get_url(
        &self,
        req: &RouterDataV2<PSync, PaymentFlowData, PaymentsSyncData, PaymentsResponseData>,
    ) -> CustomResult<String, errors::ConnectorError> {
        Ok(format!(
            "{}RMS/API/gate-query/index.php",
            self.connector_base_url_payments(req)
        ))
    }

    fn get_content_type(&self) -> &'static str {
        self.common_get_content_type()
    }

    fn get_request_body(
        &self,
        req: &RouterDataV2<PSync, PaymentFlowData, PaymentsSyncData, PaymentsResponseData>,
    ) -> CustomResult<Option<macro_types::RequestContent>, macro_types::ConnectorError> {
        let bridge = self.p_sync;
        let input_data = FiuuRouterData {
            connector: self.to_owned(),
            router_data: req.clone(),
        };
        let request = bridge.request_body(input_data)?;
        let form_data = <FiuuPaymentSyncRequest as GetFormData>::get_form_data(&request);
        Ok(Some(macro_types::RequestContent::FormData(form_data)))
    }

    fn handle_response_v2(
        &self,
        data: &RouterDataV2<PSync, PaymentFlowData, PaymentsSyncData, PaymentsResponseData>,
        event_builder: Option<&mut ConnectorEvent>,
        res: Response,
    ) -> CustomResult<
        RouterDataV2<PSync, PaymentFlowData, PaymentsSyncData, PaymentsResponseData>,
        macro_types::ConnectorError,
    > {
        match res.headers {
            Some(headers) => {
                let content_header = utils::get_http_header("Content-type", &headers)
                    .attach_printable("Missing content type in headers")
                    .change_context(errors::ConnectorError::ResponseHandlingFailed)?;
                let response: fiuu::FiuuPaymentResponse = if content_header
                    == "text/plain;charset=UTF-8"
                {
                    parse_response(&res.response)
                } else {
                    Err(errors::ConnectorError::ResponseDeserializationFailed)
                        .attach_printable(format!("Expected content type to be text/plain;charset=UTF-8 , but received different content type as {content_header} in response"))?
                }?;
                with_response_body!(event_builder, response);

                RouterDataV2::try_from(ResponseRouterData {
                    response,
                    router_data: data.clone(),
                    http_code: res.status_code,
                })
                .change_context(errors::ConnectorError::ResponseHandlingFailed)
            }
            None => {
                // We don't get headers for payment webhook response handling
                let response: fiuu::FiuuPaymentResponse = res
                    .response
                    .parse_struct("fiuu::FiuuPaymentResponse")
                    .change_context(errors::ConnectorError::ResponseDeserializationFailed)?;
                with_response_body!(event_builder, response);

                RouterDataV2::try_from(ResponseRouterData {
                    response,
                    router_data: data.clone(),
                    http_code: res.status_code,
                })
                .change_context(errors::ConnectorError::ResponseHandlingFailed)
            }
        }
    }
    fn get_error_response_v2(
        &self,
        res: Response,
        event_builder: Option<&mut ConnectorEvent>,
    ) -> CustomResult<ErrorResponse, macro_types::ConnectorError> {
        self.build_error_response(res, event_builder)
    }
}

impl<
        T: PaymentMethodDataTypes
            + std::fmt::Debug
            + std::marker::Sync
            + std::marker::Send
            + 'static
            + Serialize,
    > connector_types::IncomingWebhook for Fiuu<T>
{
    fn get_webhook_source_verification_signature(
        &self,
        request: &RequestDetails,
        _connector_webhook_secret: &ConnectorWebhookSecrets,
    ) -> Result<Vec<u8>, error_stack::Report<domain_types::errors::ConnectorError>> {
        let header = request
            .headers
            .get("content-type")
            .ok_or(errors::ConnectorError::WebhookSourceVerificationFailed)?;
        let resource: FiuuWebhooksResponse = if header == "application/x-www-form-urlencoded" {
            parse_and_log_keys_in_url_encoded_response::<FiuuWebhooksResponse>(&request.body);
            serde_urlencoded::from_bytes::<FiuuWebhooksResponse>(&request.body)
                .change_context(errors::ConnectorError::WebhookSourceVerificationFailed)?
        } else {
            request
                .body
                .parse_struct("fiuu::FiuuWebhooksResponse")
                .change_context(errors::ConnectorError::WebhookSourceVerificationFailed)?
        };

        let signature = match resource {
            FiuuWebhooksResponse::FiuuWebhookPaymentResponse(webhooks_payment_response) => {
                webhooks_payment_response.skey
            }
            FiuuWebhooksResponse::FiuuWebhookRefundResponse(webhooks_refunds_response) => {
                webhooks_refunds_response.signature
            }
        };
        hex::decode(signature.expose())
            .change_context(errors::ConnectorError::WebhookSourceVerificationFailed)
    }

    fn get_webhook_source_verification_message(
        &self,
        request: &RequestDetails,
        connector_webhook_secrets: &ConnectorWebhookSecrets,
    ) -> Result<Vec<u8>, error_stack::Report<domain_types::errors::ConnectorError>> {
        let header = request
            .headers
            .get("content-type")
            .ok_or(errors::ConnectorError::WebhookSourceVerificationFailed)?;
        let resource: FiuuWebhooksResponse = if header == "application/x-www-form-urlencoded" {
            parse_and_log_keys_in_url_encoded_response::<FiuuWebhooksResponse>(&request.body);
            serde_urlencoded::from_bytes::<FiuuWebhooksResponse>(&request.body)
                .change_context(errors::ConnectorError::WebhookSourceVerificationFailed)?
        } else {
            request
                .body
                .parse_struct("fiuu::FiuuWebhooksResponse")
                .change_context(errors::ConnectorError::WebhookSourceVerificationFailed)?
        };
        let verification_message = match resource {
            FiuuWebhooksResponse::FiuuWebhookPaymentResponse(webhooks_payment_response) => {
                let key0 = format!(
                    "{}{}{}{}{}{}",
                    webhooks_payment_response.tran_id,
                    webhooks_payment_response.order_id,
                    webhooks_payment_response.status,
                    webhooks_payment_response.domain.clone().peek(),
                    webhooks_payment_response.amount.get_amount_as_string(),
                    webhooks_payment_response.currency
                );
                let md5_key0 = hex::encode(
                    crypto::Md5
                        .generate_digest(key0.as_bytes())
                        .change_context(errors::ConnectorError::WebhookSourceVerificationFailed)?,
                );
                let key1 = format!(
                    "{}{}{}{}{}",
                    webhooks_payment_response.paydate,
                    webhooks_payment_response.domain.peek(),
                    md5_key0,
                    webhooks_payment_response
                        .appcode
                        .map_or("".to_string(), |appcode| appcode.expose()),
                    String::from_utf8_lossy(&connector_webhook_secrets.secret)
                );
                key1
            }
            FiuuWebhooksResponse::FiuuWebhookRefundResponse(webhooks_refunds_response) => {
                format!(
                    "{}{}{}{}{}{}{}{}",
                    webhooks_refunds_response.refund_type,
                    webhooks_refunds_response.merchant_id.peek(),
                    webhooks_refunds_response.ref_id,
                    webhooks_refunds_response.refund_id,
                    webhooks_refunds_response.txn_id,
                    webhooks_refunds_response.amount.get_amount_as_string(),
                    webhooks_refunds_response.status,
                    String::from_utf8_lossy(&connector_webhook_secrets.secret)
                )
            }
        };
        Ok(verification_message.as_bytes().to_vec())
    }

    fn verify_webhook_source(
        &self,
        request: RequestDetails,
        connector_webhook_secret: Option<ConnectorWebhookSecrets>,
        _connector_account_details: Option<ConnectorAuthType>,
    ) -> Result<bool, error_stack::Report<domain_types::errors::ConnectorError>> {
        let algorithm = crypto::Md5;

        let connector_webhook_secrets = match connector_webhook_secret {
            Some(secrets) => secrets,
            None => Err(domain_types::errors::ConnectorError::WebhookSourceVerificationFailed)?,
        };

        let signature =
            self.get_webhook_source_verification_signature(&request, &connector_webhook_secrets)?;

        let message =
            self.get_webhook_source_verification_message(&request, &connector_webhook_secrets)?;

        algorithm
            .verify_signature(&connector_webhook_secrets.secret, &signature, &message)
            .change_context(errors::ConnectorError::WebhookSourceVerificationFailed)
    }

    fn get_event_type(
        &self,
        request: RequestDetails,
        _connector_webhook_secret: Option<ConnectorWebhookSecrets>,
        _connector_account_details: Option<ConnectorAuthType>,
    ) -> Result<EventType, error_stack::Report<domain_types::errors::ConnectorError>> {
        let header = request
            .headers
            .get("content-type")
            .ok_or(errors::ConnectorError::WebhookSourceVerificationFailed)?;

        let resource: FiuuWebhooksResponse = if header == "application/x-www-form-urlencoded" {
            parse_and_log_keys_in_url_encoded_response::<FiuuWebhooksResponse>(&request.body);
            serde_urlencoded::from_bytes::<FiuuWebhooksResponse>(&request.body)
                .change_context(errors::ConnectorError::WebhookEventTypeNotFound)?
        } else {
            request
                .body
                .parse_struct("fiuu::FiuuWebhooksResponse")
                .change_context(errors::ConnectorError::WebhookEventTypeNotFound)?
        };

        match resource {
            FiuuWebhooksResponse::FiuuWebhookPaymentResponse(webhooks_payment_response) => {
                Ok(EventType::from(webhooks_payment_response.status))
            }
            FiuuWebhooksResponse::FiuuWebhookRefundResponse(webhooks_refunds_response) => {
                Ok(EventType::from(webhooks_refunds_response.status))
            }
        }
    }

    fn get_webhook_resource_object(
        &self,
        request: RequestDetails,
    ) -> CustomResult<
        Box<dyn hyperswitch_masking::ErasedMaskSerialize>,
        domain_types::errors::ConnectorError,
    > {
        let header = request
            .headers
            .get("content-type")
            .ok_or(errors::ConnectorError::WebhookBodyDecodingFailed)?;

        let payload: FiuuWebhooksResponse = if header == "application/x-www-form-urlencoded" {
            parse_and_log_keys_in_url_encoded_response::<FiuuWebhooksResponse>(&request.body);
            serde_urlencoded::from_bytes::<FiuuWebhooksResponse>(&request.body)
                .change_context(errors::ConnectorError::WebhookResourceObjectNotFound)?
        } else {
            request
                .body
                .parse_struct("fiuu::FiuuWebhooksResponse")
                .change_context(errors::ConnectorError::WebhookResourceObjectNotFound)?
        };

        match payload.clone() {
            FiuuWebhooksResponse::FiuuWebhookPaymentResponse(webhook_payment_response) => Ok(
                Box::new(fiuu::FiuuPaymentResponse::FiuuWebhooksPaymentResponse(
                    webhook_payment_response,
                )),
            ),
            FiuuWebhooksResponse::FiuuWebhookRefundResponse(webhook_refund_response) => {
                Ok(Box::new(fiuu::FiuuRefundSyncResponse::Webhook(
                    webhook_refund_response,
                )))
            }
        }
    }

    fn process_payment_webhook(
        &self,
        _request: RequestDetails,
        _connector_webhook_secret: Option<ConnectorWebhookSecrets>,
        _connector_account_details: Option<ConnectorAuthType>,
    ) -> Result<WebhookDetailsResponse, error_stack::Report<domain_types::errors::ConnectorError>>
    {
        Ok(WebhookDetailsResponse {
            resource_id: None,
            status: common_enums::AttemptStatus::Unknown,
            connector_response_reference_id: None,
            error_code: None,
            error_message: None,
            raw_connector_response: None,
            status_code: 200,
            response_headers: None,
            mandate_reference: None,
            minor_amount_captured: None,
            amount_captured: None,
            error_reason: None,
            network_txn_id: None,
            transformation_status: common_enums::WebhookTransformationStatus::Incomplete,
        })
    }

    fn process_refund_webhook(
        &self,
        request: RequestDetails,
        _connector_webhook_secret: Option<ConnectorWebhookSecrets>,
        _connector_account_details: Option<ConnectorAuthType>,
    ) -> Result<
        RefundWebhookDetailsResponse,
        error_stack::Report<domain_types::errors::ConnectorError>,
    > {
        let header = request
            .headers
            .get("content-type")
            .ok_or(errors::ConnectorError::WebhookBodyDecodingFailed)?;

        let payload: FiuuWebhooksResponse = if header == "application/x-www-form-urlencoded" {
            parse_and_log_keys_in_url_encoded_response::<FiuuWebhooksResponse>(&request.body);
            serde_urlencoded::from_bytes::<FiuuWebhooksResponse>(&request.body)
                .change_context(errors::ConnectorError::WebhookResourceObjectNotFound)?
        } else {
            request
                .body
                .parse_struct("fiuu::FiuuWebhooksResponse")
                .change_context(errors::ConnectorError::WebhookResourceObjectNotFound)?
        };

        let notif = match payload.clone() {
            FiuuWebhooksResponse::FiuuWebhookPaymentResponse(_) => {
                Err(errors::ConnectorError::WebhookBodyDecodingFailed)
            }
            FiuuWebhooksResponse::FiuuWebhookRefundResponse(webhook_refund_response) => Ok(
                fiuu::FiuuRefundSyncResponse::Webhook(webhook_refund_response),
            ),
        }?;

        let response = RefundWebhookDetailsResponse::try_from(notif)
            .change_context(errors::ConnectorError::WebhookBodyDecodingFailed);

        response.map(|mut response| {
            response.raw_connector_response =
                Some(String::from_utf8_lossy(&request.body).to_string());
            response
        })
    }
}

// Implementation for empty stubs - these will need to be properly implemented later
impl<
        T: PaymentMethodDataTypes
            + std::fmt::Debug
            + std::marker::Sync
            + std::marker::Send
            + 'static
            + Serialize,
    >
    ConnectorIntegrationV2<
        CreateOrder,
        PaymentFlowData,
        PaymentCreateOrderData,
        PaymentCreateOrderResponse,
    > for Fiuu<T>
{
}
impl<
        T: PaymentMethodDataTypes
            + std::fmt::Debug
            + std::marker::Sync
            + std::marker::Send
            + 'static
            + Serialize,
    >
    ConnectorIntegrationV2<
        SetupMandate,
        PaymentFlowData,
        SetupMandateRequestData<T>,
        PaymentsResponseData,
    > for Fiuu<T>
{
}
impl<
        T: PaymentMethodDataTypes
            + std::fmt::Debug
            + std::marker::Sync
            + std::marker::Send
            + 'static
            + Serialize,
    > ConnectorIntegrationV2<Accept, DisputeFlowData, AcceptDisputeData, DisputeResponseData>
    for Fiuu<T>
{
}

impl<
        T: PaymentMethodDataTypes
            + std::fmt::Debug
            + std::marker::Sync
            + std::marker::Send
            + 'static
            + Serialize,
    >
    ConnectorIntegrationV2<
        CreateSessionToken,
        PaymentFlowData,
        SessionTokenRequestData,
        SessionTokenResponseData,
    > for Fiuu<T>
{
}

impl<
        T: PaymentMethodDataTypes
            + std::fmt::Debug
            + std::marker::Sync
            + std::marker::Send
            + 'static
            + Serialize,
    >
    ConnectorIntegrationV2<
        CreateAccessToken,
        PaymentFlowData,
        AccessTokenRequestData,
        AccessTokenResponseData,
    > for Fiuu<T>
{
}

impl<
        T: PaymentMethodDataTypes
            + std::fmt::Debug
            + std::marker::Sync
            + std::marker::Send
            + 'static
            + Serialize,
    >
    ConnectorIntegrationV2<
        CreateConnectorCustomer,
        PaymentFlowData,
        ConnectorCustomerData,
        ConnectorCustomerResponse,
    > for Fiuu<T>
{
}

impl<
        T: PaymentMethodDataTypes
            + std::fmt::Debug
            + std::marker::Sync
            + std::marker::Send
            + 'static
            + Serialize,
    >
    ConnectorIntegrationV2<SubmitEvidence, DisputeFlowData, SubmitEvidenceData, DisputeResponseData>
    for Fiuu<T>
{
}
impl<
        T: PaymentMethodDataTypes
            + std::fmt::Debug
            + std::marker::Sync
            + std::marker::Send
            + 'static
            + Serialize,
    > ConnectorIntegrationV2<DefendDispute, DisputeFlowData, DisputeDefendData, DisputeResponseData>
    for Fiuu<T>
{
}

impl<
        T: PaymentMethodDataTypes
            + std::fmt::Debug
            + std::marker::Sync
            + std::marker::Send
            + 'static
            + Serialize,
    >
    ConnectorIntegrationV2<RepeatPayment, PaymentFlowData, RepeatPaymentData, PaymentsResponseData>
    for Fiuu<T>
{
}

impl<
        T: PaymentMethodDataTypes
            + std::fmt::Debug
            + std::marker::Sync
            + std::marker::Send
            + 'static
            + Serialize,
    > ConnectorSpecifications for Fiuu<T>
{
}
impl<
        T: PaymentMethodDataTypes
            + std::fmt::Debug
            + std::marker::Sync
            + std::marker::Send
            + 'static
            + Serialize,
    >
    ConnectorIntegrationV2<
        PaymentMethodToken,
        PaymentFlowData,
        PaymentMethodTokenizationData<T>,
        PaymentMethodTokenResponse,
    > for Fiuu<T>
{
}

// SourceVerification implementations for all flows
impl<
        T: PaymentMethodDataTypes
            + std::fmt::Debug
            + std::marker::Sync
            + std::marker::Send
            + 'static
            + Serialize,
    >
    interfaces::verification::SourceVerification<
        Authorize,
        PaymentFlowData,
        PaymentsAuthorizeData<T>,
        PaymentsResponseData,
    > for Fiuu<T>
{
}

impl<
        T: PaymentMethodDataTypes
            + std::fmt::Debug
            + std::marker::Sync
            + std::marker::Send
            + 'static
            + Serialize,
    >
    interfaces::verification::SourceVerification<
        PSync,
        PaymentFlowData,
        PaymentsSyncData,
        PaymentsResponseData,
    > for Fiuu<T>
{
}

impl<
        T: PaymentMethodDataTypes
            + std::fmt::Debug
            + std::marker::Sync
            + std::marker::Send
            + 'static
            + Serialize,
    >
    interfaces::verification::SourceVerification<
        Capture,
        PaymentFlowData,
        PaymentsCaptureData,
        PaymentsResponseData,
    > for Fiuu<T>
{
}

impl<
        T: PaymentMethodDataTypes
            + std::fmt::Debug
            + std::marker::Sync
            + std::marker::Send
            + 'static
            + Serialize,
    >
    interfaces::verification::SourceVerification<
        Void,
        PaymentFlowData,
        PaymentVoidData,
        PaymentsResponseData,
    > for Fiuu<T>
{
}

impl<
        T: PaymentMethodDataTypes
            + std::fmt::Debug
            + std::marker::Sync
            + std::marker::Send
            + 'static
            + Serialize,
    >
    interfaces::verification::SourceVerification<
        Refund,
        RefundFlowData,
        RefundsData,
        RefundsResponseData,
    > for Fiuu<T>
{
}

impl<
        T: PaymentMethodDataTypes
            + std::fmt::Debug
            + std::marker::Sync
            + std::marker::Send
            + 'static
            + Serialize,
    >
    interfaces::verification::SourceVerification<
        RSync,
        RefundFlowData,
        RefundSyncData,
        RefundsResponseData,
    > for Fiuu<T>
{
}

impl<
        T: PaymentMethodDataTypes
            + std::fmt::Debug
            + std::marker::Sync
            + std::marker::Send
            + 'static
            + Serialize,
    >
    interfaces::verification::SourceVerification<
        SetupMandate,
        PaymentFlowData,
        SetupMandateRequestData<T>,
        PaymentsResponseData,
    > for Fiuu<T>
{
}

impl<
        T: PaymentMethodDataTypes
            + std::fmt::Debug
            + std::marker::Sync
            + std::marker::Send
            + 'static
            + Serialize,
    >
    interfaces::verification::SourceVerification<
        Accept,
        DisputeFlowData,
        AcceptDisputeData,
        DisputeResponseData,
    > for Fiuu<T>
{
}

impl<
        T: PaymentMethodDataTypes
            + std::fmt::Debug
            + std::marker::Sync
            + std::marker::Send
            + 'static
            + Serialize,
    >
    interfaces::verification::SourceVerification<
        SubmitEvidence,
        DisputeFlowData,
        SubmitEvidenceData,
        DisputeResponseData,
    > for Fiuu<T>
{
}

impl<
        T: PaymentMethodDataTypes
            + std::fmt::Debug
            + std::marker::Sync
            + std::marker::Send
            + 'static
            + Serialize,
    >
    interfaces::verification::SourceVerification<
        DefendDispute,
        DisputeFlowData,
        DisputeDefendData,
        DisputeResponseData,
    > for Fiuu<T>
{
}

impl<
        T: PaymentMethodDataTypes
            + std::fmt::Debug
            + std::marker::Sync
            + std::marker::Send
            + 'static
            + Serialize,
    >
    interfaces::verification::SourceVerification<
        CreateOrder,
        PaymentFlowData,
        PaymentCreateOrderData,
        PaymentCreateOrderResponse,
    > for Fiuu<T>
{
}

impl<
        T: PaymentMethodDataTypes
            + std::fmt::Debug
            + std::marker::Sync
            + std::marker::Send
            + 'static
            + Serialize,
    >
    interfaces::verification::SourceVerification<
        CreateSessionToken,
        PaymentFlowData,
        SessionTokenRequestData,
        SessionTokenResponseData,
    > for Fiuu<T>
{
}

impl<
        T: PaymentMethodDataTypes
            + std::fmt::Debug
            + std::marker::Sync
            + std::marker::Send
            + 'static
            + Serialize,
    >
    interfaces::verification::SourceVerification<
        CreateAccessToken,
        PaymentFlowData,
        AccessTokenRequestData,
        AccessTokenResponseData,
    > for Fiuu<T>
{
}

impl<
        T: PaymentMethodDataTypes
            + std::fmt::Debug
            + std::marker::Sync
            + std::marker::Send
            + 'static
            + Serialize,
    >
    interfaces::verification::SourceVerification<
        RepeatPayment,
        PaymentFlowData,
        RepeatPaymentData,
        PaymentsResponseData,
    > for Fiuu<T>
{
}

impl<
        T: PaymentMethodDataTypes
            + std::fmt::Debug
            + std::marker::Sync
            + std::marker::Send
            + 'static
            + Serialize,
    >
    interfaces::verification::SourceVerification<
        PaymentMethodToken,
        PaymentFlowData,
        PaymentMethodTokenizationData<T>,
        PaymentMethodTokenResponse,
    > for Fiuu<T>
{
}

// Authentication flow ConnectorIntegrationV2 implementations
impl<
        T: PaymentMethodDataTypes
            + std::fmt::Debug
            + std::marker::Sync
            + std::marker::Send
            + 'static
            + Serialize,
    >
    ConnectorIntegrationV2<
        PreAuthenticate,
        PaymentFlowData,
        PaymentsPreAuthenticateData<T>,
        PaymentsResponseData,
    > for Fiuu<T>
{
}

impl<
        T: PaymentMethodDataTypes
            + std::fmt::Debug
            + std::marker::Sync
            + std::marker::Send
            + 'static
            + Serialize,
    >
    ConnectorIntegrationV2<
        Authenticate,
        PaymentFlowData,
        PaymentsAuthenticateData<T>,
        PaymentsResponseData,
    > for Fiuu<T>
{
}

impl<
        T: PaymentMethodDataTypes
            + std::fmt::Debug
            + std::marker::Sync
            + std::marker::Send
            + 'static
            + Serialize,
    >
    ConnectorIntegrationV2<
        PostAuthenticate,
        PaymentFlowData,
        PaymentsPostAuthenticateData<T>,
        PaymentsResponseData,
    > for Fiuu<T>
{
}

impl<
        T: PaymentMethodDataTypes
            + std::fmt::Debug
            + std::marker::Sync
            + std::marker::Send
            + 'static
            + Serialize,
    >
    ConnectorIntegrationV2<
        MandateRevoke,
        PaymentFlowData,
        MandateRevokeRequestData,
        MandateRevokeResponseData,
    > for Fiuu<T>
{
}

// Authentication flow SourceVerification implementations
impl<
        T: PaymentMethodDataTypes
            + std::fmt::Debug
            + std::marker::Sync
            + std::marker::Send
            + 'static
            + Serialize,
    >
    interfaces::verification::SourceVerification<
        PreAuthenticate,
        PaymentFlowData,
        PaymentsPreAuthenticateData<T>,
        PaymentsResponseData,
    > for Fiuu<T>
{
}

impl<
        T: PaymentMethodDataTypes
            + std::fmt::Debug
            + std::marker::Sync
            + std::marker::Send
            + 'static
            + Serialize,
    >
    interfaces::verification::SourceVerification<
        Authenticate,
        PaymentFlowData,
        PaymentsAuthenticateData<T>,
        PaymentsResponseData,
    > for Fiuu<T>
{
}

impl<
        T: PaymentMethodDataTypes
            + std::fmt::Debug
            + std::marker::Sync
            + std::marker::Send
            + 'static
            + Serialize,
    >
    interfaces::verification::SourceVerification<
        PostAuthenticate,
        PaymentFlowData,
        PaymentsPostAuthenticateData<T>,
        PaymentsResponseData,
    > for Fiuu<T>
{
}

impl<
        T: PaymentMethodDataTypes
            + std::fmt::Debug
            + std::marker::Sync
            + std::marker::Send
            + 'static
            + Serialize,
    >
    interfaces::verification::SourceVerification<
        CreateConnectorCustomer,
        PaymentFlowData,
        ConnectorCustomerData,
        ConnectorCustomerResponse,
    > for Fiuu<T>
{
}

impl<
        T: PaymentMethodDataTypes
            + std::fmt::Debug
            + std::marker::Sync
            + std::marker::Send
            + 'static
            + Serialize,
    >
    interfaces::verification::SourceVerification<
        MandateRevoke,
        PaymentFlowData,
        MandateRevokeRequestData,
        MandateRevokeResponseData,
    > for Fiuu<T>
{
}

fn parse_response<T>(data: &[u8]) -> Result<T, errors::ConnectorError>
where
    T: for<'de> Deserialize<'de>,
{
    let response_str = String::from_utf8(data.to_vec()).map_err(|e| {
        error!("Error in Deserializing Response Data: {:?}", e);
        errors::ConnectorError::ResponseDeserializationFailed
    })?;

    let mut json = serde_json::Map::new();
    let mut miscellaneous: HashMap<String, Secret<String>> = HashMap::new();

    for line in response_str.lines() {
        if let Some((key, value)) = line.split_once('=') {
            if key.trim().is_empty() {
                error!("Null or empty key encountered in response.");
                continue;
            }

            if let Some(old_value) = json.insert(key.to_string(), Value::String(value.to_string()))
            {
                warn!("Repeated key encountered: {}", key);
                miscellaneous.insert(key.to_string(), Secret::new(old_value.to_string()));
            }
        }
    }
    if !miscellaneous.is_empty() {
        let misc_value = serde_json::to_value(miscellaneous).map_err(|e| {
            error!("Error serializing miscellaneous data: {:?}", e);
            errors::ConnectorError::ResponseDeserializationFailed
        })?;
        json.insert("miscellaneous".to_string(), misc_value);
    }

    let response: T = serde_json::from_value(Value::Object(json)).map_err(|e| {
        error!("Error in Deserializing Response Data: {:?}", e);
        errors::ConnectorError::ResponseDeserializationFailed
    })?;

    Ok(response)
}

pub fn parse_and_log_keys_in_url_encoded_response<T>(data: &[u8]) {
    match std::str::from_utf8(data) {
        Ok(query_str) => {
            let loggable_keys = [
                "status",
                "orderid",
                "tranID",
                "nbcb",
                "amount",
                "currency",
                "paydate",
                "channel",
                "error_desc",
                "error_code",
                "extraP",
            ];
            let keys: Vec<(Cow<'_, str>, String)> =
                url::form_urlencoded::parse(query_str.as_bytes())
                    .map(|(key, value)| {
                        if loggable_keys.contains(&key.to_string().as_str()) {
                            (key, value.to_string())
                        } else {
                            (key, "SECRET".to_string())
                        }
                    })
                    .collect();
            info!("Keys in {} response\n{:?}", type_name::<T>(), keys);
        }
        Err(err) => {
            error!("Failed to convert bytes to string: {:?}", err);
        }
    }
}<|MERGE_RESOLUTION|>--- conflicted
+++ resolved
@@ -258,9 +258,6 @@
             + std::marker::Send
             + 'static
             + Serialize,
-<<<<<<< HEAD
-    > connector_types::MandateRevokeV2 for Fiuu<T>
-=======
     >
     ConnectorIntegrationV2<
         VoidPC,
@@ -285,7 +282,17 @@
         PaymentsCancelPostCaptureData,
         PaymentsResponseData,
     > for Fiuu<T>
->>>>>>> 5f969735
+{
+}
+
+impl<
+        T: PaymentMethodDataTypes
+            + std::fmt::Debug
+            + std::marker::Sync
+            + std::marker::Send
+            + 'static
+            + Serialize,
+    > connector_types::MandateRevokeV2 for Fiuu<T>
 {
 }
 
