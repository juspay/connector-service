pub mod constants;
pub mod headers;
pub mod transformers;

use common_enums as enums;
use common_utils::{errors::CustomResult, ext_traits::BytesExt, types::MinorUnit};
use domain_types::{
    connector_flow::{
        Accept, Authenticate, Authorize, Capture, CreateAccessToken, CreateConnectorCustomer,
        CreateOrder, CreateSessionToken, DefendDispute, MandateRevoke, PSync, PaymentMethodToken,
        PostAuthenticate, PreAuthenticate, RSync, Refund, RepeatPayment, SetupMandate,
        SubmitEvidence, Void, VoidPC,
    },
    connector_types::{
        AcceptDisputeData, AccessTokenRequestData, AccessTokenResponseData, ConnectorCustomerData,
        ConnectorCustomerResponse, ConnectorSpecifications, DisputeDefendData, DisputeFlowData,
        DisputeResponseData, MandateRevokeRequestData, MandateRevokeResponseData,
        PaymentCreateOrderData, PaymentCreateOrderResponse, PaymentFlowData,
        PaymentMethodTokenResponse, PaymentMethodTokenizationData, PaymentVoidData,
        PaymentsAuthenticateData, PaymentsAuthorizeData, PaymentsCancelPostCaptureData,
        PaymentsCaptureData, PaymentsPostAuthenticateData, PaymentsPreAuthenticateData,
        PaymentsResponseData, PaymentsSyncData, RefundFlowData, RefundSyncData, RefundsData,
        RefundsResponseData, RepeatPaymentData, SessionTokenRequestData, SessionTokenResponseData,
        SetupMandateRequestData, SubmitEvidenceData,
    },
    errors,
    payment_method_data::PaymentMethodDataTypes,
    router_data::{ConnectorAuthType, ErrorResponse},
    router_data_v2::RouterDataV2,
    router_response_types::Response,
    types::{ConnectorInfo, Connectors},
};
use error_stack::ResultExt;
use hyperswitch_masking::{Maskable, PeekInterface};
use interfaces::{
    api::ConnectorCommon,
    connector_integration_v2::ConnectorIntegrationV2,
    connector_types,
    events::connector_api_logs::ConnectorEvent,
    verification::{ConnectorSourceVerificationSecrets, SourceVerification},
};
use serde::Serialize;
use transformers as phonepe;

use self::transformers::{
    PhonepePaymentsRequest, PhonepePaymentsResponse, PhonepeSyncRequest, PhonepeSyncResponse,
};
use super::macros;
use crate::types::ResponseRouterData;

// Trait implementations with generic type parameters
impl<
        T: PaymentMethodDataTypes
            + std::fmt::Debug
            + std::marker::Sync
            + std::marker::Send
            + 'static
            + Serialize,
    > connector_types::PaymentPreAuthenticateV2<T> for Phonepe<T>
{
}

impl<
        T: PaymentMethodDataTypes
            + std::fmt::Debug
            + std::marker::Sync
            + std::marker::Send
            + 'static
            + Serialize,
    > connector_types::PaymentAuthenticateV2<T> for Phonepe<T>
{
}

impl<
        T: PaymentMethodDataTypes
            + std::fmt::Debug
            + std::marker::Sync
            + std::marker::Send
            + 'static
            + Serialize,
    > connector_types::PaymentPostAuthenticateV2<T> for Phonepe<T>
{
}

impl<
        T: PaymentMethodDataTypes
            + std::fmt::Debug
            + std::marker::Sync
            + std::marker::Send
            + 'static
            + Serialize,
    > connector_types::ConnectorServiceTrait<T> for Phonepe<T>
{
}
impl<
        T: PaymentMethodDataTypes
            + std::fmt::Debug
            + std::marker::Sync
            + std::marker::Send
            + 'static
            + Serialize,
    > connector_types::PaymentSessionToken for Phonepe<T>
{
}
impl<T: PaymentMethodDataTypes + std::fmt::Debug + Sync + Send + 'static + Serialize>
    connector_types::PaymentAccessToken for Phonepe<T>
{
}
impl<
        T: PaymentMethodDataTypes
            + std::fmt::Debug
            + std::marker::Sync
            + std::marker::Send
            + 'static
            + Serialize,
    > connector_types::CreateConnectorCustomer for Phonepe<T>
{
}
impl<
        T: PaymentMethodDataTypes
            + std::fmt::Debug
            + std::marker::Sync
            + std::marker::Send
            + 'static
            + Serialize,
    > connector_types::PaymentAuthorizeV2<T> for Phonepe<T>
{
}
impl<
        T: PaymentMethodDataTypes
            + std::fmt::Debug
            + std::marker::Sync
            + std::marker::Send
            + 'static
            + Serialize,
    > connector_types::PaymentSyncV2 for Phonepe<T>
{
}
impl<
        T: PaymentMethodDataTypes
            + std::fmt::Debug
            + std::marker::Sync
            + std::marker::Send
            + 'static
            + Serialize,
    > connector_types::PaymentVoidV2 for Phonepe<T>
{
}
impl<
        T: PaymentMethodDataTypes
            + std::fmt::Debug
            + std::marker::Sync
            + std::marker::Send
            + 'static
            + Serialize,
    > connector_types::RefundSyncV2 for Phonepe<T>
{
}
impl<
        T: PaymentMethodDataTypes
            + std::fmt::Debug
            + std::marker::Sync
            + std::marker::Send
            + 'static
            + Serialize,
    > connector_types::RefundV2 for Phonepe<T>
{
}
impl<
        T: PaymentMethodDataTypes
            + std::fmt::Debug
            + std::marker::Sync
            + std::marker::Send
            + 'static
            + Serialize,
    > connector_types::PaymentCapture for Phonepe<T>
{
}
impl<
        T: PaymentMethodDataTypes
            + std::fmt::Debug
            + std::marker::Sync
            + std::marker::Send
            + 'static
            + Serialize,
    > connector_types::SetupMandateV2<T> for Phonepe<T>
{
}
impl<
        T: PaymentMethodDataTypes
            + std::fmt::Debug
            + std::marker::Sync
            + std::marker::Send
            + 'static
            + Serialize,
    > connector_types::AcceptDispute for Phonepe<T>
{
}
impl<
        T: PaymentMethodDataTypes
            + std::fmt::Debug
            + std::marker::Sync
            + std::marker::Send
            + 'static
            + Serialize,
    > connector_types::SubmitEvidenceV2 for Phonepe<T>
{
}
impl<
        T: PaymentMethodDataTypes
            + std::fmt::Debug
            + std::marker::Sync
            + std::marker::Send
            + 'static
            + Serialize,
    > connector_types::DisputeDefend for Phonepe<T>
{
}
impl<
        T: PaymentMethodDataTypes
            + std::fmt::Debug
            + std::marker::Sync
            + std::marker::Send
            + 'static
            + Serialize,
    > connector_types::IncomingWebhook for Phonepe<T>
{
}
impl<
        T: PaymentMethodDataTypes
            + std::fmt::Debug
            + std::marker::Sync
            + std::marker::Send
            + 'static
            + Serialize,
    > connector_types::PaymentOrderCreate for Phonepe<T>
{
}
impl<
        T: PaymentMethodDataTypes
            + std::fmt::Debug
            + std::marker::Sync
            + std::marker::Send
            + 'static
            + Serialize,
    > connector_types::ValidationTrait for Phonepe<T>
{
}
impl<
        T: PaymentMethodDataTypes
            + std::fmt::Debug
            + std::marker::Sync
            + std::marker::Send
            + 'static
            + Serialize,
    > connector_types::RepeatPaymentV2 for Phonepe<T>
{
}
impl<
        T: PaymentMethodDataTypes
            + std::fmt::Debug
            + std::marker::Sync
            + std::marker::Send
            + 'static
            + Serialize,
    > connector_types::PaymentVoidPostCaptureV2 for Phonepe<T>
{
}

impl<
        T: PaymentMethodDataTypes
            + std::fmt::Debug
            + std::marker::Sync
            + std::marker::Send
            + 'static
            + Serialize,
    > connector_types::PaymentTokenV2<T> for Phonepe<T>
{
}

<<<<<<< HEAD
impl<
        T: PaymentMethodDataTypes
            + std::fmt::Debug
            + std::marker::Sync
            + std::marker::Send
            + 'static
            + Serialize,
    > connector_types::MandateRevokeV2 for Phonepe<T>
{
}
=======
>>>>>>> 5f969735
// Define connector prerequisites
macros::create_all_prerequisites!(
    connector_name: Phonepe,
    generic_type: T,
    api: [
        (
            flow: Authorize,
            request_body: PhonepePaymentsRequest,
            response_body: PhonepePaymentsResponse,
            router_data: RouterDataV2<Authorize, PaymentFlowData, PaymentsAuthorizeData<T>, PaymentsResponseData>,
        ),
        (
            flow: PSync,
            request_body: PhonepeSyncRequest,
            response_body: PhonepeSyncResponse,
            router_data: RouterDataV2<PSync, PaymentFlowData, PaymentsSyncData, PaymentsResponseData>,
        )
    ],
    amount_converters: [
        amount_converter: MinorUnit
    ],
    member_functions: {
        pub fn connector_base_url<F, Req, Res>(
            &self,
            req: &RouterDataV2<F, PaymentFlowData, Req, Res>,
        ) -> String {
            req.resource_common_data.connectors.phonepe.base_url.to_string()
        }

        pub fn connector_base_url_payments<'a, F, Req, Res>(
            &self,
            req: &'a RouterDataV2<F, PaymentFlowData, Req, Res>,
        ) -> &'a str {
            &req.resource_common_data.connectors.phonepe.base_url
        }

        pub fn connector_base_url_refunds<'a, F, Req, Res>(
            &self,
            req: &'a RouterDataV2<F, RefundFlowData, Req, Res>,
        ) -> &'a str {
            &req.resource_common_data.connectors.phonepe.base_url
        }

        pub fn build_headers<F, FCD, Req, Res>(
            &self,
            _req: &RouterDataV2<F, FCD, Req, Res>,
        ) -> CustomResult<Vec<(String, Maskable<String>)>, errors::ConnectorError>
        where
            Self: ConnectorIntegrationV2<F, FCD, Req, Res>,
        {
            Ok(vec![(
                headers::CONTENT_TYPE.to_string(),
                "application/json".to_string().into(),
            )])
        }
    }
);

// Authorize flow implementation using macros
macros::macro_connector_implementation!(
    connector_default_implementations: [get_content_type, get_error_response_v2],
    connector: Phonepe,
    curl_request: Json(PhonepePaymentsRequest),
    curl_response: PhonepePaymentsResponse,
    flow_name: Authorize,
    resource_common_data: PaymentFlowData,
    flow_request: PaymentsAuthorizeData<T>,
    flow_response: PaymentsResponseData,
    http_method: Post,
    generic_type: T,
    [PaymentMethodDataTypes + std::fmt::Debug + std::marker::Sync + std::marker::Send + 'static + Serialize],
    other_functions: {
        fn get_headers(
            &self,
            req: &RouterDataV2<Authorize, PaymentFlowData, PaymentsAuthorizeData<T>, PaymentsResponseData>,
        ) -> CustomResult<Vec<(String, Maskable<String>)>, errors::ConnectorError> {
            // Get base headers first
            let mut headers = vec![
                (
                    headers::CONTENT_TYPE.to_string(),
                    "application/json".to_string().into(),
                ),
            ];

            // Build the request to get the checksum for X-VERIFY header
            let connector_router_data = PhonepeRouterData {
                connector: self.clone(),
                router_data: req,
            };
            let connector_req = phonepe::PhonepePaymentsRequest::try_from(&connector_router_data)?;
            headers.push((headers::X_VERIFY.to_string(), connector_req.checksum.into()));

            Ok(headers)
        }

        fn get_url(
            &self,
            req: &RouterDataV2<Authorize, PaymentFlowData, PaymentsAuthorizeData<T>, PaymentsResponseData>,
        ) -> CustomResult<String, errors::ConnectorError> {
            let base_url = self.connector_base_url(req);
            Ok(format!("{}{}", base_url, constants::API_PAY_ENDPOINT))
        }
    }
);

// PSync flow implementation using macros
macros::macro_connector_implementation!(
    connector_default_implementations: [get_content_type, get_error_response_v2],
    connector: Phonepe,
    curl_request: Json(PhonepeSyncRequest),
    curl_response: PhonepeSyncResponse,
    flow_name: PSync,
    resource_common_data: PaymentFlowData,
    flow_request: PaymentsSyncData,
    flow_response: PaymentsResponseData,
    http_method: Get,
    generic_type: T,
    [PaymentMethodDataTypes + std::fmt::Debug + std::marker::Sync + std::marker::Send + 'static + Serialize],
    other_functions: {
        fn get_headers(
            &self,
            req: &RouterDataV2<PSync, PaymentFlowData, PaymentsSyncData, PaymentsResponseData>,
        ) -> CustomResult<Vec<(String, Maskable<String>)>, errors::ConnectorError> {
            // Get base headers first
            let mut headers = vec![
                (
                    headers::CONTENT_TYPE.to_string(),
                    "application/json".to_string().into(),
                ),
            ];

            // Build the request to get the checksum for X-VERIFY header
            let connector_router_data = PhonepeRouterData {
                connector: self.clone(),
                router_data: req,
            };
            let connector_req = phonepe::PhonepeSyncRequest::try_from(&connector_router_data)?;

            // Get merchant ID for X-MERCHANT-ID header
            let auth = phonepe::PhonepeAuthType::try_from(&req.connector_auth_type)?;

            headers.push((headers::X_VERIFY.to_string(), connector_req.checksum.into()));
            headers.push((headers::X_MERCHANT_ID.to_string(), auth.merchant_id.peek().to_string().into()));

            Ok(headers)
        }

        fn get_url(
            &self,
            req: &RouterDataV2<PSync, PaymentFlowData, PaymentsSyncData, PaymentsResponseData>,
        ) -> CustomResult<String, errors::ConnectorError> {
            let base_url = self.connector_base_url(req);
            let merchant_transaction_id = &req.resource_common_data.connector_request_reference_id;

            let auth = phonepe::PhonepeAuthType::try_from(&req.connector_auth_type)?;
            let api_endpoint = constants::API_STATUS_ENDPOINT;
            let merchant_id = auth.merchant_id.peek();
            Ok(format!("{base_url}{api_endpoint}/{merchant_id}/{merchant_transaction_id}"))
        }
    }
);

// Type alias for non-generic trait implementations
// Implement ConnectorServiceTrait by virtue of implementing all required traits

impl<
        T: PaymentMethodDataTypes
            + std::fmt::Debug
            + std::marker::Sync
            + std::marker::Send
            + 'static
            + Serialize,
    > ConnectorCommon for Phonepe<T>
{
    fn id(&self) -> &'static str {
        "phonepe"
    }

    fn get_currency_unit(&self) -> enums::CurrencyUnit {
        enums::CurrencyUnit::Minor
    }

    fn common_get_content_type(&self) -> &'static str {
        "application/json"
    }

    fn get_auth_header(
        &self,
        auth_type: &ConnectorAuthType,
    ) -> CustomResult<Vec<(String, Maskable<String>)>, errors::ConnectorError> {
        let _auth = phonepe::PhonepeAuthType::try_from(auth_type)
            .change_context(errors::ConnectorError::FailedToObtainAuthType)?;
        Ok(vec![(
            "Content-Type".to_string(),
            "application/json".to_string().into(),
        )])
    }

    fn base_url<'a>(&self, connectors: &'a Connectors) -> &'a str {
        connectors.phonepe.base_url.as_ref()
    }

    fn build_error_response(
        &self,
        res: Response,
        _event_builder: Option<&mut ConnectorEvent>,
    ) -> CustomResult<ErrorResponse, errors::ConnectorError> {
        // Parse PhonePe error response (unified for both sync and payments)
        let (error_message, error_code, attempt_status) = if let Ok(error_response) =
            res.response
                .parse_struct::<phonepe::PhonepeErrorResponse>("PhonePe ErrorResponse")
        {
            let attempt_status = phonepe::get_phonepe_error_status(&error_response.code);
            (error_response.message, error_response.code, attempt_status)
        } else {
            let raw_response = String::from_utf8_lossy(&res.response);
            (
                "Unknown PhonePe error".to_string(),
                raw_response.to_string(),
                None,
            )
        };

        Ok(ErrorResponse {
            status_code: res.status_code,
            code: error_code,
            message: error_message.clone(),
            reason: Some(error_message),
            attempt_status,
            connector_transaction_id: None,
            network_decline_code: None,
            network_advice_code: None,
            network_error_message: None,
        })
    }
}

impl<
        T: PaymentMethodDataTypes
            + std::fmt::Debug
            + std::marker::Sync
            + std::marker::Send
            + 'static
            + Serialize,
    >
    ConnectorIntegrationV2<
        VoidPC,
        PaymentFlowData,
        PaymentsCancelPostCaptureData,
        PaymentsResponseData,
    > for Phonepe<T>
{
}

impl<
        T: PaymentMethodDataTypes
            + std::fmt::Debug
            + std::marker::Sync
            + std::marker::Send
            + 'static
            + Serialize,
    > ConnectorSpecifications for Phonepe<T>
{
    fn get_supported_payment_methods(
        &self,
    ) -> Option<&'static domain_types::types::SupportedPaymentMethods> {
        None // TODO: Add UPI payment methods support
    }

    fn get_supported_webhook_flows(&self) -> Option<&'static [enums::EventClass]> {
        None // TODO: Add webhook support
    }

    fn get_connector_about(&self) -> Option<&'static ConnectorInfo> {
        None // TODO: Add connector info
    }
}

// Default empty implementations for unsupported flows - the traits will use default implementations
impl<
        T: PaymentMethodDataTypes
            + std::fmt::Debug
            + std::marker::Sync
            + std::marker::Send
            + 'static
            + Serialize,
    >
    ConnectorIntegrationV2<
        CreateOrder,
        PaymentFlowData,
        PaymentCreateOrderData,
        PaymentCreateOrderResponse,
    > for Phonepe<T>
{
}
impl<
        T: PaymentMethodDataTypes
            + std::fmt::Debug
            + std::marker::Sync
            + std::marker::Send
            + 'static
            + Serialize,
    > ConnectorIntegrationV2<Void, PaymentFlowData, PaymentVoidData, PaymentsResponseData>
    for Phonepe<T>
{
}
impl<
        T: PaymentMethodDataTypes
            + std::fmt::Debug
            + std::marker::Sync
            + std::marker::Send
            + 'static
            + Serialize,
    > ConnectorIntegrationV2<Refund, RefundFlowData, RefundsData, RefundsResponseData>
    for Phonepe<T>
{
}
impl<
        T: PaymentMethodDataTypes
            + std::fmt::Debug
            + std::marker::Sync
            + std::marker::Send
            + 'static
            + Serialize,
    > ConnectorIntegrationV2<Capture, PaymentFlowData, PaymentsCaptureData, PaymentsResponseData>
    for Phonepe<T>
{
}
impl<
        T: PaymentMethodDataTypes
            + std::fmt::Debug
            + std::marker::Sync
            + std::marker::Send
            + 'static
            + Serialize,
    >
    ConnectorIntegrationV2<
        SetupMandate,
        PaymentFlowData,
        SetupMandateRequestData<T>,
        PaymentsResponseData,
    > for Phonepe<T>
{
}
impl<
        T: PaymentMethodDataTypes
            + std::fmt::Debug
            + std::marker::Sync
            + std::marker::Send
            + 'static
            + Serialize,
    >
    ConnectorIntegrationV2<RepeatPayment, PaymentFlowData, RepeatPaymentData, PaymentsResponseData>
    for Phonepe<T>
{
}
impl<
        T: PaymentMethodDataTypes
            + std::fmt::Debug
            + std::marker::Sync
            + std::marker::Send
            + 'static
            + Serialize,
    > ConnectorIntegrationV2<Accept, DisputeFlowData, AcceptDisputeData, DisputeResponseData>
    for Phonepe<T>
{
}
impl<
        T: PaymentMethodDataTypes
            + std::fmt::Debug
            + std::marker::Sync
            + std::marker::Send
            + 'static
            + Serialize,
    > ConnectorIntegrationV2<RSync, RefundFlowData, RefundSyncData, RefundsResponseData>
    for Phonepe<T>
{
}
impl<
        T: PaymentMethodDataTypes
            + std::fmt::Debug
            + std::marker::Sync
            + std::marker::Send
            + 'static
            + Serialize,
    > ConnectorIntegrationV2<DefendDispute, DisputeFlowData, DisputeDefendData, DisputeResponseData>
    for Phonepe<T>
{
}
impl<
        T: PaymentMethodDataTypes
            + std::fmt::Debug
            + std::marker::Sync
            + std::marker::Send
            + 'static
            + Serialize,
    >
    ConnectorIntegrationV2<SubmitEvidence, DisputeFlowData, SubmitEvidenceData, DisputeResponseData>
    for Phonepe<T>
{
}
impl<
        T: PaymentMethodDataTypes
            + std::fmt::Debug
            + std::marker::Sync
            + std::marker::Send
            + 'static
            + Serialize,
    >
    ConnectorIntegrationV2<
        PaymentMethodToken,
        PaymentFlowData,
        PaymentMethodTokenizationData<T>,
        PaymentMethodTokenResponse,
    > for Phonepe<T>
{
}

impl<
        T: PaymentMethodDataTypes
            + std::fmt::Debug
            + std::marker::Sync
            + std::marker::Send
            + 'static
            + Serialize,
    >
    ConnectorIntegrationV2<
        PreAuthenticate,
        PaymentFlowData,
        PaymentsPreAuthenticateData<T>,
        PaymentsResponseData,
    > for Phonepe<T>
{
}

impl<
        T: PaymentMethodDataTypes
            + std::fmt::Debug
            + std::marker::Sync
            + std::marker::Send
            + 'static
            + Serialize,
    >
    ConnectorIntegrationV2<
        Authenticate,
        PaymentFlowData,
        PaymentsAuthenticateData<T>,
        PaymentsResponseData,
    > for Phonepe<T>
{
}

impl<
        T: PaymentMethodDataTypes
            + std::fmt::Debug
            + std::marker::Sync
            + std::marker::Send
            + 'static
            + Serialize,
    >
    ConnectorIntegrationV2<
        PostAuthenticate,
        PaymentFlowData,
        PaymentsPostAuthenticateData<T>,
        PaymentsResponseData,
    > for Phonepe<T>
{
}

impl<
        T: PaymentMethodDataTypes
            + std::fmt::Debug
            + std::marker::Sync
            + std::marker::Send
            + 'static
            + Serialize,
    >
    ConnectorIntegrationV2<
        MandateRevoke,
        PaymentFlowData,
        MandateRevokeRequestData,
        MandateRevokeResponseData,
    > for Phonepe<T>
{
}

// SourceVerification implementations for all flows - using macro to generate stubs
macro_rules! impl_source_verification_stub {
    ($flow:ty, $common_data:ty, $req:ty, $resp:ty) => {
        impl<
                T: PaymentMethodDataTypes
                    + std::fmt::Debug
                    + std::marker::Sync
                    + std::marker::Send
                    + 'static
                    + Serialize,
            > SourceVerification<$flow, $common_data, $req, $resp> for Phonepe<T>
        {
            fn get_secrets(
                &self,
                _secrets: ConnectorSourceVerificationSecrets,
            ) -> CustomResult<Vec<u8>, errors::ConnectorError> {
                Ok(Vec::new()) // Stub implementation
            }
            fn get_algorithm(
                &self,
            ) -> CustomResult<
                Box<dyn common_utils::crypto::VerifySignature + Send>,
                errors::ConnectorError,
            > {
                Ok(Box::new(common_utils::crypto::NoAlgorithm)) // Stub implementation
            }
            fn get_signature(
                &self,
                _payload: &[u8],
                _router_data: &RouterDataV2<$flow, $common_data, $req, $resp>,
                _secrets: &[u8],
            ) -> CustomResult<Vec<u8>, errors::ConnectorError> {
                Ok(Vec::new()) // Stub implementation
            }
            fn get_message(
                &self,
                payload: &[u8],
                _router_data: &RouterDataV2<$flow, $common_data, $req, $resp>,
                _secrets: &[u8],
            ) -> CustomResult<Vec<u8>, errors::ConnectorError> {
                Ok(payload.to_owned()) // Stub implementation
            }
        }
    };
}

// Stub implementations for missing flows
impl<
        T: PaymentMethodDataTypes
            + std::fmt::Debug
            + std::marker::Sync
            + std::marker::Send
            + 'static
            + Serialize,
    >
    ConnectorIntegrationV2<
        CreateSessionToken,
        PaymentFlowData,
        SessionTokenRequestData,
        SessionTokenResponseData,
    > for Phonepe<T>
{
}

impl<
        T: PaymentMethodDataTypes
            + std::fmt::Debug
            + std::marker::Sync
            + std::marker::Send
            + 'static
            + Serialize,
    >
    ConnectorIntegrationV2<
        CreateAccessToken,
        PaymentFlowData,
        AccessTokenRequestData,
        AccessTokenResponseData,
    > for Phonepe<T>
{
}

impl<
        T: PaymentMethodDataTypes
            + std::fmt::Debug
            + std::marker::Sync
            + std::marker::Send
            + 'static
            + Serialize,
    >
    ConnectorIntegrationV2<
        CreateConnectorCustomer,
        PaymentFlowData,
        ConnectorCustomerData,
        ConnectorCustomerResponse,
    > for Phonepe<T>
{
}

// Apply to all flows
impl_source_verification_stub!(
    CreateSessionToken,
    PaymentFlowData,
    SessionTokenRequestData,
    SessionTokenResponseData
);
impl_source_verification_stub!(
    CreateAccessToken,
    PaymentFlowData,
    AccessTokenRequestData,
    AccessTokenResponseData
);
impl_source_verification_stub!(
    Authorize,
    PaymentFlowData,
    PaymentsAuthorizeData<T>,
    PaymentsResponseData
);
impl_source_verification_stub!(
    CreateOrder,
    PaymentFlowData,
    PaymentCreateOrderData,
    PaymentCreateOrderResponse
);
impl_source_verification_stub!(
    PSync,
    PaymentFlowData,
    PaymentsSyncData,
    PaymentsResponseData
);
impl_source_verification_stub!(
    Capture,
    PaymentFlowData,
    PaymentsCaptureData,
    PaymentsResponseData
);
impl_source_verification_stub!(Void, PaymentFlowData, PaymentVoidData, PaymentsResponseData);
impl_source_verification_stub!(Refund, RefundFlowData, RefundsData, RefundsResponseData);
impl_source_verification_stub!(RSync, RefundFlowData, RefundSyncData, RefundsResponseData);
impl_source_verification_stub!(
    SetupMandate,
    PaymentFlowData,
    SetupMandateRequestData<T>,
    PaymentsResponseData
);
impl_source_verification_stub!(
    RepeatPayment,
    PaymentFlowData,
    RepeatPaymentData,
    PaymentsResponseData
);
impl_source_verification_stub!(
    Accept,
    DisputeFlowData,
    AcceptDisputeData,
    DisputeResponseData
);
impl_source_verification_stub!(
    SubmitEvidence,
    DisputeFlowData,
    SubmitEvidenceData,
    DisputeResponseData
);
impl_source_verification_stub!(
    DefendDispute,
    DisputeFlowData,
    DisputeDefendData,
    DisputeResponseData
);
impl_source_verification_stub!(
    PaymentMethodToken,
    PaymentFlowData,
    PaymentMethodTokenizationData<T>,
    PaymentMethodTokenResponse
);
impl_source_verification_stub!(
    PreAuthenticate,
    PaymentFlowData,
    PaymentsPreAuthenticateData<T>,
    PaymentsResponseData
);
impl_source_verification_stub!(
    Authenticate,
    PaymentFlowData,
    PaymentsAuthenticateData<T>,
    PaymentsResponseData
);
impl_source_verification_stub!(
    PostAuthenticate,
    PaymentFlowData,
    PaymentsPostAuthenticateData<T>,
    PaymentsResponseData
);
impl_source_verification_stub!(
    CreateConnectorCustomer,
    PaymentFlowData,
    ConnectorCustomerData,
    ConnectorCustomerResponse
);
impl_source_verification_stub!(
<<<<<<< HEAD
    MandateRevoke,
    PaymentFlowData,
    MandateRevokeRequestData,
    MandateRevokeResponseData
=======
    VoidPC,
    PaymentFlowData,
    PaymentsCancelPostCaptureData,
    PaymentsResponseData
>>>>>>> 5f969735
);<|MERGE_RESOLUTION|>--- conflicted
+++ resolved
@@ -278,7 +278,6 @@
 {
 }
 
-<<<<<<< HEAD
 impl<
         T: PaymentMethodDataTypes
             + std::fmt::Debug
@@ -289,8 +288,7 @@
     > connector_types::MandateRevokeV2 for Phonepe<T>
 {
 }
-=======
->>>>>>> 5f969735
+
 // Define connector prerequisites
 macros::create_all_prerequisites!(
     connector_name: Phonepe,
@@ -976,15 +974,14 @@
     ConnectorCustomerResponse
 );
 impl_source_verification_stub!(
-<<<<<<< HEAD
+    VoidPC,
+    PaymentFlowData,
+    PaymentsCancelPostCaptureData,
+    PaymentsResponseData
+);
+impl_source_verification_stub!(
     MandateRevoke,
     PaymentFlowData,
     MandateRevokeRequestData,
     MandateRevokeResponseData
-=======
-    VoidPC,
-    PaymentFlowData,
-    PaymentsCancelPostCaptureData,
-    PaymentsResponseData
->>>>>>> 5f969735
 );