--- conflicted
+++ resolved
@@ -6,18 +6,6 @@
 use common_utils::{errors::CustomResult, ext_traits::BytesExt, types::MinorUnit};
 use domain_types::{
     connector_flow::{
-<<<<<<< HEAD
-        Accept, Authorize, Capture, CreateAccessToken, CreateOrder, CreateSessionToken, DefendDispute, PSync, RSync,
-        Refund, RepeatPayment, SetupMandate, SubmitEvidence, Void,
-    },
-    connector_types::{
-        AcceptDisputeData, AccessTokenRequestData, AccessTokenResponseData, ConnectorSpecifications, DisputeDefendData, DisputeFlowData,
-        DisputeResponseData, PaymentCreateOrderData, PaymentCreateOrderResponse, PaymentFlowData,
-        PaymentVoidData, PaymentsAuthorizeData, PaymentsCaptureData, PaymentsResponseData,
-        PaymentsSyncData, RefundFlowData, RefundSyncData, RefundsData, RefundsResponseData,
-        RepeatPaymentData, SessionTokenRequestData, SessionTokenResponseData,
-        SetupMandateRequestData, SubmitEvidenceData,
-=======
         Accept, Authorize, Capture, CreateAccessToken, CreateOrder, CreateSessionToken,
         DefendDispute, PSync, PaymentMethodToken, RSync, Refund, RepeatPayment, SetupMandate,
         SubmitEvidence, Void,
@@ -31,7 +19,6 @@
         RefundFlowData, RefundSyncData, RefundsData, RefundsResponseData, RepeatPaymentData,
         SessionTokenRequestData, SessionTokenResponseData, SetupMandateRequestData,
         SubmitEvidenceData,
->>>>>>> 8ee4de2a
     },
     errors,
     payment_method_data::PaymentMethodDataTypes,
