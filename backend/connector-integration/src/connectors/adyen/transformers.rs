--- conflicted
+++ resolved
@@ -1300,12 +1300,8 @@
             incremental_authorization_allowed: None,
             mandate_reference: None,
             raw_connector_response: None,
-<<<<<<< HEAD
-            status_code: Some(http_code),
+            status_code: http_code,
             state: None,
-=======
-            status_code: http_code,
->>>>>>> a34b5087
         };
 
         Ok(Self {
@@ -1380,12 +1376,8 @@
         incremental_authorization_allowed: None,
         mandate_reference: mandate_reference.map(Box::new),
         raw_connector_response: None,
-<<<<<<< HEAD
-        status_code: Some(status_code),
+        status_code,
         state: None,
-=======
-        status_code,
->>>>>>> a34b5087
     };
     Ok((status, error, payments_response_data))
 }
@@ -1461,12 +1453,8 @@
         incremental_authorization_allowed: None,
         mandate_reference: None,
         raw_connector_response: None,
-<<<<<<< HEAD
-        status_code: Some(status_code),
+        status_code,
         state: None,
-=======
-        status_code,
->>>>>>> a34b5087
     };
     Ok((status, error, payments_response_data))
 }
@@ -2073,12 +2061,8 @@
             connector_refund_id: response.psp_reference,
             refund_status: status,
             raw_connector_response: None,
-<<<<<<< HEAD
-            status_code: Some(http_code),
+            status_code: http_code,
             state: None,
-=======
-            status_code: http_code,
->>>>>>> a34b5087
         };
 
         Ok(Self {
@@ -2187,12 +2171,8 @@
                 incremental_authorization_allowed: None,
                 mandate_reference: None,
                 raw_connector_response: None,
-<<<<<<< HEAD
-                status_code: Some(http_code),
+                status_code: http_code,
                 state: None,
-=======
-                status_code: http_code,
->>>>>>> a34b5087
             }),
             resource_common_data: PaymentFlowData {
                 status: AttemptStatus::Pending,
