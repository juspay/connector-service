use base64::{engine::general_purpose::STANDARD, Engine};
use domain_types::{
<<<<<<< HEAD
    connector_flow::{Authorize, Capture, DefendDispute, Refund, Void},
    connector_types::{
        DisputeDefendData, DisputeDefendResponseData, DisputeFlowData, EventType, PaymentFlowData,
        PaymentVoidData, PaymentsAuthorizeData, PaymentsCaptureData, PaymentsResponseData,
        RefundFlowData, RefundsData, RefundsResponseData, ResponseId,
=======
    connector_flow::{Accept, Authorize, Capture, Refund, SetupMandate, SubmitEvidence, Void},
    connector_types::{
        AcceptDisputeData, DisputeFlowData, DisputeResponseData, EventType, MandateReference,
        PaymentFlowData, PaymentVoidData, PaymentsAuthorizeData, PaymentsCaptureData,
        PaymentsResponseData, RefundFlowData, RefundsData, RefundsResponseData, ResponseId,
        SetupMandateRequestData, SubmitEvidenceData,
>>>>>>> eea707db
    },
};
use error_stack::ResultExt;
use hyperswitch_api_models::enums::{self, AttemptStatus, RefundStatus};
use hyperswitch_common_enums::DisputeStatus;

use hyperswitch_common_utils::{
    errors::CustomResult, ext_traits::ByteSliceExt, request::Method, types::MinorUnit,
};

use hyperswitch_domain_models::{
    payment_method_data::{Card, PaymentMethodData},
    router_data::{ConnectorAuthType, ErrorResponse},
    router_data_v2::RouterDataV2,
    router_response_types::RedirectForm,
};
use hyperswitch_interfaces::{
    consts::{NO_ERROR_CODE, NO_ERROR_MESSAGE},
    errors,
};
use hyperswitch_masking::{ExposeInterface, PeekInterface, Secret};
use serde::{Deserialize, Serialize};
use time::{Duration, OffsetDateTime};
use url::Url;

use crate::types::ResponseRouterData;

use super::AdyenRouterData;

#[derive(Default, Debug, Clone, Serialize, Deserialize)]
pub enum Currency {
    #[default]
    USD,
    EUR,
}

#[derive(Default, Debug, Clone, Serialize, Deserialize)]
pub struct Amount {
    pub currency: enums::Currency,
    pub value: MinorUnit,
}

type Error = error_stack::Report<hyperswitch_interfaces::errors::ConnectorError>;

#[derive(Debug, Clone, Serialize, Deserialize)]
#[serde(rename_all = "lowercase")]
pub enum CardBrand {
    Visa,
}

#[derive(Debug, Serialize, PartialEq)]
pub enum ConnectorError {
    ParsingFailed,
    NotImplemented,
    FailedToObtainAuthType,
}

#[serde_with::skip_serializing_none]
#[derive(Debug, Clone, Serialize, Deserialize)]
#[serde(rename_all = "camelCase")]
pub struct AdyenCard {
    number: hyperswitch_cards::CardNumber,
    expiry_month: Secret<String>,
    expiry_year: Secret<String>,
    cvc: Option<Secret<String>>,
    holder_name: Option<Secret<String>>,
    brand: Option<CardBrand>, //Mandatory for mandate using network_txns_id
    network_payment_reference: Option<Secret<String>>,
}

#[derive(Debug, Clone, Serialize)]
#[serde(tag = "type")]
#[serde(rename_all = "lowercase")]
pub enum AdyenPaymentMethod {
    #[serde(rename = "scheme")]
    AdyenCard(Box<AdyenCard>),
}

#[derive(Debug, Serialize)]
#[serde(rename_all = "camelCase")]
struct AdyenBrowserInfo {
    user_agent: String,
    accept_header: String,
    language: String,
    color_depth: u8,
    screen_height: u32,
    screen_width: u32,
    time_zone_offset: i32,
    java_enabled: bool,
}

#[derive(Clone, Default, Debug, Serialize, Deserialize)]
pub enum AuthType {
    #[default]
    PreAuth,
}

#[serde_with::skip_serializing_none]
#[derive(Default, Debug, Serialize, Deserialize)]
#[serde(rename_all = "camelCase")]
pub struct Address {
    city: String,
    country: enums::CountryAlpha2,
    house_number_or_name: Secret<String>,
    postal_code: Secret<String>,
    state_or_province: Option<Secret<String>>,
    street: Option<Secret<String>>,
}

#[derive(Debug, Clone, Serialize)]
#[serde(untagged)]
pub enum PaymentMethod {
    AdyenPaymentMethod(Box<AdyenPaymentMethod>),
}

#[serde_with::skip_serializing_none]
#[derive(Debug, Serialize)]
#[serde(rename_all = "camelCase")]
struct AdyenMpiData {
    directory_response: String,
    authentication_response: String,
    token_authentication_verification_value: Secret<String>,
    eci: Option<String>,
}

#[derive(Default, Debug, Serialize, Deserialize)]
pub enum AdyenShopperInteraction {
    #[default]
    Ecommerce,
    #[serde(rename = "ContAuth")]
    ContinuedAuthentication,
    Moto,
    #[serde(rename = "POS")]
    Pos,
}

impl From<&RouterDataV2<Authorize, PaymentFlowData, PaymentsAuthorizeData, PaymentsResponseData>>
    for AdyenShopperInteraction
{
    fn from(
        item: &RouterDataV2<
            Authorize,
            PaymentFlowData,
            PaymentsAuthorizeData,
            PaymentsResponseData,
        >,
    ) -> Self {
        match item.request.off_session {
            Some(true) => Self::ContinuedAuthentication,
            _ => Self::Ecommerce,
        }
    }
}

#[derive(Debug, Clone, Serialize, Deserialize)]
#[serde(rename_all = "PascalCase")]
pub enum AdyenRecurringModel {
    UnscheduledCardOnFile,
    CardOnFile,
}

#[serde_with::skip_serializing_none]
#[derive(Clone, Default, Debug, Serialize, Deserialize)]
#[serde(rename_all = "camelCase")]
pub struct AdditionalData {
    authorisation_type: Option<AuthType>,
    manual_capture: Option<String>,
    execute_three_d: Option<String>,
    pub recurring_processing_model: Option<AdyenRecurringModel>,
    /// Enable recurring details in dashboard to receive this ID, https://docs.adyen.com/online-payments/tokenization/create-and-use-tokens#test-and-go-live
    #[serde(rename = "recurring.recurringDetailReference")]
    recurring_detail_reference: Option<Secret<String>>,
    #[serde(rename = "recurring.shopperReference")]
    recurring_shopper_reference: Option<String>,
    network_tx_reference: Option<Secret<String>>,
    funds_availability: Option<String>,
    refusal_reason_raw: Option<String>,
    refusal_code_raw: Option<String>,
    merchant_advice_code: Option<String>,
    #[serde(flatten)]
    riskdata: Option<RiskData>,
}

#[serde_with::skip_serializing_none]
#[derive(Clone, Default, Debug, Serialize, Deserialize)]
#[serde(rename_all = "camelCase")]
pub struct RiskData {
    #[serde(rename = "riskdata.basket.item1.itemID")]
    item_i_d: Option<String>,
    #[serde(rename = "riskdata.basket.item1.productTitle")]
    product_title: Option<String>,
    #[serde(rename = "riskdata.basket.item1.amountPerItem")]
    amount_per_item: Option<String>,
    #[serde(rename = "riskdata.basket.item1.currency")]
    currency: Option<String>,
    #[serde(rename = "riskdata.basket.item1.upc")]
    upc: Option<String>,
    #[serde(rename = "riskdata.basket.item1.brand")]
    brand: Option<String>,
    #[serde(rename = "riskdata.basket.item1.manufacturer")]
    manufacturer: Option<String>,
    #[serde(rename = "riskdata.basket.item1.category")]
    category: Option<String>,
    #[serde(rename = "riskdata.basket.item1.quantity")]
    quantity: Option<String>,
    #[serde(rename = "riskdata.basket.item1.color")]
    color: Option<String>,
    #[serde(rename = "riskdata.basket.item1.size")]
    size: Option<String>,
    #[serde(rename = "riskdata.deviceCountry")]
    device_country: Option<String>,
    #[serde(rename = "riskdata.houseNumberorName")]
    house_numberor_name: Option<String>,
    #[serde(rename = "riskdata.accountCreationDate")]
    account_creation_date: Option<String>,
    #[serde(rename = "riskdata.affiliateChannel")]
    affiliate_channel: Option<String>,
    #[serde(rename = "riskdata.avgOrderValue")]
    avg_order_value: Option<String>,
    #[serde(rename = "riskdata.deliveryMethod")]
    delivery_method: Option<String>,
    #[serde(rename = "riskdata.emailName")]
    email_name: Option<String>,
    #[serde(rename = "riskdata.emailDomain")]
    email_domain: Option<String>,
    #[serde(rename = "riskdata.lastOrderDate")]
    last_order_date: Option<String>,
    #[serde(rename = "riskdata.merchantReference")]
    merchant_reference: Option<String>,
    #[serde(rename = "riskdata.paymentMethod")]
    payment_method: Option<String>,
    #[serde(rename = "riskdata.promotionName")]
    promotion_name: Option<String>,
    #[serde(rename = "riskdata.secondaryPhoneNumber")]
    secondary_phone_number: Option<String>,
    #[serde(rename = "riskdata.timefromLogintoOrder")]
    timefrom_loginto_order: Option<String>,
    #[serde(rename = "riskdata.totalSessionTime")]
    total_session_time: Option<String>,
    #[serde(rename = "riskdata.totalAuthorizedAmountInLast30Days")]
    total_authorized_amount_in_last30_days: Option<String>,
    #[serde(rename = "riskdata.totalOrderQuantity")]
    total_order_quantity: Option<String>,
    #[serde(rename = "riskdata.totalLifetimeValue")]
    total_lifetime_value: Option<String>,
    #[serde(rename = "riskdata.visitsMonth")]
    visits_month: Option<String>,
    #[serde(rename = "riskdata.visitsWeek")]
    visits_week: Option<String>,
    #[serde(rename = "riskdata.visitsYear")]
    visits_year: Option<String>,
    #[serde(rename = "riskdata.shipToName")]
    ship_to_name: Option<String>,
    #[serde(rename = "riskdata.first8charactersofAddressLine1Zip")]
    first8charactersof_address_line1_zip: Option<String>,
    #[serde(rename = "riskdata.affiliateOrder")]
    affiliate_order: Option<bool>,
}

#[serde_with::skip_serializing_none]
#[derive(Default, Debug, Serialize, Deserialize)]
#[serde(rename_all = "camelCase")]
pub struct ShopperName {
    first_name: Option<Secret<String>>,
    last_name: Option<Secret<String>>,
}

#[serde_with::skip_serializing_none]
#[derive(Debug, Serialize)]
#[serde(rename_all = "camelCase")]
pub struct LineItem {
    amount_excluding_tax: Option<MinorUnit>,
    amount_including_tax: Option<MinorUnit>,
    description: Option<String>,
    id: Option<String>,
    tax_amount: Option<MinorUnit>,
    quantity: Option<u16>,
}

#[derive(Debug, Clone, Serialize)]
pub enum Channel {
    Web,
}

#[derive(Debug, Clone, Serialize, Deserialize)]
#[serde(rename_all = "camelCase")]
struct AdyenSplitData {
    amount: Option<Amount>,
    #[serde(rename = "type")]
    split_type: AdyenSplitType,
    account: Option<String>,
    reference: String,
    description: Option<String>,
}

#[derive(Debug, Clone, Serialize, Deserialize)]
#[serde(rename_all = "lowercase")]
pub enum PaymentType {
    Affirm,
    Afterpaytouch,
    Alipay,
    #[serde(rename = "alipay_hk")]
    AlipayHk,
    #[serde(rename = "doku_alfamart")]
    Alfamart,
    Alma,
    Applepay,
    Bizum,
    Atome,
    Blik,
    #[serde(rename = "boletobancario")]
    BoletoBancario,
    ClearPay,
    Dana,
    Eps,
    Gcash,
    Googlepay,
    #[serde(rename = "gopay_wallet")]
    GoPay,
    Ideal,
    #[serde(rename = "doku_indomaret")]
    Indomaret,
    Klarna,
    Kakaopay,
    Mbway,
    MobilePay,
    #[serde(rename = "momo_wallet")]
    Momo,
    #[serde(rename = "momo_atm")]
    MomoAtm,
    #[serde(rename = "onlineBanking_CZ")]
    OnlineBankingCzechRepublic,
    #[serde(rename = "ebanking_FI")]
    OnlineBankingFinland,
    #[serde(rename = "onlineBanking_PL")]
    OnlineBankingPoland,
    #[serde(rename = "onlineBanking_SK")]
    OnlineBankingSlovakia,
    #[serde(rename = "molpay_ebanking_fpx_MY")]
    OnlineBankingFpx,
    #[serde(rename = "molpay_ebanking_TH")]
    OnlineBankingThailand,
    #[serde(rename = "paybybank")]
    OpenBankingUK,
    #[serde(rename = "oxxo")]
    Oxxo,
    #[serde(rename = "paysafecard")]
    PaySafeCard,
    PayBright,
    Paypal,
    Scheme,
    #[serde(rename = "networkToken")]
    NetworkToken,
    #[serde(rename = "trustly")]
    Trustly,
    #[serde(rename = "touchngo")]
    TouchNGo,
    Walley,
    #[serde(rename = "wechatpayWeb")]
    WeChatPayWeb,
    #[serde(rename = "ach")]
    AchDirectDebit,
    SepaDirectDebit,
    #[serde(rename = "directdebit_GB")]
    BacsDirectDebit,
    Samsungpay,
    Twint,
    Vipps,
    Giftcard,
    Knet,
    Benefit,
    Swish,
    #[serde(rename = "doku_permata_lite_atm")]
    PermataBankTransfer,
    #[serde(rename = "doku_bca_va")]
    BcaBankTransfer,
    #[serde(rename = "doku_bni_va")]
    BniVa,
    #[serde(rename = "doku_bri_va")]
    BriVa,
    #[serde(rename = "doku_cimb_va")]
    CimbVa,
    #[serde(rename = "doku_danamon_va")]
    DanamonVa,
    #[serde(rename = "doku_mandiri_va")]
    MandiriVa,
    #[serde(rename = "econtext_seven_eleven")]
    SevenEleven,
    #[serde(rename = "econtext_stores")]
    Lawson,
}

#[derive(
    Clone,
    Debug,
    Eq,
    PartialEq,
    serde::Deserialize,
    serde::Serialize,
    strum::Display,
    strum::EnumString,
)]
#[strum(serialize_all = "PascalCase")]
#[serde(rename_all = "PascalCase")]
pub enum AdyenSplitType {
    /// Books split amount to the specified account.
    BalanceAccount,
    /// The aggregated amount of the interchange and scheme fees.
    AcquiringFees,
    /// The aggregated amount of all transaction fees.
    PaymentFee,
    /// The aggregated amount of Adyen's commission and markup fees.
    AdyenFees,
    ///  The transaction fees due to Adyen under blended rates.
    AdyenCommission,
    /// The transaction fees due to Adyen under Interchange ++ pricing.
    AdyenMarkup,
    ///  The fees paid to the issuer for each payment made with the card network.
    Interchange,
    ///  The fees paid to the card scheme for using their network.
    SchemeFee,
    /// Your platform's commission on the payment (specified in amount), booked to your liable balance account.
    Commission,
    /// Allows you and your users to top up balance accounts using direct debit, card payments, or other payment methods.
    TopUp,
    /// The value-added tax charged on the payment, booked to your platforms liable balance account.
    Vat,
}

#[serde_with::skip_serializing_none]
#[derive(Debug, Serialize)]
#[serde(rename_all = "camelCase")]
pub struct AdyenPaymentRequest {
    amount: Amount,
    merchant_account: Secret<String>,
    payment_method: PaymentMethod,
    mpi_data: Option<AdyenMpiData>,
    reference: String,
    return_url: String,
    browser_info: Option<AdyenBrowserInfo>,
    shopper_interaction: AdyenShopperInteraction,
    recurring_processing_model: Option<AdyenRecurringModel>,
    additional_data: Option<AdditionalData>,
    shopper_reference: Option<String>,
    store_payment_method: Option<bool>,
    shopper_name: Option<ShopperName>,
    #[serde(rename = "shopperIP")]
    shopper_ip: Option<Secret<String, hyperswitch_common_utils::pii::IpAddress>>,
    shopper_locale: Option<String>,
    shopper_email: Option<hyperswitch_common_utils::pii::Email>,
    shopper_statement: Option<String>,
    social_security_number: Option<Secret<String>>,
    telephone_number: Option<Secret<String>>,
    billing_address: Option<Address>,
    delivery_address: Option<Address>,
    country_code: Option<enums::CountryAlpha2>,
    line_items: Option<Vec<LineItem>>,
    channel: Option<Channel>,
    merchant_order_reference: Option<String>,
    splits: Option<Vec<AdyenSplitData>>,
    store: Option<String>,
    device_fingerprint: Option<Secret<String>>,
}

#[serde_with::skip_serializing_none]
#[derive(Debug, Serialize)]
#[serde(rename_all = "camelCase")]
pub struct AdyenVoidRequest {
    merchant_account: Secret<String>,
    reference: String,
}

#[derive(Debug, Serialize)]
pub struct AdyenRouterData1<T> {
    pub amount: MinorUnit,
    pub router_data: T,
}

impl<T> TryFrom<(MinorUnit, T)> for AdyenRouterData1<T> {
    type Error = hyperswitch_interfaces::errors::ConnectorError;
    fn try_from((amount, item): (MinorUnit, T)) -> Result<Self, Self::Error> {
        Ok(Self {
            amount,
            router_data: item,
        })
    }
}

fn get_amount_data(
    item: &AdyenRouterData<
        RouterDataV2<Authorize, PaymentFlowData, PaymentsAuthorizeData, PaymentsResponseData>,
    >,
) -> Amount {
    Amount {
        currency: item.router_data.request.currency,
        value: item.router_data.request.minor_amount.to_owned(),
    }
}

pub struct AdyenAuthType {
    pub(super) api_key: Secret<String>,
    pub(super) merchant_account: Secret<String>,
    #[allow(dead_code)]
    pub(super) review_key: Option<Secret<String>>,
}

impl TryFrom<&ConnectorAuthType> for AdyenAuthType {
    type Error = hyperswitch_interfaces::errors::ConnectorError;
    fn try_from(auth_type: &ConnectorAuthType) -> Result<Self, Self::Error> {
        match auth_type {
            ConnectorAuthType::BodyKey { api_key, key1 } => Ok(Self {
                api_key: api_key.to_owned(),
                merchant_account: key1.to_owned(),
                review_key: None,
            }),
            ConnectorAuthType::SignatureKey {
                api_key,
                key1,
                api_secret,
            } => Ok(Self {
                api_key: api_key.to_owned(),
                merchant_account: key1.to_owned(),
                review_key: Some(api_secret.to_owned()),
            }),
            _ => Err(hyperswitch_interfaces::errors::ConnectorError::FailedToObtainAuthType),
        }
    }
}

impl TryFrom<(&Card, Option<String>)> for AdyenPaymentMethod {
    type Error = hyperswitch_interfaces::errors::ConnectorError;
    fn try_from((card, card_holder_name): (&Card, Option<String>)) -> Result<Self, Self::Error> {
        let adyen_card = AdyenCard {
            number: card.card_number.clone(),
            expiry_month: card.card_exp_month.clone(),
            expiry_year: card.card_exp_year.clone(),
            cvc: Some(card.card_cvc.clone()),
            holder_name: card_holder_name.map(Secret::new),
            brand: Some(CardBrand::Visa),
            network_payment_reference: None,
        };
        Ok(AdyenPaymentMethod::AdyenCard(Box::new(adyen_card)))
    }
}

impl
    TryFrom<(
        AdyenRouterData<
            RouterDataV2<Authorize, PaymentFlowData, PaymentsAuthorizeData, PaymentsResponseData>,
        >,
        &Card,
    )> for AdyenPaymentRequest
{
    type Error = Error;
    fn try_from(
        value: (
            AdyenRouterData<
                RouterDataV2<
                    Authorize,
                    PaymentFlowData,
                    PaymentsAuthorizeData,
                    PaymentsResponseData,
                >,
            >,
            &Card,
        ),
    ) -> Result<Self, Self::Error> {
        let (item, card_data) = value;
        let amount = get_amount_data(&item);
        let auth_type = AdyenAuthType::try_from(&item.router_data.connector_auth_type)?;
        let shopper_interaction = AdyenShopperInteraction::from(&item.router_data);
        let shopper_reference = build_shopper_reference(
            &item.router_data.request.customer_id.clone(),
            item.router_data.resource_common_data.merchant_id.clone(),
        );
        let (recurring_processing_model, store_payment_method, _) =
            get_recurring_processing_model(&item.router_data)?;

        let return_url = item
            .router_data
            .request
            .router_return_url
            .clone()
            .ok_or_else(Box::new(move || {
                errors::ConnectorError::MissingRequiredField {
                    field_name: "return_url",
                }
            }))?;

        let billing_address = get_address_info(
            item.router_data
                .resource_common_data
                .address
                .get_payment_billing(),
        )
        .and_then(Result::ok);

        let card_holder_name = item.router_data.request.customer_name.clone();

        let additional_data = get_additional_data(&item.router_data);

        let payment_method = PaymentMethod::AdyenPaymentMethod(Box::new(
            AdyenPaymentMethod::try_from((card_data, card_holder_name))?,
        ));

        Ok(AdyenPaymentRequest {
            amount,
            merchant_account: auth_type.merchant_account,
            payment_method,
            reference: item.router_data.connector_request_reference_id.clone(),
            return_url,
            shopper_interaction,
            recurring_processing_model,
            browser_info: None,
            additional_data,
            mpi_data: None,
            telephone_number: None,
            shopper_name: None,
            shopper_email: None,
            shopper_locale: None,
            social_security_number: None,
            billing_address,
            delivery_address: None,
            country_code: None,
            line_items: None,
            shopper_reference,
            store_payment_method,
            channel: None,
            shopper_statement: item.router_data.request.statement_descriptor.clone(),
            shopper_ip: None,
            merchant_order_reference: item.router_data.request.merchant_order_reference_id.clone(),
            store: None,
            splits: None,
            device_fingerprint: None,
        })
    }
}

impl
    TryFrom<
        AdyenRouterData<
            RouterDataV2<Authorize, PaymentFlowData, PaymentsAuthorizeData, PaymentsResponseData>,
        >,
    > for AdyenPaymentRequest
{
    type Error = Error;
    fn try_from(
        item: AdyenRouterData<
            RouterDataV2<Authorize, PaymentFlowData, PaymentsAuthorizeData, PaymentsResponseData>,
        >,
    ) -> Result<Self, Self::Error> {
        match item
            .router_data
            .request
            .mandate_id
            .to_owned()
            .and_then(|mandate_ids| mandate_ids.mandate_reference_id)
        {
            Some(_mandate_ref) => Err(
                hyperswitch_interfaces::errors::ConnectorError::NotImplemented(
                    "payment_method".into(),
                ),
            )?,
            None => match item.router_data.request.payment_method_data.clone() {
                PaymentMethodData::Card(ref card) => AdyenPaymentRequest::try_from((item, card)),
                PaymentMethodData::Wallet(_)
                | PaymentMethodData::PayLater(_)
                | PaymentMethodData::BankRedirect(_)
                | PaymentMethodData::BankDebit(_)
                | PaymentMethodData::BankTransfer(_)
                | PaymentMethodData::CardRedirect(_)
                | PaymentMethodData::Voucher(_)
                | PaymentMethodData::GiftCard(_)
                | PaymentMethodData::Crypto(_)
                | PaymentMethodData::MandatePayment
                | PaymentMethodData::Reward
                | PaymentMethodData::RealTimePayment(_)
                | PaymentMethodData::Upi(_)
                | PaymentMethodData::OpenBanking(_)
                | PaymentMethodData::CardToken(_) => Err(
                    hyperswitch_interfaces::errors::ConnectorError::NotImplemented(
                        "payment method".into(),
                    ),
                )?,
            },
        }
    }
}

impl TryFrom<&RouterDataV2<Void, PaymentFlowData, PaymentVoidData, PaymentsResponseData>>
    for AdyenVoidRequest
{
    type Error = Error;
    fn try_from(
        item: &RouterDataV2<Void, PaymentFlowData, PaymentVoidData, PaymentsResponseData>,
    ) -> Result<Self, Self::Error> {
        let auth_type = AdyenAuthType::try_from(&item.connector_auth_type)?;
        Ok(Self {
            merchant_account: auth_type.merchant_account,
            reference: item.request.connector_transaction_id.clone(),
        })
    }
}

#[derive(Debug, Clone, Deserialize, Serialize)]
#[serde(untagged)]
pub enum AdyenPaymentResponse {
    Response(Box<AdyenResponse>),
    RedirectionResponse(Box<RedirectionResponse>),
}

#[derive(Debug, Clone, Serialize, Deserialize)]
#[serde(rename_all = "camelCase")]
pub struct AdyenResponse {
    psp_reference: String,
    result_code: AdyenStatus,
    amount: Option<Amount>,
    merchant_reference: String,
    refusal_reason: Option<String>,
    refusal_reason_code: Option<String>,
    additional_data: Option<AdditionalData>,
    splits: Option<Vec<AdyenSplitData>>,
    store: Option<String>,
}

#[derive(Debug, Clone, Serialize, Deserialize)]
#[serde(rename_all = "camelCase")]
pub struct AdyenVoidResponse {
    payment_psp_reference: String,
    status: AdyenVoidStatus,
    reference: String,
}

#[derive(Debug, Clone, Deserialize, Serialize)]
#[serde(rename_all = "camelCase")]
pub struct RedirectionResponse {
    result_code: AdyenStatus,
    action: AdyenRedirectAction,
    refusal_reason: Option<String>,
    refusal_reason_code: Option<String>,
    psp_reference: Option<String>,
    merchant_reference: Option<String>,
    store: Option<String>,
    splits: Option<Vec<AdyenSplitData>>,
    additional_data: Option<AdditionalData>,
}

#[derive(Debug, Clone, Serialize, Deserialize)]
#[serde(rename_all = "camelCase")]
pub struct AdyenRedirectAction {
    payment_method_type: PaymentType,
    url: Option<Url>,
    method: Option<hyperswitch_common_utils::request::Method>,
    #[serde(rename = "type")]
    type_of_response: ActionType,
    data: Option<std::collections::HashMap<String, String>>,
    payment_data: Option<String>,
}

#[derive(Debug, Clone, Serialize, Deserialize)]
#[serde(rename_all = "lowercase")]
pub enum ActionType {
    Redirect,
    Await,
    #[serde(rename = "qrCode")]
    QrCode,
    Voucher,
}

#[derive(Debug, Clone, Serialize, Deserialize)]
pub enum AdyenStatus {
    AuthenticationFinished,
    AuthenticationNotRequired,
    Authorised,
    Cancelled,
    ChallengeShopper,
    Error,
    Pending,
    Received,
    RedirectShopper,
    Refused,
    PresentToShopper,
}

#[derive(Default, Debug, Serialize, Deserialize)]
#[serde(rename_all = "snake_case")]
pub enum CaptureMethod {
    /// Post the payment authorization, the capture will be executed on the full amount immediately
    #[default]
    Automatic,
    /// The capture will happen only if the merchant triggers a Capture API request
    Manual,
    /// The capture will happen only if the merchant triggers a Capture API request
    ManualMultiple,
    /// The capture can be scheduled to automatically get triggered at a specific date & time
    Scheduled,
    /// Handles separate auth and capture sequentially; same as `Automatic` for most connectors.
    SequentialAutomatic,
}

#[derive(Debug, Serialize, Deserialize)]
#[serde(rename_all = "snake_case")]
pub enum PaymentMethodType {
    Credit,
}

pub trait ForeignTryFrom<F>: Sized {
    type Error;

    fn foreign_try_from(from: F) -> Result<Self, Self::Error>;
}

fn get_adyen_payment_status(
    is_manual_capture: bool,
    adyen_status: AdyenStatus,
    _pmt: Option<hyperswitch_api_models::enums::PaymentMethodType>,
) -> AttemptStatus {
    match adyen_status {
        AdyenStatus::AuthenticationFinished => AttemptStatus::AuthenticationSuccessful,
        AdyenStatus::AuthenticationNotRequired | AdyenStatus::Received => AttemptStatus::Pending,
        AdyenStatus::Authorised => match is_manual_capture {
            true => AttemptStatus::Authorized,
            // In case of Automatic capture Authorized is the final status of the payment
            false => AttemptStatus::Charged,
        },
        AdyenStatus::Cancelled => AttemptStatus::Voided,
        AdyenStatus::ChallengeShopper
        | AdyenStatus::RedirectShopper
        | AdyenStatus::PresentToShopper => AttemptStatus::AuthenticationPending,
        AdyenStatus::Error | AdyenStatus::Refused => AttemptStatus::Failure,
        AdyenStatus::Pending => AttemptStatus::Pending,
    }
}

impl<F> TryFrom<ResponseRouterData<AdyenPaymentResponse, Self>>
    for RouterDataV2<F, PaymentFlowData, PaymentsAuthorizeData, PaymentsResponseData>
{
    type Error = Error;
    fn try_from(
        value: ResponseRouterData<AdyenPaymentResponse, Self>,
    ) -> Result<Self, Self::Error> {
        let ResponseRouterData {
            response,
            router_data,
            http_code,
        } = value;
        let is_manual_capture = false;
        let pmt = router_data.request.payment_method_type;
        let (status, error, payment_response_data) = match response {
            AdyenPaymentResponse::Response(response) => {
                get_adyen_response(*response, is_manual_capture, http_code, pmt)?
            }
            AdyenPaymentResponse::RedirectionResponse(response) => {
                get_redirection_response(*response, is_manual_capture, http_code, pmt)?
            }
        };

        Ok(Self {
            response: error.map_or_else(|| Ok(payment_response_data), Err),
            resource_common_data: PaymentFlowData {
                status,
                ..router_data.resource_common_data
            },
            ..router_data
        })
    }
}

impl<F, Req>
    ForeignTryFrom<(
        AdyenPaymentResponse,
        RouterDataV2<F, PaymentFlowData, Req, PaymentsResponseData>,
        u16,
        Option<hyperswitch_api_models::enums::CaptureMethod>,
        bool,
        Option<hyperswitch_api_models::enums::PaymentMethodType>,
    )> for RouterDataV2<F, PaymentFlowData, Req, PaymentsResponseData>
{
    type Error = Error;
    fn foreign_try_from(
        (response, data, http_code, _capture_method, _is_multiple_capture_psync_flow, pmt): (
            AdyenPaymentResponse,
            RouterDataV2<F, PaymentFlowData, Req, PaymentsResponseData>,
            u16,
            Option<hyperswitch_api_models::enums::CaptureMethod>,
            bool,
            Option<hyperswitch_api_models::enums::PaymentMethodType>,
        ),
    ) -> Result<Self, Self::Error> {
        let is_manual_capture = false;
        let (status, error, payment_response_data) = match response {
            AdyenPaymentResponse::Response(response) => {
                get_adyen_response(*response, is_manual_capture, http_code, pmt)?
            }
            AdyenPaymentResponse::RedirectionResponse(response) => {
                get_redirection_response(*response, is_manual_capture, http_code, pmt)?
            }
        };

        Ok(Self {
            response: error.map_or_else(|| Ok(payment_response_data), Err),
            resource_common_data: PaymentFlowData {
                status,
                ..data.resource_common_data
            },
            ..data
        })
    }
}

#[derive(Default, Debug, Deserialize, Serialize, Clone)]
#[serde(rename_all = "lowercase")]
pub enum AdyenVoidStatus {
    Received,
    #[default]
    Processing,
}

impl ForeignTryFrom<AdyenVoidStatus> for hyperswitch_common_enums::AttemptStatus {
    type Error = hyperswitch_interfaces::errors::ConnectorError;
    fn foreign_try_from(item: AdyenVoidStatus) -> Result<Self, Self::Error> {
        match item {
            AdyenVoidStatus::Received => Ok(Self::Voided),
            AdyenVoidStatus::Processing => Ok(Self::VoidInitiated),
        }
    }
}

impl
    ForeignTryFrom<(
        AdyenVoidResponse,
        RouterDataV2<Void, PaymentFlowData, PaymentVoidData, PaymentsResponseData>,
    )> for RouterDataV2<Void, PaymentFlowData, PaymentVoidData, PaymentsResponseData>
{
    type Error = Error;
    fn foreign_try_from(
        (response, data): (
            AdyenVoidResponse,
            RouterDataV2<Void, PaymentFlowData, PaymentVoidData, PaymentsResponseData>,
        ),
    ) -> Result<Self, Self::Error> {
        let status = AttemptStatus::Pending;

        let payment_void_response_data = PaymentsResponseData::TransactionResponse {
            resource_id: ResponseId::ConnectorTransactionId(response.payment_psp_reference),
            redirection_data: Box::new(None),
            connector_metadata: None,
            network_txn_id: None,
            connector_response_reference_id: Some(response.reference),
            incremental_authorization_allowed: None,
            mandate_reference: Box::new(None),
        };

        Ok(Self {
            response: Ok(payment_void_response_data),
            resource_common_data: PaymentFlowData {
                status,
                ..data.resource_common_data
            },
            ..data
        })
    }
}

pub fn get_adyen_response(
    response: AdyenResponse,
    is_capture_manual: bool,
    status_code: u16,
    pmt: Option<hyperswitch_common_enums::enums::PaymentMethodType>,
) -> CustomResult<
    (
        hyperswitch_common_enums::enums::AttemptStatus,
        Option<hyperswitch_domain_models::router_data::ErrorResponse>,
        PaymentsResponseData,
    ),
    hyperswitch_interfaces::errors::ConnectorError,
> {
    let status = get_adyen_payment_status(is_capture_manual, response.result_code, pmt);
    let error = if response.refusal_reason.is_some()
        || response.refusal_reason_code.is_some()
        || status == hyperswitch_common_enums::enums::AttemptStatus::Failure
    {
        Some(hyperswitch_domain_models::router_data::ErrorResponse {
            code: response
                .refusal_reason_code
                .unwrap_or_else(|| NO_ERROR_CODE.to_string()),
            message: response
                .refusal_reason
                .clone()
                .unwrap_or_else(|| hyperswitch_interfaces::consts::NO_ERROR_MESSAGE.to_string()),
            reason: response.refusal_reason,
            status_code,
            attempt_status: None,
            connector_transaction_id: Some(response.psp_reference.clone()),
        })
    } else {
        None
    };
    let mandate_reference = response
        .additional_data
        .as_ref()
        .and_then(|data| data.recurring_detail_reference.to_owned())
        .map(|mandate_id| MandateReference {
            connector_mandate_id: Some(mandate_id.expose()),
            payment_method_id: None,
        });
    let network_txn_id = response.additional_data.and_then(|additional_data| {
        additional_data
            .network_tx_reference
            .map(|network_tx_id| network_tx_id.expose())
    });

    let payments_response_data = PaymentsResponseData::TransactionResponse {
        resource_id: ResponseId::ConnectorTransactionId(response.psp_reference),
        redirection_data: Box::new(None),
        connector_metadata: None,
        network_txn_id,
        connector_response_reference_id: Some(response.merchant_reference),
        incremental_authorization_allowed: None,
        mandate_reference: Box::new(mandate_reference),
    };
    Ok((status, error, payments_response_data))
}

pub fn get_redirection_response(
    response: RedirectionResponse,
    is_manual_capture: bool,
    status_code: u16,
    pmt: Option<hyperswitch_common_enums::enums::PaymentMethodType>,
) -> CustomResult<
    (
        hyperswitch_common_enums::enums::AttemptStatus,
        Option<ErrorResponse>,
        PaymentsResponseData,
    ),
    hyperswitch_interfaces::errors::ConnectorError,
> {
    let status = get_adyen_payment_status(is_manual_capture, response.result_code.clone(), pmt);
    let error = if response.refusal_reason.is_some()
        || response.refusal_reason_code.is_some()
        || status == hyperswitch_common_enums::enums::AttemptStatus::Failure
    {
        Some(ErrorResponse {
            code: response
                .refusal_reason_code
                .clone()
                .unwrap_or_else(|| NO_ERROR_CODE.to_string()),
            message: response
                .refusal_reason
                .clone()
                .unwrap_or_else(|| NO_ERROR_MESSAGE.to_string()),
            reason: response.refusal_reason.to_owned(),
            status_code,
            attempt_status: None,
            connector_transaction_id: response.psp_reference.clone(),
        })
    } else {
        None
    };

    let redirection_data = response.action.url.clone().map(|url| {
        let form_fields = response.action.data.clone().unwrap_or_else(|| {
            std::collections::HashMap::from_iter(
                url.query_pairs()
                    .map(|(key, value)| (key.to_string(), value.to_string())),
            )
        });
        RedirectForm::Form {
            endpoint: url.to_string(),
            method: response.action.method.unwrap_or(Method::Get),
            form_fields,
        }
    });

    let connector_metadata = get_wait_screen_metadata(&response)?;

    let payments_response_data = PaymentsResponseData::TransactionResponse {
        resource_id: match response.psp_reference.as_ref() {
            Some(psp) => ResponseId::ConnectorTransactionId(psp.to_string()),
            None => ResponseId::NoResponseId,
        },
        redirection_data: Box::new(redirection_data),
        connector_metadata,
        network_txn_id: None,
        connector_response_reference_id: response
            .merchant_reference
            .clone()
            .or(response.psp_reference),
        incremental_authorization_allowed: None,
        mandate_reference: Box::new(None),
    };
    Ok((status, error, payments_response_data))
}

#[derive(Debug, Clone, Serialize, Deserialize)]
pub struct WaitScreenData {
    display_from_timestamp: i128,
    display_to_timestamp: Option<i128>,
}

pub fn get_wait_screen_metadata(
    next_action: &RedirectionResponse,
) -> CustomResult<Option<serde_json::Value>, hyperswitch_interfaces::errors::ConnectorError> {
    match next_action.action.payment_method_type {
        PaymentType::Blik => {
            let current_time = OffsetDateTime::now_utc().unix_timestamp_nanos();
            Ok(Some(serde_json::json!(WaitScreenData {
                display_from_timestamp: current_time,
                display_to_timestamp: Some(current_time + Duration::minutes(1).whole_nanoseconds())
            })))
        }
        PaymentType::Mbway => {
            let current_time = OffsetDateTime::now_utc().unix_timestamp_nanos();
            Ok(Some(serde_json::json!(WaitScreenData {
                display_from_timestamp: current_time,
                display_to_timestamp: None
            })))
        }
        PaymentType::Affirm
        | PaymentType::Oxxo
        | PaymentType::Afterpaytouch
        | PaymentType::Alipay
        | PaymentType::AlipayHk
        | PaymentType::Alfamart
        | PaymentType::Alma
        | PaymentType::Applepay
        | PaymentType::Bizum
        | PaymentType::Atome
        | PaymentType::BoletoBancario
        | PaymentType::ClearPay
        | PaymentType::Dana
        | PaymentType::Eps
        | PaymentType::Gcash
        | PaymentType::Googlepay
        | PaymentType::GoPay
        | PaymentType::Ideal
        | PaymentType::Indomaret
        | PaymentType::Klarna
        | PaymentType::Kakaopay
        | PaymentType::MobilePay
        | PaymentType::Momo
        | PaymentType::MomoAtm
        | PaymentType::OnlineBankingCzechRepublic
        | PaymentType::OnlineBankingFinland
        | PaymentType::OnlineBankingPoland
        | PaymentType::OnlineBankingSlovakia
        | PaymentType::OnlineBankingFpx
        | PaymentType::OnlineBankingThailand
        | PaymentType::OpenBankingUK
        | PaymentType::PayBright
        | PaymentType::Paypal
        | PaymentType::Scheme
        | PaymentType::NetworkToken
        | PaymentType::Trustly
        | PaymentType::TouchNGo
        | PaymentType::Walley
        | PaymentType::WeChatPayWeb
        | PaymentType::AchDirectDebit
        | PaymentType::SepaDirectDebit
        | PaymentType::BacsDirectDebit
        | PaymentType::Samsungpay
        | PaymentType::Twint
        | PaymentType::Vipps
        | PaymentType::Swish
        | PaymentType::Knet
        | PaymentType::Benefit
        | PaymentType::PermataBankTransfer
        | PaymentType::BcaBankTransfer
        | PaymentType::BniVa
        | PaymentType::BriVa
        | PaymentType::CimbVa
        | PaymentType::DanamonVa
        | PaymentType::Giftcard
        | PaymentType::MandiriVa
        | PaymentType::PaySafeCard
        | PaymentType::SevenEleven
        | PaymentType::Lawson => Ok(None),
    }
}

#[derive(Debug, Default, Serialize, Deserialize)]
#[serde(rename_all = "camelCase")]
pub struct AdyenErrorResponse {
    pub status: i32,
    pub error_code: String,
    pub message: String,
    pub error_type: String,
    pub psp_reference: Option<String>,
}

#[derive(Clone, Debug, Deserialize, Serialize, strum::Display, PartialEq)]
#[serde(rename_all = "SCREAMING_SNAKE_CASE")]
#[strum(serialize_all = "SCREAMING_SNAKE_CASE")]
pub enum WebhookEventCode {
    Authorisation,
    Cancellation,
    Capture,
    CaptureFailed,
    Refund,
    RefundFailed,
    RefundReversed,
    CancelOrRefund,
}

#[derive(Debug, Deserialize)]
#[serde(rename_all = "camelCase")]
pub struct AdyenNotificationRequestItemWH {
    pub original_reference: Option<String>,
    pub psp_reference: String,
    pub event_code: WebhookEventCode,
    pub merchant_account_code: String,
    pub merchant_reference: String,
    pub success: String,
    pub reason: Option<String>,
}

fn is_success_scenario(is_success: &str) -> bool {
    is_success == "true"
}

pub(crate) fn get_adyen_payment_webhook_event(
    code: WebhookEventCode,
    is_success: String,
) -> Result<AttemptStatus, errors::ConnectorError> {
    match code {
        WebhookEventCode::Authorisation => {
            if is_success_scenario(&is_success) {
                Ok(AttemptStatus::Authorized)
            } else {
                Ok(AttemptStatus::Failure)
            }
        }
        WebhookEventCode::Cancellation => {
            if is_success_scenario(&is_success) {
                Ok(AttemptStatus::Voided)
            } else {
                Ok(AttemptStatus::Authorized)
            }
        }
        WebhookEventCode::Capture => {
            if is_success_scenario(&is_success) {
                Ok(AttemptStatus::Charged)
            } else {
                Ok(AttemptStatus::Failure)
            }
        }
        WebhookEventCode::CaptureFailed => Ok(AttemptStatus::Failure),
        _ => Err(errors::ConnectorError::RequestEncodingFailed),
    }
}

pub(crate) fn get_adyen_refund_webhook_event(
    code: WebhookEventCode,
    is_success: String,
) -> Result<RefundStatus, errors::ConnectorError> {
    match code {
        WebhookEventCode::Refund | WebhookEventCode::CancelOrRefund => {
            if is_success_scenario(&is_success) {
                Ok(RefundStatus::Success)
            } else {
                Ok(RefundStatus::Failure)
            }
        }
        WebhookEventCode::RefundFailed | WebhookEventCode::RefundReversed => {
            Ok(RefundStatus::Failure)
        }
        _ => Err(errors::ConnectorError::RequestEncodingFailed),
    }
}

pub(crate) fn get_adyen_webhook_event_type(code: WebhookEventCode) -> EventType {
    match code {
        WebhookEventCode::Authorisation
        | WebhookEventCode::Cancellation
        | WebhookEventCode::Capture
        | WebhookEventCode::CaptureFailed => EventType::Payment,
        WebhookEventCode::Refund
        | WebhookEventCode::RefundFailed
        | WebhookEventCode::RefundReversed
        | WebhookEventCode::CancelOrRefund => EventType::Refund,
    }
}

#[derive(Debug, Deserialize)]
#[serde(rename_all = "PascalCase")]
pub struct AdyenItemObjectWH {
    pub notification_request_item: AdyenNotificationRequestItemWH,
}

#[derive(Debug, Deserialize)]
#[serde(rename_all = "camelCase")]
pub struct AdyenIncomingWebhook {
    pub notification_items: Vec<AdyenItemObjectWH>,
}

pub fn get_webhook_object_from_body(
    body: Vec<u8>,
) -> Result<AdyenNotificationRequestItemWH, error_stack::Report<errors::ConnectorError>> {
    let mut webhook: AdyenIncomingWebhook = body
        .parse_struct("AdyenIncomingWebhook")
        .change_context(errors::ConnectorError::WebhookBodyDecodingFailed)?;

    let item_object = webhook
        .notification_items
        .drain(..)
        .next()
        .ok_or(errors::ConnectorError::WebhookBodyDecodingFailed)?;

    Ok(item_object.notification_request_item)
}

fn build_shopper_reference(
    customer_id: &Option<hyperswitch_common_utils::id_type::CustomerId>,
    merchant_id: hyperswitch_common_utils::id_type::MerchantId,
) -> Option<String> {
    customer_id.clone().map(|c_id| {
        format!(
            "{}_{}",
            merchant_id.get_string_repr(),
            c_id.get_string_repr()
        )
    })
}

type RecurringDetails = (Option<AdyenRecurringModel>, Option<bool>, Option<String>);

fn get_recurring_processing_model(
    item: &RouterDataV2<Authorize, PaymentFlowData, PaymentsAuthorizeData, PaymentsResponseData>,
) -> Result<RecurringDetails, Error> {
    let customer_id = item
        .request
        .customer_id
        .clone()
        .ok_or_else(Box::new(move || {
            errors::ConnectorError::MissingRequiredField {
                field_name: "customer_id",
            }
        }))?;

    match (item.request.setup_future_usage, item.request.off_session) {
        (Some(hyperswitch_common_enums::enums::FutureUsage::OffSession), _) => {
            let shopper_reference = format!(
                "{}_{}",
                item.merchant_id.get_string_repr(),
                customer_id.get_string_repr()
            );
            let store_payment_method = is_mandate_payment(item);
            Ok((
                Some(AdyenRecurringModel::UnscheduledCardOnFile),
                Some(store_payment_method),
                Some(shopper_reference),
            ))
        }
        (_, Some(true)) => Ok((
            Some(AdyenRecurringModel::UnscheduledCardOnFile),
            None,
            Some(format!(
                "{}_{}",
                item.merchant_id.get_string_repr(),
                customer_id.get_string_repr()
            )),
        )),
        _ => Ok((None, None, None)),
    }
}

fn is_mandate_payment(
    item: &RouterDataV2<Authorize, PaymentFlowData, PaymentsAuthorizeData, PaymentsResponseData>,
) -> bool {
    (item.request.setup_future_usage
        == Some(hyperswitch_common_enums::enums::FutureUsage::OffSession))
        || item
            .request
            .mandate_id
            .as_ref()
            .and_then(|mandate_ids| mandate_ids.mandate_reference_id.as_ref())
            .is_some()
}

pub fn get_address_info(
    address: Option<&hyperswitch_api_models::payments::Address>,
) -> Option<Result<Address, error_stack::Report<hyperswitch_interfaces::errors::ConnectorError>>> {
    address.and_then(|add| {
        add.address.as_ref().map(
            |a| -> Result<
                Address,
                error_stack::Report<hyperswitch_interfaces::errors::ConnectorError>,
            > {
                Ok(Address {
                    city: a.city.clone().unwrap(),
                    country: a.country.unwrap(),
                    house_number_or_name: a.line1.clone().unwrap(),
                    postal_code: a.zip.clone().unwrap(),
                    state_or_province: a.state.clone(),
                    street: a.line2.clone(),
                })
            },
        )
    })
}

fn get_additional_data(
    item: &RouterDataV2<Authorize, PaymentFlowData, PaymentsAuthorizeData, PaymentsResponseData>,
) -> Option<AdditionalData> {
    let (authorisation_type, manual_capture) = match item.request.capture_method {
        Some(hyperswitch_common_enums::enums::CaptureMethod::Manual)
        | Some(enums::CaptureMethod::ManualMultiple) => {
            (Some(AuthType::PreAuth), Some("true".to_string()))
        }
        _ => (None, None),
    };
    let riskdata = item.request.metadata.clone().and_then(get_risk_data);

    let execute_three_d = if matches!(
        item.resource_common_data.auth_type,
        hyperswitch_common_enums::enums::AuthenticationType::ThreeDs
    ) {
        Some("true".to_string())
    } else {
        None
    };

    if authorisation_type.is_none()
        && manual_capture.is_none()
        && execute_three_d.is_none()
        && riskdata.is_none()
    {
        //without this if-condition when the above 3 values are None, additionalData will be serialized to JSON like this -> additionalData: {}
        //returning None, ensures that additionalData key will not be present in the serialized JSON
        None
    } else {
        Some(AdditionalData {
            authorisation_type,
            manual_capture,
            execute_three_d,
            network_tx_reference: None,
            recurring_detail_reference: None,
            recurring_shopper_reference: None,
            recurring_processing_model: None,
            riskdata,
            ..AdditionalData::default()
        })
    }
}

pub fn get_risk_data(metadata: serde_json::Value) -> Option<RiskData> {
    let item_i_d = get_str("riskdata.basket.item1.itemID", &metadata);
    let product_title = get_str("riskdata.basket.item1.productTitle", &metadata);
    let amount_per_item = get_str("riskdata.basket.item1.amountPerItem", &metadata);
    let currency = get_str("riskdata.basket.item1.currency", &metadata);
    let upc = get_str("riskdata.basket.item1.upc", &metadata);
    let brand = get_str("riskdata.basket.item1.brand", &metadata);
    let manufacturer = get_str("riskdata.basket.item1.manufacturer", &metadata);
    let category = get_str("riskdata.basket.item1.category", &metadata);
    let quantity = get_str("riskdata.basket.item1.quantity", &metadata);
    let color = get_str("riskdata.basket.item1.color", &metadata);
    let size = get_str("riskdata.basket.item1.size", &metadata);

    let device_country = get_str("riskdata.deviceCountry", &metadata);
    let house_numberor_name = get_str("riskdata.houseNumberorName", &metadata);
    let account_creation_date = get_str("riskdata.accountCreationDate", &metadata);
    let affiliate_channel = get_str("riskdata.affiliateChannel", &metadata);
    let avg_order_value = get_str("riskdata.avgOrderValue", &metadata);
    let delivery_method = get_str("riskdata.deliveryMethod", &metadata);
    let email_name = get_str("riskdata.emailName", &metadata);
    let email_domain = get_str("riskdata.emailDomain", &metadata);
    let last_order_date = get_str("riskdata.lastOrderDate", &metadata);
    let merchant_reference = get_str("riskdata.merchantReference", &metadata);
    let payment_method = get_str("riskdata.paymentMethod", &metadata);
    let promotion_name = get_str("riskdata.promotionName", &metadata);
    let secondary_phone_number = get_str("riskdata.secondaryPhoneNumber", &metadata);
    let timefrom_loginto_order = get_str("riskdata.timefromLogintoOrder", &metadata);
    let total_session_time = get_str("riskdata.totalSessionTime", &metadata);
    let total_authorized_amount_in_last30_days =
        get_str("riskdata.totalAuthorizedAmountInLast30Days", &metadata);
    let total_order_quantity = get_str("riskdata.totalOrderQuantity", &metadata);
    let total_lifetime_value = get_str("riskdata.totalLifetimeValue", &metadata);
    let visits_month = get_str("riskdata.visitsMonth", &metadata);
    let visits_week = get_str("riskdata.visitsWeek", &metadata);
    let visits_year = get_str("riskdata.visitsYear", &metadata);
    let ship_to_name = get_str("riskdata.shipToName", &metadata);
    let first8charactersof_address_line1_zip =
        get_str("riskdata.first8charactersofAddressLine1Zip", &metadata);
    let affiliate_order = get_bool("riskdata.affiliateOrder", &metadata);

    Some(RiskData {
        item_i_d,
        product_title,
        amount_per_item,
        currency,
        upc,
        brand,
        manufacturer,
        category,
        quantity,
        color,
        size,
        device_country,
        house_numberor_name,
        account_creation_date,
        affiliate_channel,
        avg_order_value,
        delivery_method,
        email_name,
        email_domain,
        last_order_date,
        merchant_reference,
        payment_method,
        promotion_name,
        secondary_phone_number,
        timefrom_loginto_order,
        total_session_time,
        total_authorized_amount_in_last30_days,
        total_order_quantity,
        total_lifetime_value,
        visits_month,
        visits_week,
        visits_year,
        ship_to_name,
        first8charactersof_address_line1_zip,
        affiliate_order,
    })
}

fn get_str(key: &str, riskdata: &serde_json::Value) -> Option<String> {
    riskdata
        .get(key)
        .and_then(|v| v.as_str())
        .map(|s| s.to_string())
}

fn get_bool(key: &str, riskdata: &serde_json::Value) -> Option<bool> {
    riskdata.get(key).and_then(|v| v.as_bool())
}

#[derive(Debug, Serialize, Deserialize, Eq, PartialEq)]
pub struct AdyenRedirectRequest {
    pub details: AdyenRedirectRequestTypes,
}

#[derive(Debug, Clone, Serialize, serde::Deserialize, Eq, PartialEq)]
#[serde(untagged)]
pub enum AdyenRedirectRequestTypes {
    AdyenRedirection(AdyenRedirection),
    AdyenThreeDS(AdyenThreeDS),
    AdyenRefusal(AdyenRefusal),
}

#[derive(Debug, Clone, Serialize, serde::Deserialize, Eq, PartialEq)]
#[serde(rename_all = "camelCase")]
pub struct AdyenRedirection {
    pub redirect_result: String,
    #[serde(rename = "type")]
    pub type_of_redirection_result: Option<String>,
    pub result_code: Option<String>,
}

#[derive(Debug, Clone, Serialize, serde::Deserialize, Eq, PartialEq)]
#[serde(rename_all = "camelCase")]
pub struct AdyenThreeDS {
    #[serde(rename = "threeDSResult")]
    pub three_ds_result: String,
    #[serde(rename = "type")]
    pub type_of_redirection_result: Option<String>,
    pub result_code: Option<String>,
}

#[derive(Debug, Clone, Serialize, serde::Deserialize, Eq, PartialEq)]
#[serde(rename_all = "camelCase")]
pub struct AdyenRefusal {
    pub payload: String,
    #[serde(rename = "type")]
    pub type_of_redirection_result: Option<String>,
    pub result_code: Option<String>,
}

#[serde_with::skip_serializing_none]
#[derive(Debug, Serialize, Deserialize)]
#[serde(rename_all = "camelCase")]
pub struct AdyenRefundRequest {
    merchant_account: Secret<String>,
    amount: Amount,
    merchant_refund_reason: Option<String>,
    reference: String,
    splits: Option<Vec<AdyenSplitData>>,
    store: Option<String>,
}

#[derive(Default, Debug, Clone, Serialize, Deserialize)]
#[serde(rename_all = "camelCase")]
pub struct AdyenRefundResponse {
    merchant_account: Secret<String>,
    psp_reference: String,
    payment_psp_reference: String,
    reference: String,
    status: String,
}

impl
    TryFrom<
        &AdyenRouterData1<&RouterDataV2<Refund, RefundFlowData, RefundsData, RefundsResponseData>>,
    > for AdyenRefundRequest
{
    type Error = Error;
    fn try_from(
        item: &AdyenRouterData1<
            &RouterDataV2<Refund, RefundFlowData, RefundsData, RefundsResponseData>,
        >,
    ) -> Result<Self, Self::Error> {
        let auth_type = AdyenAuthType::try_from(&item.router_data.connector_auth_type)?;

        Ok(Self {
            merchant_account: auth_type.merchant_account,
            amount: Amount {
                currency: item.router_data.request.currency,
                value: item.router_data.request.minor_refund_amount,
            },
            merchant_refund_reason: item.router_data.request.reason.clone(),
            reference: item.router_data.request.refund_id.clone(),
            store: None,
            splits: None,
        })
    }
}

impl<F, Req>
    ForeignTryFrom<(
        AdyenRefundResponse,
        RouterDataV2<F, RefundFlowData, Req, RefundsResponseData>,
        u16,
    )> for RouterDataV2<F, RefundFlowData, Req, RefundsResponseData>
{
    type Error = Error;
    fn foreign_try_from(
        (response, data, _http_code): (
            AdyenRefundResponse,
            RouterDataV2<F, RefundFlowData, Req, RefundsResponseData>,
            u16,
        ),
    ) -> Result<Self, Self::Error> {
        let status = hyperswitch_common_enums::enums::RefundStatus::Pending;

        let refunds_response_data = RefundsResponseData {
            connector_refund_id: response.psp_reference,
            refund_status: status,
        };

        Ok(Self {
            resource_common_data: RefundFlowData {
                status,
                ..data.resource_common_data
            },
            response: Ok(refunds_response_data),
            ..data
        })
    }
}

#[derive(Default, Debug, Serialize, Deserialize)]
#[serde(rename_all = "camelCase")]
pub struct AdyenCaptureRequest {
    merchant_account: Secret<String>,
    amount: Amount,
    reference: String,
}

impl
    TryFrom<
        &AdyenRouterData1<
            &RouterDataV2<Capture, PaymentFlowData, PaymentsCaptureData, PaymentsResponseData>,
        >,
    > for AdyenCaptureRequest
{
    type Error = Error;
    fn try_from(
        item: &AdyenRouterData1<
            &RouterDataV2<Capture, PaymentFlowData, PaymentsCaptureData, PaymentsResponseData>,
        >,
    ) -> Result<Self, Self::Error> {
        let auth_type = AdyenAuthType::try_from(&item.router_data.connector_auth_type)?;
        let reference = match item.router_data.request.multiple_capture_data.clone() {
            // if multiple capture request, send capture_id as our reference for the capture
            Some(multiple_capture_request_data) => multiple_capture_request_data.capture_reference,
            // if single capture request, send connector_request_reference_id(attempt_id)
            None => item.router_data.connector_request_reference_id.clone(),
        };
        Ok(Self {
            merchant_account: auth_type.merchant_account,
            reference,
            amount: Amount {
                currency: item.router_data.request.currency,
                value: item.router_data.request.minor_amount_to_capture.to_owned(),
            },
        })
    }
}

#[derive(Default, Debug, Serialize, Deserialize)]
#[serde(rename_all = "camelCase")]
pub struct AdyenCaptureResponse {
    merchant_account: Secret<String>,
    payment_psp_reference: String,
    psp_reference: String,
    reference: String,
    status: String,
    amount: Amount,
    merchant_reference: Option<String>,
    store: Option<String>,
    splits: Option<Vec<AdyenSplitData>>,
}

impl<F, Req>
    ForeignTryFrom<(
        AdyenCaptureResponse,
        RouterDataV2<F, PaymentFlowData, Req, PaymentsResponseData>,
        bool,
    )> for RouterDataV2<F, PaymentFlowData, Req, PaymentsResponseData>
{
    type Error = Error;
    fn foreign_try_from(
        (response, data, is_multiple_capture_psync_flow): (
            AdyenCaptureResponse,
            RouterDataV2<F, PaymentFlowData, Req, PaymentsResponseData>,
            bool,
        ),
    ) -> Result<Self, Self::Error> {
        let connector_transaction_id = if is_multiple_capture_psync_flow {
            response.psp_reference.clone()
        } else {
            response.payment_psp_reference
        };

        Ok(Self {
            response: Ok(PaymentsResponseData::TransactionResponse {
                resource_id: ResponseId::ConnectorTransactionId(connector_transaction_id),
                redirection_data: Box::new(None),
                connector_metadata: None,
                network_txn_id: None,
                connector_response_reference_id: Some(response.reference),
                incremental_authorization_allowed: None,
                mandate_reference: Box::new(None),
            }),
            resource_common_data: PaymentFlowData {
                // From the docs, the only value returned is "received", outcome of refund is available
                // through refund notification webhook
                // For more info: https://docs.adyen.com/online-payments/capture
                status: AttemptStatus::Pending,
                ..data.resource_common_data
            },
            ..data
        })
    }
}

<<<<<<< HEAD
#[derive(Default, Debug, Serialize, Deserialize)]
#[serde(rename_all = "camelCase")]
pub struct AdyenDefendDisputeRequest {
    dispute_psp_reference: String,
    merchant_account_code: Secret<String>,
    defense_reason_code: String,
=======
impl
    TryFrom<(
        &AdyenRouterData1<
            &RouterDataV2<
                SetupMandate,
                PaymentFlowData,
                SetupMandateRequestData,
                PaymentsResponseData,
            >,
        >,
        &Card,
    )> for AdyenPaymentRequest
{
    type Error = Error;
    fn try_from(
        value: (
            &AdyenRouterData1<
                &RouterDataV2<
                    SetupMandate,
                    PaymentFlowData,
                    SetupMandateRequestData,
                    PaymentsResponseData,
                >,
            >,
            &Card,
        ),
    ) -> Result<Self, Self::Error> {
        let (item, card_data) = value;
        let amount = get_amount_data_for_setup_mandate(item);
        let auth_type = AdyenAuthType::try_from(&item.router_data.connector_auth_type)?;
        let shopper_interaction = AdyenShopperInteraction::from(item.router_data);
        let shopper_reference = build_shopper_reference(
            &item.router_data.request.customer_id.clone(),
            item.router_data.resource_common_data.merchant_id.clone(),
        );
        let (recurring_processing_model, store_payment_method, _) =
            get_recurring_processing_model_for_setup_mandate(item.router_data)?;

        let return_url = item
            .router_data
            .request
            .router_return_url
            .clone()
            .ok_or_else(Box::new(move || {
                errors::ConnectorError::MissingRequiredField {
                    field_name: "return_url",
                }
            }))?;

        let billing_address = get_address_info(
            item.router_data
                .resource_common_data
                .address
                .get_payment_billing(),
        )
        .and_then(Result::ok);

        let card_holder_name = item.router_data.request.customer_name.clone();

        let additional_data = get_additional_data_for_setup_mandate(item.router_data);

        let payment_method = PaymentMethod::AdyenPaymentMethod(Box::new(
            AdyenPaymentMethod::try_from((card_data, card_holder_name))?,
        ));

        Ok(AdyenPaymentRequest {
            amount,
            merchant_account: auth_type.merchant_account,
            payment_method,
            reference: item.router_data.connector_request_reference_id.clone(),
            return_url,
            shopper_interaction,
            recurring_processing_model,
            browser_info: None,
            additional_data,
            mpi_data: None,
            telephone_number: None,
            shopper_name: None,
            shopper_email: None,
            shopper_locale: None,
            social_security_number: None,
            billing_address,
            delivery_address: None,
            country_code: None,
            line_items: None,
            shopper_reference,
            store_payment_method,
            channel: None,
            shopper_statement: item.router_data.request.statement_descriptor.clone(),
            shopper_ip: None,
            merchant_order_reference: item.router_data.request.merchant_order_reference_id.clone(),
            store: None,
            splits: None,
            device_fingerprint: None,
        })
    }
>>>>>>> eea707db
}

impl
    TryFrom<
<<<<<<< HEAD
        &RouterDataV2<DefendDispute, DisputeFlowData, DisputeDefendData, DisputeDefendResponseData>,
    > for AdyenDefendDisputeRequest
{
    type Error = Error;
    fn try_from(
        item: &RouterDataV2<
            DefendDispute,
            DisputeFlowData,
            DisputeDefendData,
            DisputeDefendResponseData,
        >,
    ) -> Result<Self, Self::Error> {
        let auth_type = AdyenAuthType::try_from(&item.connector_auth_type)?;
        Ok(Self {
            dispute_psp_reference: item.request.connector_dispute_id.clone(),
            merchant_account_code: auth_type.merchant_account.clone(),
            defense_reason_code: item.request.defense_reason_code.clone(),
        })
    }
}

#[derive(Default, Debug, Deserialize, Serialize)]
#[serde(rename_all = "camelCase")]
pub struct AdyenDisputeResponse {
    pub dispute_service_result: DisputeServiceResult,
}

#[derive(Default, Debug, Deserialize, Serialize)]
#[serde(rename_all = "camelCase")]
pub struct DisputeServiceResult {
    error_message: Option<String>,
    success: bool,
=======
        &AdyenRouterData1<
            &RouterDataV2<
                SetupMandate,
                PaymentFlowData,
                SetupMandateRequestData,
                PaymentsResponseData,
            >,
        >,
    > for AdyenPaymentRequest
{
    type Error = Error;
    fn try_from(
        item: &AdyenRouterData1<
            &RouterDataV2<
                SetupMandate,
                PaymentFlowData,
                SetupMandateRequestData,
                PaymentsResponseData,
            >,
        >,
    ) -> Result<Self, Self::Error> {
        match item
            .router_data
            .request
            .mandate_id
            .to_owned()
            .and_then(|mandate_ids| mandate_ids.mandate_reference_id)
        {
            Some(_mandate_ref) => Err(
                hyperswitch_interfaces::errors::ConnectorError::NotImplemented(
                    "payment_method".into(),
                ),
            )?,
            None => match item.router_data.request.payment_method_data {
                PaymentMethodData::Card(ref card) => AdyenPaymentRequest::try_from((item, card)),
                PaymentMethodData::Wallet(_)
                | PaymentMethodData::PayLater(_)
                | PaymentMethodData::BankRedirect(_)
                | PaymentMethodData::BankDebit(_)
                | PaymentMethodData::BankTransfer(_)
                | PaymentMethodData::CardRedirect(_)
                | PaymentMethodData::Voucher(_)
                | PaymentMethodData::GiftCard(_)
                | PaymentMethodData::Crypto(_)
                | PaymentMethodData::MandatePayment
                | PaymentMethodData::Reward
                | PaymentMethodData::RealTimePayment(_)
                | PaymentMethodData::Upi(_)
                | PaymentMethodData::OpenBanking(_)
                | PaymentMethodData::CardToken(_) => Err(
                    hyperswitch_interfaces::errors::ConnectorError::NotImplemented(
                        "payment method".into(),
                    ),
                )?,
            },
        }
    }
}

fn get_amount_data_for_setup_mandate(
    item: &AdyenRouterData1<
        &RouterDataV2<SetupMandate, PaymentFlowData, SetupMandateRequestData, PaymentsResponseData>,
    >,
) -> Amount {
    Amount {
        currency: item.router_data.request.currency,
        value: MinorUnit::new(item.router_data.request.amount.unwrap_or(0)),
    }
}

impl
    From<
        &RouterDataV2<SetupMandate, PaymentFlowData, SetupMandateRequestData, PaymentsResponseData>,
    > for AdyenShopperInteraction
{
    fn from(
        item: &RouterDataV2<
            SetupMandate,
            PaymentFlowData,
            SetupMandateRequestData,
            PaymentsResponseData,
        >,
    ) -> Self {
        match item.request.off_session {
            Some(true) => Self::ContinuedAuthentication,
            _ => Self::Ecommerce,
        }
    }
}

fn get_recurring_processing_model_for_setup_mandate(
    item: &RouterDataV2<
        SetupMandate,
        PaymentFlowData,
        SetupMandateRequestData,
        PaymentsResponseData,
    >,
) -> Result<RecurringDetails, Error> {
    let customer_id = item
        .request
        .customer_id
        .clone()
        .ok_or_else(Box::new(move || {
            errors::ConnectorError::MissingRequiredField {
                field_name: "customer_id",
            }
        }))?;

    match (item.request.setup_future_usage, item.request.off_session) {
        (Some(hyperswitch_common_enums::enums::FutureUsage::OffSession), _) => {
            let shopper_reference = format!(
                "{}_{}",
                item.merchant_id.get_string_repr(),
                customer_id.get_string_repr()
            );
            let store_payment_method = is_mandate_payment_for_setup_mandate(item);
            Ok((
                Some(AdyenRecurringModel::UnscheduledCardOnFile),
                Some(store_payment_method),
                Some(shopper_reference),
            ))
        }
        (_, Some(true)) => Ok((
            Some(AdyenRecurringModel::UnscheduledCardOnFile),
            None,
            Some(format!(
                "{}_{}",
                item.merchant_id.get_string_repr(),
                customer_id.get_string_repr()
            )),
        )),
        _ => Ok((None, None, None)),
    }
}

fn get_additional_data_for_setup_mandate(
    item: &RouterDataV2<
        SetupMandate,
        PaymentFlowData,
        SetupMandateRequestData,
        PaymentsResponseData,
    >,
) -> Option<AdditionalData> {
    let (authorisation_type, manual_capture) = match item.request.capture_method {
        Some(hyperswitch_common_enums::enums::CaptureMethod::Manual)
        | Some(enums::CaptureMethod::ManualMultiple) => {
            (Some(AuthType::PreAuth), Some("true".to_string()))
        }
        _ => (None, None),
    };
    let riskdata = item.request.metadata.clone().and_then(get_risk_data);

    let execute_three_d = if matches!(
        item.resource_common_data.auth_type,
        hyperswitch_common_enums::enums::AuthenticationType::ThreeDs
    ) {
        Some("true".to_string())
    } else {
        None
    };

    if authorisation_type.is_none()
        && manual_capture.is_none()
        && execute_three_d.is_none()
        && riskdata.is_none()
    {
        //without this if-condition when the above 3 values are None, additionalData will be serialized to JSON like this -> additionalData: {}
        //returning None, ensures that additionalData key will not be present in the serialized JSON
        None
    } else {
        Some(AdditionalData {
            authorisation_type,
            manual_capture,
            execute_three_d,
            network_tx_reference: None,
            recurring_detail_reference: None,
            recurring_shopper_reference: None,
            recurring_processing_model: None,
            riskdata,
            ..AdditionalData::default()
        })
    }
}

fn is_mandate_payment_for_setup_mandate(
    item: &RouterDataV2<
        SetupMandate,
        PaymentFlowData,
        SetupMandateRequestData,
        PaymentsResponseData,
    >,
) -> bool {
    (item.request.setup_future_usage
        == Some(hyperswitch_common_enums::enums::FutureUsage::OffSession))
        || item
            .request
            .mandate_id
            .as_ref()
            .and_then(|mandate_ids| mandate_ids.mandate_reference_id.as_ref())
            .is_some()
}
#[derive(Debug, Clone, Serialize, Deserialize)]
#[serde(rename_all = "camelCase")]
pub struct AdyenDisputeAcceptRequest {
    pub dispute_psp_reference: String,
    pub merchant_account_code: String,
}

impl TryFrom<&RouterDataV2<Accept, DisputeFlowData, AcceptDisputeData, DisputeResponseData>>
    for AdyenDisputeAcceptRequest
{
    type Error = Error;

    fn try_from(
        item: &RouterDataV2<Accept, DisputeFlowData, AcceptDisputeData, DisputeResponseData>,
    ) -> Result<Self, Self::Error> {
        let auth = AdyenAuthType::try_from(&item.connector_auth_type)?;

        Ok(Self {
            dispute_psp_reference: item.connector_dispute_id.clone(),
            merchant_account_code: auth.merchant_account.peek().to_string(),
        })
    }
}

#[derive(Debug, Clone, Serialize, Deserialize)]
#[serde(rename_all = "camelCase")]
pub struct AdyenDisputeAcceptResponse {
    pub dispute_service_result: Option<DisputeServiceResult>,
}

#[derive(Debug, Clone, Serialize, Deserialize)]
#[serde(rename_all = "camelCase")]
pub struct DisputeServiceResult {
    pub success: bool,
    pub error_message: Option<String>,
>>>>>>> eea707db
}

impl<F, Req>
    ForeignTryFrom<(
<<<<<<< HEAD
        AdyenDisputeResponse,
        RouterDataV2<F, DisputeFlowData, Req, DisputeDefendResponseData>,
        u16,
    )> for RouterDataV2<F, DisputeFlowData, Req, DisputeDefendResponseData>
{
    type Error = Error;
    fn foreign_try_from(
        (response, data, http_code): (
            AdyenDisputeResponse,
            RouterDataV2<F, DisputeFlowData, Req, DisputeDefendResponseData>,
            u16,
        ),
    ) -> Result<Self, Self::Error> {
        if response.dispute_service_result.success {
            Ok(Self {
                response: Ok(DisputeDefendResponseData {
                    dispute_status: DisputeStatus::DisputeWon,
                    connector_status: None,
                }),
                resource_common_data: DisputeFlowData {
                    status: hyperswitch_common_enums::DisputeStatus::DisputeWon,
                    ..data.resource_common_data
                },
                ..data
            })
        } else {
            Ok(Self {
                response: Err(ErrorResponse {
                    code: response
                        .dispute_service_result
                        .error_message
                        .clone()
                        .unwrap_or_else(|| NO_ERROR_CODE.to_string()),
                    message: response
                        .dispute_service_result
                        .error_message
                        .clone()
                        .unwrap_or_else(|| NO_ERROR_MESSAGE.to_string()),
                    reason: response.dispute_service_result.error_message.clone(),
                    status_code: http_code,
                    attempt_status: None,
                    connector_transaction_id: None,
                }),
                resource_common_data: DisputeFlowData {
                    status: hyperswitch_common_enums::DisputeStatus::DisputeLost,
                    ..data.resource_common_data
                },
=======
        AdyenDisputeAcceptResponse,
        RouterDataV2<F, DisputeFlowData, Req, DisputeResponseData>,
        u16,
    )> for RouterDataV2<F, DisputeFlowData, Req, DisputeResponseData>
{
    type Error = Error;

    fn foreign_try_from(
        (response, data, http_code): (
            AdyenDisputeAcceptResponse,
            RouterDataV2<F, DisputeFlowData, Req, DisputeResponseData>,
            u16,
        ),
    ) -> Result<Self, Self::Error> {
        let success = response
            .dispute_service_result
            .as_ref()
            .is_some_and(|r| r.success);

        if success {
            let status = hyperswitch_common_enums::DisputeStatus::DisputeAccepted;

            let dispute_response_data = DisputeResponseData {
                dispute_status: status,
                connector_dispute_id: data.connector_dispute_id.clone(),
                connector_dispute_status: None,
            };

            Ok(Self {
                resource_common_data: DisputeFlowData {
                    ..data.resource_common_data
                },
                response: Ok(dispute_response_data),
                ..data
            })
        } else {
            let error_message = response
                .dispute_service_result
                .as_ref()
                .and_then(|r| r.error_message.clone())
                .unwrap_or_else(|| NO_ERROR_MESSAGE.to_string());

            let error_response = ErrorResponse {
                code: NO_ERROR_CODE.to_string(),
                message: error_message.clone(),
                reason: Some(error_message.clone()),
                status_code: http_code,
                attempt_status: None,
                connector_transaction_id: None,
            };

            Ok(Self {
                resource_common_data: data.resource_common_data.clone(),
                response: Err(error_response),
                ..data
            })
        }
    }
}

#[derive(Default, Debug, Serialize)]
#[serde(rename_all = "camelCase")]
pub struct AdyenDisputeSubmitEvidenceRequest {
    defense_documents: Vec<DefenseDocuments>,
    merchant_account_code: Secret<String>,
    dispute_psp_reference: String,
}

#[derive(Default, Debug, Serialize)]
#[serde(rename_all = "camelCase")]
pub struct DefenseDocuments {
    content: Secret<String>,
    content_type: Option<String>,
    defense_document_type_code: String,
}

fn get_defence_documents(item: SubmitEvidenceData) -> Option<Vec<DefenseDocuments>> {
    let mut defense_documents: Vec<DefenseDocuments> = Vec::new();
    if let Some(shipping_documentation) = item.shipping_documentation {
        defense_documents.push(DefenseDocuments {
            content: get_content(shipping_documentation).into(),
            content_type: item.shipping_documentation_provider_file_id,
            defense_document_type_code: "DefenseMaterial".into(),
        })
    }
    if let Some(receipt) = item.receipt {
        defense_documents.push(DefenseDocuments {
            content: get_content(receipt).into(),
            content_type: item.receipt_file_type,
            defense_document_type_code: "DefenseMaterial".into(),
        })
    }
    if let Some(invoice_showing_distinct_transactions) = item.invoice_showing_distinct_transactions
    {
        defense_documents.push(DefenseDocuments {
            content: get_content(invoice_showing_distinct_transactions).into(),
            content_type: item.invoice_showing_distinct_transactions_file_type,
            defense_document_type_code: "DefenseMaterial".into(),
        })
    }
    if let Some(customer_communication) = item.customer_communication {
        defense_documents.push(DefenseDocuments {
            content: get_content(customer_communication).into(),
            content_type: item.customer_communication_file_type,
            defense_document_type_code: "DefenseMaterial".into(),
        })
    }
    if let Some(refund_policy) = item.refund_policy {
        defense_documents.push(DefenseDocuments {
            content: get_content(refund_policy).into(),
            content_type: item.refund_policy_file_type,
            defense_document_type_code: "DefenseMaterial".into(),
        })
    }
    if let Some(recurring_transaction_agreement) = item.recurring_transaction_agreement {
        defense_documents.push(DefenseDocuments {
            content: get_content(recurring_transaction_agreement).into(),
            content_type: item.recurring_transaction_agreement_file_type,
            defense_document_type_code: "DefenseMaterial".into(),
        })
    }
    if let Some(uncategorized_file) = item.uncategorized_file {
        defense_documents.push(DefenseDocuments {
            content: get_content(uncategorized_file).into(),
            content_type: item.uncategorized_file_type,
            defense_document_type_code: "DefenseMaterial".into(),
        })
    }
    if let Some(cancellation_policy) = item.cancellation_policy {
        defense_documents.push(DefenseDocuments {
            content: get_content(cancellation_policy).into(),
            content_type: item.cancellation_policy_file_type,
            defense_document_type_code: "DefenseMaterial".into(),
        })
    }
    if let Some(customer_signature) = item.customer_signature {
        defense_documents.push(DefenseDocuments {
            content: get_content(customer_signature).into(),
            content_type: item.customer_signature_file_type,
            defense_document_type_code: "DefenseMaterial".into(),
        })
    }
    if let Some(service_documentation) = item.service_documentation {
        defense_documents.push(DefenseDocuments {
            content: get_content(service_documentation).into(),
            content_type: item.service_documentation_file_type,
            defense_document_type_code: "DefenseMaterial".into(),
        })
    }

    if defense_documents.is_empty() {
        None
    } else {
        Some(defense_documents)
    }
}

fn get_content(item: Vec<u8>) -> String {
    STANDARD.encode(item)
}

impl
    TryFrom<&RouterDataV2<SubmitEvidence, DisputeFlowData, SubmitEvidenceData, DisputeResponseData>>
    for AdyenDisputeSubmitEvidenceRequest
{
    type Error = Error;

    fn try_from(
        item: &RouterDataV2<
            SubmitEvidence,
            DisputeFlowData,
            SubmitEvidenceData,
            DisputeResponseData,
        >,
    ) -> Result<Self, Self::Error> {
        let auth = AdyenAuthType::try_from(&item.connector_auth_type)?;

        Ok(Self {
            defense_documents: get_defence_documents(item.request.clone()).ok_or(
                errors::ConnectorError::MissingRequiredField {
                    field_name: "Missing Defence Documents",
                },
            )?,
            merchant_account_code: auth.merchant_account.peek().to_string().into(),
            dispute_psp_reference: item.request.connector_dispute_id.clone(),
        })
    }
}

#[derive(Debug, Clone, Serialize, Deserialize)]
#[serde(rename_all = "camelCase")]
pub struct AdyenSubmitEvidenceResponse {
    pub dispute_service_result: Option<DisputeServiceResult>,
}

impl<F, Req>
    ForeignTryFrom<(
        AdyenSubmitEvidenceResponse,
        RouterDataV2<F, DisputeFlowData, Req, DisputeResponseData>,
        u16,
    )> for RouterDataV2<F, DisputeFlowData, Req, DisputeResponseData>
{
    type Error = Error;

    fn foreign_try_from(
        (response, data, http_code): (
            AdyenSubmitEvidenceResponse,
            RouterDataV2<F, DisputeFlowData, Req, DisputeResponseData>,
            u16,
        ),
    ) -> Result<Self, Self::Error> {
        let success = response
            .dispute_service_result
            .as_ref()
            .is_some_and(|r| r.success);

        if success {
            let status = hyperswitch_common_enums::DisputeStatus::DisputeChallenged;

            let dispute_response_data = DisputeResponseData {
                dispute_status: status,
                connector_dispute_id: data.connector_dispute_id.clone(),
                connector_dispute_status: None,
            };

            Ok(Self {
                resource_common_data: DisputeFlowData {
                    ..data.resource_common_data
                },
                response: Ok(dispute_response_data),
                ..data
            })
        } else {
            let error_message = response
                .dispute_service_result
                .as_ref()
                .and_then(|r| r.error_message.clone())
                .unwrap_or_else(|| NO_ERROR_MESSAGE.to_string());

            let error_response = ErrorResponse {
                code: NO_ERROR_CODE.to_string(),
                message: error_message.clone(),
                reason: Some(error_message.clone()),
                status_code: http_code,
                attempt_status: None,
                connector_transaction_id: None,
            };

            Ok(Self {
                resource_common_data: data.resource_common_data.clone(),
                response: Err(error_response),
>>>>>>> eea707db
                ..data
            })
        }
    }
}<|MERGE_RESOLUTION|>--- conflicted
+++ resolved
@@ -1,25 +1,17 @@
 use base64::{engine::general_purpose::STANDARD, Engine};
 use domain_types::{
-<<<<<<< HEAD
-    connector_flow::{Authorize, Capture, DefendDispute, Refund, Void},
+    connector_flow::{
+        Accept, Authorize, Capture, DefendDispute, Refund, SetupMandate, SubmitEvidence, Void,
+    },
     connector_types::{
-        DisputeDefendData, DisputeDefendResponseData, DisputeFlowData, EventType, PaymentFlowData,
-        PaymentVoidData, PaymentsAuthorizeData, PaymentsCaptureData, PaymentsResponseData,
-        RefundFlowData, RefundsData, RefundsResponseData, ResponseId,
-=======
-    connector_flow::{Accept, Authorize, Capture, Refund, SetupMandate, SubmitEvidence, Void},
-    connector_types::{
-        AcceptDisputeData, DisputeFlowData, DisputeResponseData, EventType, MandateReference,
-        PaymentFlowData, PaymentVoidData, PaymentsAuthorizeData, PaymentsCaptureData,
-        PaymentsResponseData, RefundFlowData, RefundsData, RefundsResponseData, ResponseId,
-        SetupMandateRequestData, SubmitEvidenceData,
->>>>>>> eea707db
+        AcceptDisputeData, DisputeDefendData, DisputeFlowData, DisputeResponseData, EventType,
+        MandateReference, PaymentFlowData, PaymentVoidData, PaymentsAuthorizeData,
+        PaymentsCaptureData, PaymentsResponseData, RefundFlowData, RefundsData,
+        RefundsResponseData, ResponseId, SetupMandateRequestData, SubmitEvidenceData,
     },
 };
 use error_stack::ResultExt;
 use hyperswitch_api_models::enums::{self, AttemptStatus, RefundStatus};
-use hyperswitch_common_enums::DisputeStatus;
-
 use hyperswitch_common_utils::{
     errors::CustomResult, ext_traits::ByteSliceExt, request::Method, types::MinorUnit,
 };
@@ -1768,14 +1760,6 @@
     }
 }
 
-<<<<<<< HEAD
-#[derive(Default, Debug, Serialize, Deserialize)]
-#[serde(rename_all = "camelCase")]
-pub struct AdyenDefendDisputeRequest {
-    dispute_psp_reference: String,
-    merchant_account_code: Secret<String>,
-    defense_reason_code: String,
-=======
 impl
     TryFrom<(
         &AdyenRouterData1<
@@ -1872,45 +1856,10 @@
             device_fingerprint: None,
         })
     }
->>>>>>> eea707db
 }
 
 impl
     TryFrom<
-<<<<<<< HEAD
-        &RouterDataV2<DefendDispute, DisputeFlowData, DisputeDefendData, DisputeDefendResponseData>,
-    > for AdyenDefendDisputeRequest
-{
-    type Error = Error;
-    fn try_from(
-        item: &RouterDataV2<
-            DefendDispute,
-            DisputeFlowData,
-            DisputeDefendData,
-            DisputeDefendResponseData,
-        >,
-    ) -> Result<Self, Self::Error> {
-        let auth_type = AdyenAuthType::try_from(&item.connector_auth_type)?;
-        Ok(Self {
-            dispute_psp_reference: item.request.connector_dispute_id.clone(),
-            merchant_account_code: auth_type.merchant_account.clone(),
-            defense_reason_code: item.request.defense_reason_code.clone(),
-        })
-    }
-}
-
-#[derive(Default, Debug, Deserialize, Serialize)]
-#[serde(rename_all = "camelCase")]
-pub struct AdyenDisputeResponse {
-    pub dispute_service_result: DisputeServiceResult,
-}
-
-#[derive(Default, Debug, Deserialize, Serialize)]
-#[serde(rename_all = "camelCase")]
-pub struct DisputeServiceResult {
-    error_message: Option<String>,
-    success: bool,
-=======
         &AdyenRouterData1<
             &RouterDataV2<
                 SetupMandate,
@@ -2142,65 +2091,8 @@
     pub dispute_service_result: Option<DisputeServiceResult>,
 }
 
-#[derive(Debug, Clone, Serialize, Deserialize)]
-#[serde(rename_all = "camelCase")]
-pub struct DisputeServiceResult {
-    pub success: bool,
-    pub error_message: Option<String>,
->>>>>>> eea707db
-}
-
 impl<F, Req>
     ForeignTryFrom<(
-<<<<<<< HEAD
-        AdyenDisputeResponse,
-        RouterDataV2<F, DisputeFlowData, Req, DisputeDefendResponseData>,
-        u16,
-    )> for RouterDataV2<F, DisputeFlowData, Req, DisputeDefendResponseData>
-{
-    type Error = Error;
-    fn foreign_try_from(
-        (response, data, http_code): (
-            AdyenDisputeResponse,
-            RouterDataV2<F, DisputeFlowData, Req, DisputeDefendResponseData>,
-            u16,
-        ),
-    ) -> Result<Self, Self::Error> {
-        if response.dispute_service_result.success {
-            Ok(Self {
-                response: Ok(DisputeDefendResponseData {
-                    dispute_status: DisputeStatus::DisputeWon,
-                    connector_status: None,
-                }),
-                resource_common_data: DisputeFlowData {
-                    status: hyperswitch_common_enums::DisputeStatus::DisputeWon,
-                    ..data.resource_common_data
-                },
-                ..data
-            })
-        } else {
-            Ok(Self {
-                response: Err(ErrorResponse {
-                    code: response
-                        .dispute_service_result
-                        .error_message
-                        .clone()
-                        .unwrap_or_else(|| NO_ERROR_CODE.to_string()),
-                    message: response
-                        .dispute_service_result
-                        .error_message
-                        .clone()
-                        .unwrap_or_else(|| NO_ERROR_MESSAGE.to_string()),
-                    reason: response.dispute_service_result.error_message.clone(),
-                    status_code: http_code,
-                    attempt_status: None,
-                    connector_transaction_id: None,
-                }),
-                resource_common_data: DisputeFlowData {
-                    status: hyperswitch_common_enums::DisputeStatus::DisputeLost,
-                    ..data.resource_common_data
-                },
-=======
         AdyenDisputeAcceptResponse,
         RouterDataV2<F, DisputeFlowData, Req, DisputeResponseData>,
         u16,
@@ -2452,9 +2344,110 @@
             Ok(Self {
                 resource_common_data: data.resource_common_data.clone(),
                 response: Err(error_response),
->>>>>>> eea707db
                 ..data
             })
         }
     }
+}
+
+#[derive(Default, Debug, Serialize, Deserialize)]
+#[serde(rename_all = "camelCase")]
+pub struct AdyenDefendDisputeRequest {
+    dispute_psp_reference: String,
+    merchant_account_code: Secret<String>,
+    defense_reason_code: String,
+}
+
+impl TryFrom<&RouterDataV2<DefendDispute, DisputeFlowData, DisputeDefendData, DisputeResponseData>>
+    for AdyenDefendDisputeRequest
+{
+    type Error = Error;
+    fn try_from(
+        item: &RouterDataV2<DefendDispute, DisputeFlowData, DisputeDefendData, DisputeResponseData>,
+    ) -> Result<Self, Self::Error> {
+        let auth_type = AdyenAuthType::try_from(&item.connector_auth_type)?;
+        Ok(Self {
+            dispute_psp_reference: item.request.connector_dispute_id.clone(),
+            merchant_account_code: auth_type.merchant_account.clone(),
+            defense_reason_code: item.request.defense_reason_code.clone(),
+        })
+    }
+}
+
+#[derive(Debug, Deserialize, Serialize)]
+#[serde(rename_all = "camelCase")]
+#[serde(untagged)]
+pub enum AdyenDefendDisputeResponse {
+    DefendDisputeSuccessResponse(DefendDisputeSuccessResponse),
+    DefendDisputeFailedResponse(DefendDisputeErrorResponse),
+}
+
+#[derive(Default, Debug, Deserialize, Serialize)]
+#[serde(rename_all = "camelCase")]
+pub struct DefendDisputeErrorResponse {
+    error_code: String,
+    error_type: String,
+    message: String,
+    psp_reference: String,
+    status: String,
+}
+
+#[derive(Default, Debug, Deserialize, Serialize)]
+#[serde(rename_all = "camelCase")]
+pub struct DefendDisputeSuccessResponse {
+    dispute_service_result: DisputeServiceResult,
+}
+
+#[derive(Default, Debug, Deserialize, Serialize, Clone)]
+#[serde(rename_all = "camelCase")]
+pub struct DisputeServiceResult {
+    error_message: Option<String>,
+    success: bool,
+}
+
+impl<F, Req>
+    ForeignTryFrom<(
+        AdyenDefendDisputeResponse,
+        RouterDataV2<F, DisputeFlowData, Req, DisputeResponseData>,
+        u16,
+    )> for RouterDataV2<F, DisputeFlowData, Req, DisputeResponseData>
+{
+    type Error = Error;
+    fn foreign_try_from(
+        (response, data, http_code): (
+            AdyenDefendDisputeResponse,
+            RouterDataV2<F, DisputeFlowData, Req, DisputeResponseData>,
+            u16,
+        ),
+    ) -> Result<Self, Self::Error> {
+        match response {
+            AdyenDefendDisputeResponse::DefendDisputeSuccessResponse(result) => {
+                let dispute_status: hyperswitch_api_models::enums::DisputeStatus =
+                    if result.dispute_service_result.success {
+                        hyperswitch_api_models::enums::DisputeStatus::DisputeWon
+                    } else {
+                        hyperswitch_api_models::enums::DisputeStatus::DisputeLost
+                    };
+                Ok(Self {
+                    response: Ok(DisputeResponseData {
+                        dispute_status,
+                        connector_dispute_status: None,
+                        connector_dispute_id: data.connector_dispute_id.clone(),
+                    }),
+                    ..data
+                })
+            }
+            AdyenDefendDisputeResponse::DefendDisputeFailedResponse(result) => Ok(Self {
+                response: Err(ErrorResponse {
+                    code: result.error_code,
+                    message: result.message.clone(),
+                    reason: Some(result.message),
+                    status_code: http_code,
+                    attempt_status: None,
+                    connector_transaction_id: Some(result.psp_reference),
+                }),
+                ..data
+            }),
+        }
+    }
 }