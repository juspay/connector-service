use base64::{engine::general_purpose::STANDARD, Engine};
use domain_types::{
    connector_flow::{
<<<<<<< HEAD
        Accept, Authorize, Capture, DefendDispute, Refund, SetupMandate, SubmitEvidence, Void,
    },
    connector_types::{
        AcceptDisputeData, DisputeDefendData, DisputeFlowData, DisputeResponseData, EventType,
        MandateReference, PaymentFlowData, PaymentVoidData, PaymentsAuthorizeData,
        PaymentsCaptureData, PaymentsResponseData, RefundFlowData, RefundsData,
        RefundsResponseData, ResponseId, SetupMandateRequestData, SubmitEvidenceData,
=======
        Accept, Authorize, Capture, PSync, Refund, SetupMandate, SubmitEvidence, Void,
    },
    connector_types::{
        AcceptDisputeData, DisputeFlowData, DisputeResponseData, EventType, MandateReference,
        PaymentFlowData, PaymentVoidData, PaymentsAuthorizeData, PaymentsCaptureData,
        PaymentsResponseData, PaymentsSyncData, RefundFlowData, RefundsData, RefundsResponseData,
        ResponseId, SetupMandateRequestData, SubmitEvidenceData,
>>>>>>> 646fcdbe
    },
};
use error_stack::ResultExt;
use hyperswitch_api_models::enums::{self, AttemptStatus, RefundStatus};
use hyperswitch_common_utils::{
    errors::CustomResult,
    ext_traits::{ByteSliceExt, OptionExt},
    request::Method,
    types::MinorUnit,
};

use hyperswitch_domain_models::{
    payment_method_data::{Card, PaymentMethodData},
    router_data::{ConnectorAuthType, ErrorResponse},
    router_data_v2::RouterDataV2,
    router_response_types::RedirectForm,
};
use hyperswitch_interfaces::{
    consts::{NO_ERROR_CODE, NO_ERROR_MESSAGE},
    errors,
};
use hyperswitch_masking::{ExposeInterface, PeekInterface, Secret};
use serde::{Deserialize, Serialize};
use time::{Duration, OffsetDateTime};
use url::Url;

use crate::types::ResponseRouterData;

use super::AdyenRouterData;

#[derive(Default, Debug, Clone, Serialize, Deserialize)]
pub enum Currency {
    #[default]
    USD,
    EUR,
}

#[derive(Default, Debug, Clone, Serialize, Deserialize)]
pub struct Amount {
    pub currency: enums::Currency,
    pub value: MinorUnit,
}

type Error = error_stack::Report<hyperswitch_interfaces::errors::ConnectorError>;

#[derive(Debug, Clone, Serialize, Deserialize)]
#[serde(rename_all = "lowercase")]
pub enum CardBrand {
    Visa,
}

#[derive(Debug, Serialize, PartialEq)]
pub enum ConnectorError {
    ParsingFailed,
    NotImplemented,
    FailedToObtainAuthType,
}

#[serde_with::skip_serializing_none]
#[derive(Debug, Clone, Serialize, Deserialize)]
#[serde(rename_all = "camelCase")]
pub struct AdyenCard {
    number: hyperswitch_cards::CardNumber,
    expiry_month: Secret<String>,
    expiry_year: Secret<String>,
    cvc: Option<Secret<String>>,
    holder_name: Option<Secret<String>>,
    brand: Option<CardBrand>, //Mandatory for mandate using network_txns_id
    network_payment_reference: Option<Secret<String>>,
}

#[derive(Debug, Clone, Serialize)]
#[serde(tag = "type")]
#[serde(rename_all = "lowercase")]
pub enum AdyenPaymentMethod {
    #[serde(rename = "scheme")]
    AdyenCard(Box<AdyenCard>),
}

#[derive(Debug, Serialize)]
#[serde(rename_all = "camelCase")]
struct AdyenBrowserInfo {
    user_agent: String,
    accept_header: String,
    language: String,
    color_depth: u8,
    screen_height: u32,
    screen_width: u32,
    time_zone_offset: i32,
    java_enabled: bool,
}

#[derive(Clone, Default, Debug, Serialize, Deserialize)]
pub enum AuthType {
    #[default]
    PreAuth,
}

#[serde_with::skip_serializing_none]
#[derive(Default, Debug, Serialize, Deserialize)]
#[serde(rename_all = "camelCase")]
pub struct Address {
    city: String,
    country: enums::CountryAlpha2,
    house_number_or_name: Secret<String>,
    postal_code: Secret<String>,
    state_or_province: Option<Secret<String>>,
    street: Option<Secret<String>>,
}

#[derive(Debug, Clone, Serialize)]
#[serde(untagged)]
pub enum PaymentMethod {
    AdyenPaymentMethod(Box<AdyenPaymentMethod>),
}

#[serde_with::skip_serializing_none]
#[derive(Debug, Serialize)]
#[serde(rename_all = "camelCase")]
struct AdyenMpiData {
    directory_response: String,
    authentication_response: String,
    token_authentication_verification_value: Secret<String>,
    eci: Option<String>,
}

#[derive(Default, Debug, Serialize, Deserialize)]
pub enum AdyenShopperInteraction {
    #[default]
    Ecommerce,
    #[serde(rename = "ContAuth")]
    ContinuedAuthentication,
    Moto,
    #[serde(rename = "POS")]
    Pos,
}

impl From<&RouterDataV2<Authorize, PaymentFlowData, PaymentsAuthorizeData, PaymentsResponseData>>
    for AdyenShopperInteraction
{
    fn from(
        item: &RouterDataV2<
            Authorize,
            PaymentFlowData,
            PaymentsAuthorizeData,
            PaymentsResponseData,
        >,
    ) -> Self {
        match item.request.off_session {
            Some(true) => Self::ContinuedAuthentication,
            _ => Self::Ecommerce,
        }
    }
}

#[derive(Debug, Clone, Serialize, Deserialize)]
#[serde(rename_all = "PascalCase")]
pub enum AdyenRecurringModel {
    UnscheduledCardOnFile,
    CardOnFile,
}

#[serde_with::skip_serializing_none]
#[derive(Clone, Default, Debug, Serialize, Deserialize)]
#[serde(rename_all = "camelCase")]
pub struct AdditionalData {
    authorisation_type: Option<AuthType>,
    manual_capture: Option<String>,
    execute_three_d: Option<String>,
    pub recurring_processing_model: Option<AdyenRecurringModel>,
    /// Enable recurring details in dashboard to receive this ID, https://docs.adyen.com/online-payments/tokenization/create-and-use-tokens#test-and-go-live
    #[serde(rename = "recurring.recurringDetailReference")]
    recurring_detail_reference: Option<Secret<String>>,
    #[serde(rename = "recurring.shopperReference")]
    recurring_shopper_reference: Option<String>,
    network_tx_reference: Option<Secret<String>>,
    funds_availability: Option<String>,
    refusal_reason_raw: Option<String>,
    refusal_code_raw: Option<String>,
    merchant_advice_code: Option<String>,
    #[serde(flatten)]
    riskdata: Option<RiskData>,
}

#[serde_with::skip_serializing_none]
#[derive(Clone, Default, Debug, Serialize, Deserialize)]
#[serde(rename_all = "camelCase")]
pub struct RiskData {
    #[serde(rename = "riskdata.basket.item1.itemID")]
    item_i_d: Option<String>,
    #[serde(rename = "riskdata.basket.item1.productTitle")]
    product_title: Option<String>,
    #[serde(rename = "riskdata.basket.item1.amountPerItem")]
    amount_per_item: Option<String>,
    #[serde(rename = "riskdata.basket.item1.currency")]
    currency: Option<String>,
    #[serde(rename = "riskdata.basket.item1.upc")]
    upc: Option<String>,
    #[serde(rename = "riskdata.basket.item1.brand")]
    brand: Option<String>,
    #[serde(rename = "riskdata.basket.item1.manufacturer")]
    manufacturer: Option<String>,
    #[serde(rename = "riskdata.basket.item1.category")]
    category: Option<String>,
    #[serde(rename = "riskdata.basket.item1.quantity")]
    quantity: Option<String>,
    #[serde(rename = "riskdata.basket.item1.color")]
    color: Option<String>,
    #[serde(rename = "riskdata.basket.item1.size")]
    size: Option<String>,
    #[serde(rename = "riskdata.deviceCountry")]
    device_country: Option<String>,
    #[serde(rename = "riskdata.houseNumberorName")]
    house_numberor_name: Option<String>,
    #[serde(rename = "riskdata.accountCreationDate")]
    account_creation_date: Option<String>,
    #[serde(rename = "riskdata.affiliateChannel")]
    affiliate_channel: Option<String>,
    #[serde(rename = "riskdata.avgOrderValue")]
    avg_order_value: Option<String>,
    #[serde(rename = "riskdata.deliveryMethod")]
    delivery_method: Option<String>,
    #[serde(rename = "riskdata.emailName")]
    email_name: Option<String>,
    #[serde(rename = "riskdata.emailDomain")]
    email_domain: Option<String>,
    #[serde(rename = "riskdata.lastOrderDate")]
    last_order_date: Option<String>,
    #[serde(rename = "riskdata.merchantReference")]
    merchant_reference: Option<String>,
    #[serde(rename = "riskdata.paymentMethod")]
    payment_method: Option<String>,
    #[serde(rename = "riskdata.promotionName")]
    promotion_name: Option<String>,
    #[serde(rename = "riskdata.secondaryPhoneNumber")]
    secondary_phone_number: Option<String>,
    #[serde(rename = "riskdata.timefromLogintoOrder")]
    timefrom_loginto_order: Option<String>,
    #[serde(rename = "riskdata.totalSessionTime")]
    total_session_time: Option<String>,
    #[serde(rename = "riskdata.totalAuthorizedAmountInLast30Days")]
    total_authorized_amount_in_last30_days: Option<String>,
    #[serde(rename = "riskdata.totalOrderQuantity")]
    total_order_quantity: Option<String>,
    #[serde(rename = "riskdata.totalLifetimeValue")]
    total_lifetime_value: Option<String>,
    #[serde(rename = "riskdata.visitsMonth")]
    visits_month: Option<String>,
    #[serde(rename = "riskdata.visitsWeek")]
    visits_week: Option<String>,
    #[serde(rename = "riskdata.visitsYear")]
    visits_year: Option<String>,
    #[serde(rename = "riskdata.shipToName")]
    ship_to_name: Option<String>,
    #[serde(rename = "riskdata.first8charactersofAddressLine1Zip")]
    first8charactersof_address_line1_zip: Option<String>,
    #[serde(rename = "riskdata.affiliateOrder")]
    affiliate_order: Option<bool>,
}

#[serde_with::skip_serializing_none]
#[derive(Default, Debug, Serialize, Deserialize)]
#[serde(rename_all = "camelCase")]
pub struct ShopperName {
    first_name: Option<Secret<String>>,
    last_name: Option<Secret<String>>,
}

#[serde_with::skip_serializing_none]
#[derive(Debug, Serialize)]
#[serde(rename_all = "camelCase")]
pub struct LineItem {
    amount_excluding_tax: Option<MinorUnit>,
    amount_including_tax: Option<MinorUnit>,
    description: Option<String>,
    id: Option<String>,
    tax_amount: Option<MinorUnit>,
    quantity: Option<u16>,
}

#[derive(Debug, Clone, Serialize)]
pub enum Channel {
    Web,
}

#[derive(Debug, Clone, Serialize, Deserialize)]
#[serde(rename_all = "camelCase")]
struct AdyenSplitData {
    amount: Option<Amount>,
    #[serde(rename = "type")]
    split_type: AdyenSplitType,
    account: Option<String>,
    reference: String,
    description: Option<String>,
}

#[derive(Debug, Clone, Serialize, Deserialize)]
#[serde(rename_all = "lowercase")]
pub enum PaymentType {
    Affirm,
    Afterpaytouch,
    Alipay,
    #[serde(rename = "alipay_hk")]
    AlipayHk,
    #[serde(rename = "doku_alfamart")]
    Alfamart,
    Alma,
    Applepay,
    Bizum,
    Atome,
    Blik,
    #[serde(rename = "boletobancario")]
    BoletoBancario,
    ClearPay,
    Dana,
    Eps,
    Gcash,
    Googlepay,
    #[serde(rename = "gopay_wallet")]
    GoPay,
    Ideal,
    #[serde(rename = "doku_indomaret")]
    Indomaret,
    Klarna,
    Kakaopay,
    Mbway,
    MobilePay,
    #[serde(rename = "momo_wallet")]
    Momo,
    #[serde(rename = "momo_atm")]
    MomoAtm,
    #[serde(rename = "onlineBanking_CZ")]
    OnlineBankingCzechRepublic,
    #[serde(rename = "ebanking_FI")]
    OnlineBankingFinland,
    #[serde(rename = "onlineBanking_PL")]
    OnlineBankingPoland,
    #[serde(rename = "onlineBanking_SK")]
    OnlineBankingSlovakia,
    #[serde(rename = "molpay_ebanking_fpx_MY")]
    OnlineBankingFpx,
    #[serde(rename = "molpay_ebanking_TH")]
    OnlineBankingThailand,
    #[serde(rename = "paybybank")]
    OpenBankingUK,
    #[serde(rename = "oxxo")]
    Oxxo,
    #[serde(rename = "paysafecard")]
    PaySafeCard,
    PayBright,
    Paypal,
    Scheme,
    #[serde(rename = "networkToken")]
    NetworkToken,
    #[serde(rename = "trustly")]
    Trustly,
    #[serde(rename = "touchngo")]
    TouchNGo,
    Walley,
    #[serde(rename = "wechatpayWeb")]
    WeChatPayWeb,
    #[serde(rename = "ach")]
    AchDirectDebit,
    SepaDirectDebit,
    #[serde(rename = "directdebit_GB")]
    BacsDirectDebit,
    Samsungpay,
    Twint,
    Vipps,
    Giftcard,
    Knet,
    Benefit,
    Swish,
    #[serde(rename = "doku_permata_lite_atm")]
    PermataBankTransfer,
    #[serde(rename = "doku_bca_va")]
    BcaBankTransfer,
    #[serde(rename = "doku_bni_va")]
    BniVa,
    #[serde(rename = "doku_bri_va")]
    BriVa,
    #[serde(rename = "doku_cimb_va")]
    CimbVa,
    #[serde(rename = "doku_danamon_va")]
    DanamonVa,
    #[serde(rename = "doku_mandiri_va")]
    MandiriVa,
    #[serde(rename = "econtext_seven_eleven")]
    SevenEleven,
    #[serde(rename = "econtext_stores")]
    Lawson,
}

#[derive(
    Clone,
    Debug,
    Eq,
    PartialEq,
    serde::Deserialize,
    serde::Serialize,
    strum::Display,
    strum::EnumString,
)]
#[strum(serialize_all = "PascalCase")]
#[serde(rename_all = "PascalCase")]
pub enum AdyenSplitType {
    /// Books split amount to the specified account.
    BalanceAccount,
    /// The aggregated amount of the interchange and scheme fees.
    AcquiringFees,
    /// The aggregated amount of all transaction fees.
    PaymentFee,
    /// The aggregated amount of Adyen's commission and markup fees.
    AdyenFees,
    ///  The transaction fees due to Adyen under blended rates.
    AdyenCommission,
    /// The transaction fees due to Adyen under Interchange ++ pricing.
    AdyenMarkup,
    ///  The fees paid to the issuer for each payment made with the card network.
    Interchange,
    ///  The fees paid to the card scheme for using their network.
    SchemeFee,
    /// Your platform's commission on the payment (specified in amount), booked to your liable balance account.
    Commission,
    /// Allows you and your users to top up balance accounts using direct debit, card payments, or other payment methods.
    TopUp,
    /// The value-added tax charged on the payment, booked to your platforms liable balance account.
    Vat,
}

#[serde_with::skip_serializing_none]
#[derive(Debug, Serialize)]
#[serde(rename_all = "camelCase")]
pub struct AdyenPaymentRequest {
    amount: Amount,
    merchant_account: Secret<String>,
    payment_method: PaymentMethod,
    mpi_data: Option<AdyenMpiData>,
    reference: String,
    return_url: String,
    browser_info: Option<AdyenBrowserInfo>,
    shopper_interaction: AdyenShopperInteraction,
    recurring_processing_model: Option<AdyenRecurringModel>,
    additional_data: Option<AdditionalData>,
    shopper_reference: Option<String>,
    store_payment_method: Option<bool>,
    shopper_name: Option<ShopperName>,
    #[serde(rename = "shopperIP")]
    shopper_ip: Option<Secret<String, hyperswitch_common_utils::pii::IpAddress>>,
    shopper_locale: Option<String>,
    shopper_email: Option<hyperswitch_common_utils::pii::Email>,
    shopper_statement: Option<String>,
    social_security_number: Option<Secret<String>>,
    telephone_number: Option<Secret<String>>,
    billing_address: Option<Address>,
    delivery_address: Option<Address>,
    country_code: Option<enums::CountryAlpha2>,
    line_items: Option<Vec<LineItem>>,
    channel: Option<Channel>,
    merchant_order_reference: Option<String>,
    splits: Option<Vec<AdyenSplitData>>,
    store: Option<String>,
    device_fingerprint: Option<Secret<String>>,
}

#[derive(Debug, Serialize)]
pub struct SetupMandateRequest(AdyenPaymentRequest);

#[serde_with::skip_serializing_none]
#[derive(Debug, Serialize)]
#[serde(rename_all = "camelCase")]
pub struct AdyenVoidRequest {
    merchant_account: Secret<String>,
    reference: String,
}

#[derive(Debug, Serialize)]
pub struct AdyenRouterData1<T> {
    pub amount: MinorUnit,
    pub router_data: T,
}

impl<T> TryFrom<(MinorUnit, T)> for AdyenRouterData1<T> {
    type Error = hyperswitch_interfaces::errors::ConnectorError;
    fn try_from((amount, item): (MinorUnit, T)) -> Result<Self, Self::Error> {
        Ok(Self {
            amount,
            router_data: item,
        })
    }
}

fn get_amount_data(
    item: &AdyenRouterData<
        RouterDataV2<Authorize, PaymentFlowData, PaymentsAuthorizeData, PaymentsResponseData>,
    >,
) -> Amount {
    Amount {
        currency: item.router_data.request.currency,
        value: item.router_data.request.minor_amount.to_owned(),
    }
}

pub struct AdyenAuthType {
    pub(super) api_key: Secret<String>,
    pub(super) merchant_account: Secret<String>,
    #[allow(dead_code)]
    pub(super) review_key: Option<Secret<String>>,
}

impl TryFrom<&ConnectorAuthType> for AdyenAuthType {
    type Error = hyperswitch_interfaces::errors::ConnectorError;
    fn try_from(auth_type: &ConnectorAuthType) -> Result<Self, Self::Error> {
        match auth_type {
            ConnectorAuthType::BodyKey { api_key, key1 } => Ok(Self {
                api_key: api_key.to_owned(),
                merchant_account: key1.to_owned(),
                review_key: None,
            }),
            ConnectorAuthType::SignatureKey {
                api_key,
                key1,
                api_secret,
            } => Ok(Self {
                api_key: api_key.to_owned(),
                merchant_account: key1.to_owned(),
                review_key: Some(api_secret.to_owned()),
            }),
            _ => Err(hyperswitch_interfaces::errors::ConnectorError::FailedToObtainAuthType),
        }
    }
}

impl TryFrom<(&Card, Option<String>)> for AdyenPaymentMethod {
    type Error = hyperswitch_interfaces::errors::ConnectorError;
    fn try_from((card, card_holder_name): (&Card, Option<String>)) -> Result<Self, Self::Error> {
        let adyen_card = AdyenCard {
            number: card.card_number.clone(),
            expiry_month: card.card_exp_month.clone(),
            expiry_year: card.card_exp_year.clone(),
            cvc: Some(card.card_cvc.clone()),
            holder_name: card_holder_name.map(Secret::new),
            brand: Some(CardBrand::Visa),
            network_payment_reference: None,
        };
        Ok(AdyenPaymentMethod::AdyenCard(Box::new(adyen_card)))
    }
}

impl
    TryFrom<(
        AdyenRouterData<
            RouterDataV2<Authorize, PaymentFlowData, PaymentsAuthorizeData, PaymentsResponseData>,
        >,
        &Card,
    )> for AdyenPaymentRequest
{
    type Error = Error;
    fn try_from(
        value: (
            AdyenRouterData<
                RouterDataV2<
                    Authorize,
                    PaymentFlowData,
                    PaymentsAuthorizeData,
                    PaymentsResponseData,
                >,
            >,
            &Card,
        ),
    ) -> Result<Self, Self::Error> {
        let (item, card_data) = value;
        let amount = get_amount_data(&item);
        let auth_type = AdyenAuthType::try_from(&item.router_data.connector_auth_type)?;
        let shopper_interaction = AdyenShopperInteraction::from(&item.router_data);
        let shopper_reference = build_shopper_reference(
            &item.router_data.request.customer_id.clone(),
            item.router_data.resource_common_data.merchant_id.clone(),
        );
        let (recurring_processing_model, store_payment_method, _) =
            get_recurring_processing_model(&item.router_data)?;

        let return_url = item
            .router_data
            .request
            .router_return_url
            .clone()
            .ok_or_else(Box::new(move || {
                errors::ConnectorError::MissingRequiredField {
                    field_name: "return_url",
                }
            }))?;

        let billing_address = get_address_info(
            item.router_data
                .resource_common_data
                .address
                .get_payment_billing(),
        )
        .and_then(Result::ok);

        let card_holder_name = item.router_data.request.customer_name.clone();

        let additional_data = get_additional_data(&item.router_data);

        let payment_method = PaymentMethod::AdyenPaymentMethod(Box::new(
            AdyenPaymentMethod::try_from((card_data, card_holder_name))?,
        ));

        Ok(AdyenPaymentRequest {
            amount,
            merchant_account: auth_type.merchant_account,
            payment_method,
            reference: item.router_data.connector_request_reference_id.clone(),
            return_url,
            shopper_interaction,
            recurring_processing_model,
            browser_info: None,
            additional_data,
            mpi_data: None,
            telephone_number: None,
            shopper_name: None,
            shopper_email: None,
            shopper_locale: None,
            social_security_number: None,
            billing_address,
            delivery_address: None,
            country_code: None,
            line_items: None,
            shopper_reference,
            store_payment_method,
            channel: None,
            shopper_statement: item.router_data.request.statement_descriptor.clone(),
            shopper_ip: None,
            merchant_order_reference: item.router_data.request.merchant_order_reference_id.clone(),
            store: None,
            splits: None,
            device_fingerprint: None,
        })
    }
}

impl
    TryFrom<
        AdyenRouterData<
            RouterDataV2<Authorize, PaymentFlowData, PaymentsAuthorizeData, PaymentsResponseData>,
        >,
    > for AdyenPaymentRequest
{
    type Error = Error;
    fn try_from(
        item: AdyenRouterData<
            RouterDataV2<Authorize, PaymentFlowData, PaymentsAuthorizeData, PaymentsResponseData>,
        >,
    ) -> Result<Self, Self::Error> {
        match item
            .router_data
            .request
            .mandate_id
            .to_owned()
            .and_then(|mandate_ids| mandate_ids.mandate_reference_id)
        {
            Some(_mandate_ref) => Err(
                hyperswitch_interfaces::errors::ConnectorError::NotImplemented(
                    "payment_method".into(),
                ),
            )?,
            None => match item.router_data.request.payment_method_data.clone() {
                PaymentMethodData::Card(ref card) => AdyenPaymentRequest::try_from((item, card)),
                PaymentMethodData::Wallet(_)
                | PaymentMethodData::PayLater(_)
                | PaymentMethodData::BankRedirect(_)
                | PaymentMethodData::BankDebit(_)
                | PaymentMethodData::BankTransfer(_)
                | PaymentMethodData::CardRedirect(_)
                | PaymentMethodData::Voucher(_)
                | PaymentMethodData::GiftCard(_)
                | PaymentMethodData::Crypto(_)
                | PaymentMethodData::MandatePayment
                | PaymentMethodData::Reward
                | PaymentMethodData::RealTimePayment(_)
                | PaymentMethodData::Upi(_)
                | PaymentMethodData::OpenBanking(_)
                | PaymentMethodData::CardToken(_) => Err(
                    hyperswitch_interfaces::errors::ConnectorError::NotImplemented(
                        "payment method".into(),
                    ),
                )?,
            },
        }
    }
}

impl
    TryFrom<
        AdyenRouterData<
            RouterDataV2<PSync, PaymentFlowData, PaymentsSyncData, PaymentsResponseData>,
        >,
    > for AdyenRedirectRequest
{
    type Error = Error;
    fn try_from(
        item: AdyenRouterData<
            RouterDataV2<PSync, PaymentFlowData, PaymentsSyncData, PaymentsResponseData>,
        >,
    ) -> Result<Self, Self::Error> {
        let encoded_data = item
            .router_data
            .request
            .encoded_data
            .clone()
            .get_required_value("encoded_data")
            .change_context(errors::ConnectorError::RequestEncodingFailed)?;
        let adyen_redirection_type =
            serde_urlencoded::from_str::<AdyenRedirectRequestTypes>(encoded_data.as_str())
                .change_context(errors::ConnectorError::ResponseDeserializationFailed)?;

        let adyen_redirect_request = match adyen_redirection_type {
            AdyenRedirectRequestTypes::AdyenRedirection(req) => AdyenRedirectRequest {
                details: AdyenRedirectRequestTypes::AdyenRedirection(AdyenRedirection {
                    redirect_result: req.redirect_result,
                    type_of_redirection_result: None,
                    result_code: None,
                }),
            },
            AdyenRedirectRequestTypes::AdyenThreeDS(req) => AdyenRedirectRequest {
                details: AdyenRedirectRequestTypes::AdyenThreeDS(AdyenThreeDS {
                    three_ds_result: req.three_ds_result,
                    type_of_redirection_result: None,
                    result_code: None,
                }),
            },
            AdyenRedirectRequestTypes::AdyenRefusal(req) => AdyenRedirectRequest {
                details: AdyenRedirectRequestTypes::AdyenRefusal(AdyenRefusal {
                    payload: req.payload,
                    type_of_redirection_result: None,
                    result_code: None,
                }),
            },
        };
        Ok(adyen_redirect_request)
    }
}

impl
    TryFrom<
        AdyenRouterData<RouterDataV2<Void, PaymentFlowData, PaymentVoidData, PaymentsResponseData>>,
    > for AdyenVoidRequest
{
    type Error = Error;
    fn try_from(
        item: AdyenRouterData<
            RouterDataV2<Void, PaymentFlowData, PaymentVoidData, PaymentsResponseData>,
        >,
    ) -> Result<Self, Self::Error> {
        let auth_type = AdyenAuthType::try_from(&item.router_data.connector_auth_type)?;
        Ok(Self {
            merchant_account: auth_type.merchant_account,
            reference: item.router_data.request.connector_transaction_id.clone(),
        })
    }
}

#[derive(Debug, Clone, Deserialize, Serialize)]
#[serde(untagged)]
pub enum AdyenPaymentResponse {
    Response(Box<AdyenResponse>),
    RedirectionResponse(Box<RedirectionResponse>),
}

#[derive(Debug, Clone, Deserialize, Serialize)]
pub struct AdyenPSyncResponse(AdyenPaymentResponse);

#[derive(Debug, Clone, Deserialize, Serialize)]
pub struct SetupMandateResponse(AdyenPaymentResponse);

#[derive(Debug, Clone, Serialize, Deserialize)]
#[serde(rename_all = "camelCase")]
pub struct AdyenResponse {
    psp_reference: String,
    result_code: AdyenStatus,
    amount: Option<Amount>,
    merchant_reference: String,
    refusal_reason: Option<String>,
    refusal_reason_code: Option<String>,
    additional_data: Option<AdditionalData>,
    splits: Option<Vec<AdyenSplitData>>,
    store: Option<String>,
}

#[derive(Debug, Clone, Serialize, Deserialize)]
#[serde(rename_all = "camelCase")]
pub struct AdyenVoidResponse {
    payment_psp_reference: String,
    status: AdyenVoidStatus,
    reference: String,
}

#[derive(Debug, Clone, Deserialize, Serialize)]
#[serde(rename_all = "camelCase")]
pub struct RedirectionResponse {
    result_code: AdyenStatus,
    action: AdyenRedirectAction,
    refusal_reason: Option<String>,
    refusal_reason_code: Option<String>,
    psp_reference: Option<String>,
    merchant_reference: Option<String>,
    store: Option<String>,
    splits: Option<Vec<AdyenSplitData>>,
    additional_data: Option<AdditionalData>,
}

#[derive(Debug, Clone, Serialize, Deserialize)]
#[serde(rename_all = "camelCase")]
pub struct AdyenRedirectAction {
    payment_method_type: PaymentType,
    url: Option<Url>,
    method: Option<hyperswitch_common_utils::request::Method>,
    #[serde(rename = "type")]
    type_of_response: ActionType,
    data: Option<std::collections::HashMap<String, String>>,
    payment_data: Option<String>,
}

#[derive(Debug, Clone, Serialize, Deserialize)]
#[serde(rename_all = "lowercase")]
pub enum ActionType {
    Redirect,
    Await,
    #[serde(rename = "qrCode")]
    QrCode,
    Voucher,
}

#[derive(Debug, Clone, Serialize, Deserialize)]
pub enum AdyenStatus {
    AuthenticationFinished,
    AuthenticationNotRequired,
    Authorised,
    Cancelled,
    ChallengeShopper,
    Error,
    Pending,
    Received,
    RedirectShopper,
    Refused,
    PresentToShopper,
}

#[derive(Default, Debug, Serialize, Deserialize)]
#[serde(rename_all = "snake_case")]
pub enum CaptureMethod {
    /// Post the payment authorization, the capture will be executed on the full amount immediately
    #[default]
    Automatic,
    /// The capture will happen only if the merchant triggers a Capture API request
    Manual,
    /// The capture will happen only if the merchant triggers a Capture API request
    ManualMultiple,
    /// The capture can be scheduled to automatically get triggered at a specific date & time
    Scheduled,
    /// Handles separate auth and capture sequentially; same as `Automatic` for most connectors.
    SequentialAutomatic,
}

#[derive(Debug, Serialize, Deserialize)]
#[serde(rename_all = "snake_case")]
pub enum PaymentMethodType {
    Credit,
}

pub trait ForeignTryFrom<F>: Sized {
    type Error;

    fn foreign_try_from(from: F) -> Result<Self, Self::Error>;
}

fn get_adyen_payment_status(
    is_manual_capture: bool,
    adyen_status: AdyenStatus,
    _pmt: Option<hyperswitch_api_models::enums::PaymentMethodType>,
) -> AttemptStatus {
    match adyen_status {
        AdyenStatus::AuthenticationFinished => AttemptStatus::AuthenticationSuccessful,
        AdyenStatus::AuthenticationNotRequired | AdyenStatus::Received => AttemptStatus::Pending,
        AdyenStatus::Authorised => match is_manual_capture {
            true => AttemptStatus::Authorized,
            // In case of Automatic capture Authorized is the final status of the payment
            false => AttemptStatus::Charged,
        },
        AdyenStatus::Cancelled => AttemptStatus::Voided,
        AdyenStatus::ChallengeShopper
        | AdyenStatus::RedirectShopper
        | AdyenStatus::PresentToShopper => AttemptStatus::AuthenticationPending,
        AdyenStatus::Error | AdyenStatus::Refused => AttemptStatus::Failure,
        AdyenStatus::Pending => AttemptStatus::Pending,
    }
}

impl<F> TryFrom<ResponseRouterData<AdyenPaymentResponse, Self>>
    for RouterDataV2<F, PaymentFlowData, PaymentsAuthorizeData, PaymentsResponseData>
{
    type Error = Error;
    fn try_from(
        value: ResponseRouterData<AdyenPaymentResponse, Self>,
    ) -> Result<Self, Self::Error> {
        let ResponseRouterData {
            response,
            router_data,
            http_code,
        } = value;
        let is_manual_capture = false;
        let pmt = router_data.request.payment_method_type;
        let (status, error, payment_response_data) = match response {
            AdyenPaymentResponse::Response(response) => {
                get_adyen_response(*response, is_manual_capture, http_code, pmt)?
            }
            AdyenPaymentResponse::RedirectionResponse(response) => {
                get_redirection_response(*response, is_manual_capture, http_code, pmt)?
            }
        };

        Ok(Self {
            response: error.map_or_else(|| Ok(payment_response_data), Err),
            resource_common_data: PaymentFlowData {
                status,
                ..router_data.resource_common_data
            },
            ..router_data
        })
    }
}

impl<F> TryFrom<ResponseRouterData<AdyenPSyncResponse, Self>>
    for RouterDataV2<F, PaymentFlowData, PaymentsSyncData, PaymentsResponseData>
{
    type Error = Error;
    fn try_from(value: ResponseRouterData<AdyenPSyncResponse, Self>) -> Result<Self, Self::Error> {
        let ResponseRouterData {
            response,
            router_data,
            http_code,
        } = value;
        let pmt = router_data.request.payment_method_type;
        let is_manual_capture = false;
        let (status, error, payment_response_data) = match response {
            AdyenPSyncResponse(AdyenPaymentResponse::Response(response)) => {
                get_adyen_response(*response, is_manual_capture, http_code, pmt)?
            }
            AdyenPSyncResponse(AdyenPaymentResponse::RedirectionResponse(response)) => {
                get_redirection_response(*response, is_manual_capture, http_code, pmt)?
            }
        };

        Ok(Self {
            response: error.map_or_else(|| Ok(payment_response_data), Err),
            resource_common_data: PaymentFlowData {
                status,
                ..router_data.resource_common_data
            },
            ..router_data
        })
    }
}

#[derive(Default, Debug, Deserialize, Serialize, Clone)]
#[serde(rename_all = "lowercase")]
pub enum AdyenVoidStatus {
    Received,
    #[default]
    Processing,
}

impl ForeignTryFrom<AdyenVoidStatus> for hyperswitch_common_enums::AttemptStatus {
    type Error = hyperswitch_interfaces::errors::ConnectorError;
    fn foreign_try_from(item: AdyenVoidStatus) -> Result<Self, Self::Error> {
        match item {
            AdyenVoidStatus::Received => Ok(Self::Voided),
            AdyenVoidStatus::Processing => Ok(Self::VoidInitiated),
        }
    }
}

impl TryFrom<ResponseRouterData<AdyenVoidResponse, Self>>
    for RouterDataV2<Void, PaymentFlowData, PaymentVoidData, PaymentsResponseData>
{
    type Error = Error;
    fn try_from(value: ResponseRouterData<AdyenVoidResponse, Self>) -> Result<Self, Self::Error> {
        let ResponseRouterData {
            response,
            router_data,
            http_code: _,
        } = value;
        let status = AttemptStatus::Pending;

        let payment_void_response_data = PaymentsResponseData::TransactionResponse {
            resource_id: ResponseId::ConnectorTransactionId(response.payment_psp_reference),
            redirection_data: Box::new(None),
            connector_metadata: None,
            network_txn_id: None,
            connector_response_reference_id: Some(response.reference),
            incremental_authorization_allowed: None,
            mandate_reference: Box::new(None),
        };

        Ok(Self {
            response: Ok(payment_void_response_data),
            resource_common_data: PaymentFlowData {
                status,
                ..router_data.resource_common_data
            },
            ..router_data
        })
    }
}

pub fn get_adyen_response(
    response: AdyenResponse,
    is_capture_manual: bool,
    status_code: u16,
    pmt: Option<hyperswitch_common_enums::enums::PaymentMethodType>,
) -> CustomResult<
    (
        hyperswitch_common_enums::enums::AttemptStatus,
        Option<hyperswitch_domain_models::router_data::ErrorResponse>,
        PaymentsResponseData,
    ),
    hyperswitch_interfaces::errors::ConnectorError,
> {
    let status = get_adyen_payment_status(is_capture_manual, response.result_code, pmt);
    let error = if response.refusal_reason.is_some()
        || response.refusal_reason_code.is_some()
        || status == hyperswitch_common_enums::enums::AttemptStatus::Failure
    {
        Some(hyperswitch_domain_models::router_data::ErrorResponse {
            code: response
                .refusal_reason_code
                .unwrap_or_else(|| NO_ERROR_CODE.to_string()),
            message: response
                .refusal_reason
                .clone()
                .unwrap_or_else(|| hyperswitch_interfaces::consts::NO_ERROR_MESSAGE.to_string()),
            reason: response.refusal_reason,
            status_code,
            attempt_status: None,
            connector_transaction_id: Some(response.psp_reference.clone()),
        })
    } else {
        None
    };
    let mandate_reference = response
        .additional_data
        .as_ref()
        .and_then(|data| data.recurring_detail_reference.to_owned())
        .map(|mandate_id| MandateReference {
            connector_mandate_id: Some(mandate_id.expose()),
            payment_method_id: None,
        });
    let network_txn_id = response.additional_data.and_then(|additional_data| {
        additional_data
            .network_tx_reference
            .map(|network_tx_id| network_tx_id.expose())
    });

    let payments_response_data = PaymentsResponseData::TransactionResponse {
        resource_id: ResponseId::ConnectorTransactionId(response.psp_reference),
        redirection_data: Box::new(None),
        connector_metadata: None,
        network_txn_id,
        connector_response_reference_id: Some(response.merchant_reference),
        incremental_authorization_allowed: None,
        mandate_reference: Box::new(mandate_reference),
    };
    Ok((status, error, payments_response_data))
}

pub fn get_redirection_response(
    response: RedirectionResponse,
    is_manual_capture: bool,
    status_code: u16,
    pmt: Option<hyperswitch_common_enums::enums::PaymentMethodType>,
) -> CustomResult<
    (
        hyperswitch_common_enums::enums::AttemptStatus,
        Option<ErrorResponse>,
        PaymentsResponseData,
    ),
    hyperswitch_interfaces::errors::ConnectorError,
> {
    let status = get_adyen_payment_status(is_manual_capture, response.result_code.clone(), pmt);
    let error = if response.refusal_reason.is_some()
        || response.refusal_reason_code.is_some()
        || status == hyperswitch_common_enums::enums::AttemptStatus::Failure
    {
        Some(ErrorResponse {
            code: response
                .refusal_reason_code
                .clone()
                .unwrap_or_else(|| NO_ERROR_CODE.to_string()),
            message: response
                .refusal_reason
                .clone()
                .unwrap_or_else(|| NO_ERROR_MESSAGE.to_string()),
            reason: response.refusal_reason.to_owned(),
            status_code,
            attempt_status: None,
            connector_transaction_id: response.psp_reference.clone(),
        })
    } else {
        None
    };

    let redirection_data = response.action.url.clone().map(|url| {
        let form_fields = response.action.data.clone().unwrap_or_else(|| {
            std::collections::HashMap::from_iter(
                url.query_pairs()
                    .map(|(key, value)| (key.to_string(), value.to_string())),
            )
        });
        RedirectForm::Form {
            endpoint: url.to_string(),
            method: response.action.method.unwrap_or(Method::Get),
            form_fields,
        }
    });

    let connector_metadata = get_wait_screen_metadata(&response)?;

    let payments_response_data = PaymentsResponseData::TransactionResponse {
        resource_id: match response.psp_reference.as_ref() {
            Some(psp) => ResponseId::ConnectorTransactionId(psp.to_string()),
            None => ResponseId::NoResponseId,
        },
        redirection_data: Box::new(redirection_data),
        connector_metadata,
        network_txn_id: None,
        connector_response_reference_id: response
            .merchant_reference
            .clone()
            .or(response.psp_reference),
        incremental_authorization_allowed: None,
        mandate_reference: Box::new(None),
    };
    Ok((status, error, payments_response_data))
}

#[derive(Debug, Clone, Serialize, Deserialize)]
pub struct WaitScreenData {
    display_from_timestamp: i128,
    display_to_timestamp: Option<i128>,
}

pub fn get_wait_screen_metadata(
    next_action: &RedirectionResponse,
) -> CustomResult<Option<serde_json::Value>, hyperswitch_interfaces::errors::ConnectorError> {
    match next_action.action.payment_method_type {
        PaymentType::Blik => {
            let current_time = OffsetDateTime::now_utc().unix_timestamp_nanos();
            Ok(Some(serde_json::json!(WaitScreenData {
                display_from_timestamp: current_time,
                display_to_timestamp: Some(current_time + Duration::minutes(1).whole_nanoseconds())
            })))
        }
        PaymentType::Mbway => {
            let current_time = OffsetDateTime::now_utc().unix_timestamp_nanos();
            Ok(Some(serde_json::json!(WaitScreenData {
                display_from_timestamp: current_time,
                display_to_timestamp: None
            })))
        }
        PaymentType::Affirm
        | PaymentType::Oxxo
        | PaymentType::Afterpaytouch
        | PaymentType::Alipay
        | PaymentType::AlipayHk
        | PaymentType::Alfamart
        | PaymentType::Alma
        | PaymentType::Applepay
        | PaymentType::Bizum
        | PaymentType::Atome
        | PaymentType::BoletoBancario
        | PaymentType::ClearPay
        | PaymentType::Dana
        | PaymentType::Eps
        | PaymentType::Gcash
        | PaymentType::Googlepay
        | PaymentType::GoPay
        | PaymentType::Ideal
        | PaymentType::Indomaret
        | PaymentType::Klarna
        | PaymentType::Kakaopay
        | PaymentType::MobilePay
        | PaymentType::Momo
        | PaymentType::MomoAtm
        | PaymentType::OnlineBankingCzechRepublic
        | PaymentType::OnlineBankingFinland
        | PaymentType::OnlineBankingPoland
        | PaymentType::OnlineBankingSlovakia
        | PaymentType::OnlineBankingFpx
        | PaymentType::OnlineBankingThailand
        | PaymentType::OpenBankingUK
        | PaymentType::PayBright
        | PaymentType::Paypal
        | PaymentType::Scheme
        | PaymentType::NetworkToken
        | PaymentType::Trustly
        | PaymentType::TouchNGo
        | PaymentType::Walley
        | PaymentType::WeChatPayWeb
        | PaymentType::AchDirectDebit
        | PaymentType::SepaDirectDebit
        | PaymentType::BacsDirectDebit
        | PaymentType::Samsungpay
        | PaymentType::Twint
        | PaymentType::Vipps
        | PaymentType::Swish
        | PaymentType::Knet
        | PaymentType::Benefit
        | PaymentType::PermataBankTransfer
        | PaymentType::BcaBankTransfer
        | PaymentType::BniVa
        | PaymentType::BriVa
        | PaymentType::CimbVa
        | PaymentType::DanamonVa
        | PaymentType::Giftcard
        | PaymentType::MandiriVa
        | PaymentType::PaySafeCard
        | PaymentType::SevenEleven
        | PaymentType::Lawson => Ok(None),
    }
}

#[derive(Debug, Default, Serialize, Deserialize)]
#[serde(rename_all = "camelCase")]
pub struct AdyenErrorResponse {
    pub status: i32,
    pub error_code: String,
    pub message: String,
    pub error_type: String,
    pub psp_reference: Option<String>,
}

#[derive(Clone, Debug, Deserialize, Serialize, strum::Display, PartialEq)]
#[serde(rename_all = "SCREAMING_SNAKE_CASE")]
#[strum(serialize_all = "SCREAMING_SNAKE_CASE")]
pub enum WebhookEventCode {
    Authorisation,
    Cancellation,
    Capture,
    CaptureFailed,
    Refund,
    RefundFailed,
    RefundReversed,
    CancelOrRefund,
}

#[derive(Debug, Deserialize)]
#[serde(rename_all = "camelCase")]
pub struct AdyenNotificationRequestItemWH {
    pub original_reference: Option<String>,
    pub psp_reference: String,
    pub event_code: WebhookEventCode,
    pub merchant_account_code: String,
    pub merchant_reference: String,
    pub success: String,
    pub reason: Option<String>,
}

fn is_success_scenario(is_success: &str) -> bool {
    is_success == "true"
}

pub(crate) fn get_adyen_payment_webhook_event(
    code: WebhookEventCode,
    is_success: String,
) -> Result<AttemptStatus, errors::ConnectorError> {
    match code {
        WebhookEventCode::Authorisation => {
            if is_success_scenario(&is_success) {
                Ok(AttemptStatus::Authorized)
            } else {
                Ok(AttemptStatus::Failure)
            }
        }
        WebhookEventCode::Cancellation => {
            if is_success_scenario(&is_success) {
                Ok(AttemptStatus::Voided)
            } else {
                Ok(AttemptStatus::Authorized)
            }
        }
        WebhookEventCode::Capture => {
            if is_success_scenario(&is_success) {
                Ok(AttemptStatus::Charged)
            } else {
                Ok(AttemptStatus::Failure)
            }
        }
        WebhookEventCode::CaptureFailed => Ok(AttemptStatus::Failure),
        _ => Err(errors::ConnectorError::RequestEncodingFailed),
    }
}

pub(crate) fn get_adyen_refund_webhook_event(
    code: WebhookEventCode,
    is_success: String,
) -> Result<RefundStatus, errors::ConnectorError> {
    match code {
        WebhookEventCode::Refund | WebhookEventCode::CancelOrRefund => {
            if is_success_scenario(&is_success) {
                Ok(RefundStatus::Success)
            } else {
                Ok(RefundStatus::Failure)
            }
        }
        WebhookEventCode::RefundFailed | WebhookEventCode::RefundReversed => {
            Ok(RefundStatus::Failure)
        }
        _ => Err(errors::ConnectorError::RequestEncodingFailed),
    }
}

pub(crate) fn get_adyen_webhook_event_type(code: WebhookEventCode) -> EventType {
    match code {
        WebhookEventCode::Authorisation
        | WebhookEventCode::Cancellation
        | WebhookEventCode::Capture
        | WebhookEventCode::CaptureFailed => EventType::Payment,
        WebhookEventCode::Refund
        | WebhookEventCode::RefundFailed
        | WebhookEventCode::RefundReversed
        | WebhookEventCode::CancelOrRefund => EventType::Refund,
    }
}

#[derive(Debug, Deserialize)]
#[serde(rename_all = "PascalCase")]
pub struct AdyenItemObjectWH {
    pub notification_request_item: AdyenNotificationRequestItemWH,
}

#[derive(Debug, Deserialize)]
#[serde(rename_all = "camelCase")]
pub struct AdyenIncomingWebhook {
    pub notification_items: Vec<AdyenItemObjectWH>,
}

pub fn get_webhook_object_from_body(
    body: Vec<u8>,
) -> Result<AdyenNotificationRequestItemWH, error_stack::Report<errors::ConnectorError>> {
    let mut webhook: AdyenIncomingWebhook = body
        .parse_struct("AdyenIncomingWebhook")
        .change_context(errors::ConnectorError::WebhookBodyDecodingFailed)?;

    let item_object = webhook
        .notification_items
        .drain(..)
        .next()
        .ok_or(errors::ConnectorError::WebhookBodyDecodingFailed)?;

    Ok(item_object.notification_request_item)
}

fn build_shopper_reference(
    customer_id: &Option<hyperswitch_common_utils::id_type::CustomerId>,
    merchant_id: hyperswitch_common_utils::id_type::MerchantId,
) -> Option<String> {
    customer_id.clone().map(|c_id| {
        format!(
            "{}_{}",
            merchant_id.get_string_repr(),
            c_id.get_string_repr()
        )
    })
}

type RecurringDetails = (Option<AdyenRecurringModel>, Option<bool>, Option<String>);

fn get_recurring_processing_model(
    item: &RouterDataV2<Authorize, PaymentFlowData, PaymentsAuthorizeData, PaymentsResponseData>,
) -> Result<RecurringDetails, Error> {
    let customer_id = item
        .request
        .customer_id
        .clone()
        .ok_or_else(Box::new(move || {
            errors::ConnectorError::MissingRequiredField {
                field_name: "customer_id",
            }
        }))?;

    match (item.request.setup_future_usage, item.request.off_session) {
        (Some(hyperswitch_common_enums::enums::FutureUsage::OffSession), _) => {
            let shopper_reference = format!(
                "{}_{}",
                item.merchant_id.get_string_repr(),
                customer_id.get_string_repr()
            );
            let store_payment_method = is_mandate_payment(item);
            Ok((
                Some(AdyenRecurringModel::UnscheduledCardOnFile),
                Some(store_payment_method),
                Some(shopper_reference),
            ))
        }
        (_, Some(true)) => Ok((
            Some(AdyenRecurringModel::UnscheduledCardOnFile),
            None,
            Some(format!(
                "{}_{}",
                item.merchant_id.get_string_repr(),
                customer_id.get_string_repr()
            )),
        )),
        _ => Ok((None, None, None)),
    }
}

fn is_mandate_payment(
    item: &RouterDataV2<Authorize, PaymentFlowData, PaymentsAuthorizeData, PaymentsResponseData>,
) -> bool {
    (item.request.setup_future_usage
        == Some(hyperswitch_common_enums::enums::FutureUsage::OffSession))
        || item
            .request
            .mandate_id
            .as_ref()
            .and_then(|mandate_ids| mandate_ids.mandate_reference_id.as_ref())
            .is_some()
}

pub fn get_address_info(
    address: Option<&hyperswitch_api_models::payments::Address>,
) -> Option<Result<Address, error_stack::Report<hyperswitch_interfaces::errors::ConnectorError>>> {
    address.and_then(|add| {
        add.address.as_ref().map(
            |a| -> Result<
                Address,
                error_stack::Report<hyperswitch_interfaces::errors::ConnectorError>,
            > {
                Ok(Address {
                    city: a.city.clone().unwrap(),
                    country: a.country.unwrap(),
                    house_number_or_name: a.line1.clone().unwrap(),
                    postal_code: a.zip.clone().unwrap(),
                    state_or_province: a.state.clone(),
                    street: a.line2.clone(),
                })
            },
        )
    })
}

fn get_additional_data(
    item: &RouterDataV2<Authorize, PaymentFlowData, PaymentsAuthorizeData, PaymentsResponseData>,
) -> Option<AdditionalData> {
    let (authorisation_type, manual_capture) = match item.request.capture_method {
        Some(hyperswitch_common_enums::enums::CaptureMethod::Manual)
        | Some(enums::CaptureMethod::ManualMultiple) => {
            (Some(AuthType::PreAuth), Some("true".to_string()))
        }
        _ => (None, None),
    };
    let riskdata = item.request.metadata.clone().and_then(get_risk_data);

    let execute_three_d = if matches!(
        item.resource_common_data.auth_type,
        hyperswitch_common_enums::enums::AuthenticationType::ThreeDs
    ) {
        Some("true".to_string())
    } else {
        None
    };

    if authorisation_type.is_none()
        && manual_capture.is_none()
        && execute_three_d.is_none()
        && riskdata.is_none()
    {
        //without this if-condition when the above 3 values are None, additionalData will be serialized to JSON like this -> additionalData: {}
        //returning None, ensures that additionalData key will not be present in the serialized JSON
        None
    } else {
        Some(AdditionalData {
            authorisation_type,
            manual_capture,
            execute_three_d,
            network_tx_reference: None,
            recurring_detail_reference: None,
            recurring_shopper_reference: None,
            recurring_processing_model: None,
            riskdata,
            ..AdditionalData::default()
        })
    }
}

pub fn get_risk_data(metadata: serde_json::Value) -> Option<RiskData> {
    let item_i_d = get_str("riskdata.basket.item1.itemID", &metadata);
    let product_title = get_str("riskdata.basket.item1.productTitle", &metadata);
    let amount_per_item = get_str("riskdata.basket.item1.amountPerItem", &metadata);
    let currency = get_str("riskdata.basket.item1.currency", &metadata);
    let upc = get_str("riskdata.basket.item1.upc", &metadata);
    let brand = get_str("riskdata.basket.item1.brand", &metadata);
    let manufacturer = get_str("riskdata.basket.item1.manufacturer", &metadata);
    let category = get_str("riskdata.basket.item1.category", &metadata);
    let quantity = get_str("riskdata.basket.item1.quantity", &metadata);
    let color = get_str("riskdata.basket.item1.color", &metadata);
    let size = get_str("riskdata.basket.item1.size", &metadata);

    let device_country = get_str("riskdata.deviceCountry", &metadata);
    let house_numberor_name = get_str("riskdata.houseNumberorName", &metadata);
    let account_creation_date = get_str("riskdata.accountCreationDate", &metadata);
    let affiliate_channel = get_str("riskdata.affiliateChannel", &metadata);
    let avg_order_value = get_str("riskdata.avgOrderValue", &metadata);
    let delivery_method = get_str("riskdata.deliveryMethod", &metadata);
    let email_name = get_str("riskdata.emailName", &metadata);
    let email_domain = get_str("riskdata.emailDomain", &metadata);
    let last_order_date = get_str("riskdata.lastOrderDate", &metadata);
    let merchant_reference = get_str("riskdata.merchantReference", &metadata);
    let payment_method = get_str("riskdata.paymentMethod", &metadata);
    let promotion_name = get_str("riskdata.promotionName", &metadata);
    let secondary_phone_number = get_str("riskdata.secondaryPhoneNumber", &metadata);
    let timefrom_loginto_order = get_str("riskdata.timefromLogintoOrder", &metadata);
    let total_session_time = get_str("riskdata.totalSessionTime", &metadata);
    let total_authorized_amount_in_last30_days =
        get_str("riskdata.totalAuthorizedAmountInLast30Days", &metadata);
    let total_order_quantity = get_str("riskdata.totalOrderQuantity", &metadata);
    let total_lifetime_value = get_str("riskdata.totalLifetimeValue", &metadata);
    let visits_month = get_str("riskdata.visitsMonth", &metadata);
    let visits_week = get_str("riskdata.visitsWeek", &metadata);
    let visits_year = get_str("riskdata.visitsYear", &metadata);
    let ship_to_name = get_str("riskdata.shipToName", &metadata);
    let first8charactersof_address_line1_zip =
        get_str("riskdata.first8charactersofAddressLine1Zip", &metadata);
    let affiliate_order = get_bool("riskdata.affiliateOrder", &metadata);

    Some(RiskData {
        item_i_d,
        product_title,
        amount_per_item,
        currency,
        upc,
        brand,
        manufacturer,
        category,
        quantity,
        color,
        size,
        device_country,
        house_numberor_name,
        account_creation_date,
        affiliate_channel,
        avg_order_value,
        delivery_method,
        email_name,
        email_domain,
        last_order_date,
        merchant_reference,
        payment_method,
        promotion_name,
        secondary_phone_number,
        timefrom_loginto_order,
        total_session_time,
        total_authorized_amount_in_last30_days,
        total_order_quantity,
        total_lifetime_value,
        visits_month,
        visits_week,
        visits_year,
        ship_to_name,
        first8charactersof_address_line1_zip,
        affiliate_order,
    })
}

fn get_str(key: &str, riskdata: &serde_json::Value) -> Option<String> {
    riskdata
        .get(key)
        .and_then(|v| v.as_str())
        .map(|s| s.to_string())
}

fn get_bool(key: &str, riskdata: &serde_json::Value) -> Option<bool> {
    riskdata.get(key).and_then(|v| v.as_bool())
}

#[derive(Debug, Serialize, Deserialize, Eq, PartialEq)]
pub struct AdyenRedirectRequest {
    pub details: AdyenRedirectRequestTypes,
}

#[derive(Debug, Clone, Serialize, serde::Deserialize, Eq, PartialEq)]
#[serde(untagged)]
pub enum AdyenRedirectRequestTypes {
    AdyenRedirection(AdyenRedirection),
    AdyenThreeDS(AdyenThreeDS),
    AdyenRefusal(AdyenRefusal),
}

#[derive(Debug, Clone, Serialize, serde::Deserialize, Eq, PartialEq)]
#[serde(rename_all = "camelCase")]
pub struct AdyenRedirection {
    pub redirect_result: String,
    #[serde(rename = "type")]
    pub type_of_redirection_result: Option<String>,
    pub result_code: Option<String>,
}

#[derive(Debug, Clone, Serialize, serde::Deserialize, Eq, PartialEq)]
#[serde(rename_all = "camelCase")]
pub struct AdyenThreeDS {
    #[serde(rename = "threeDSResult")]
    pub three_ds_result: String,
    #[serde(rename = "type")]
    pub type_of_redirection_result: Option<String>,
    pub result_code: Option<String>,
}

#[derive(Debug, Clone, Serialize, serde::Deserialize, Eq, PartialEq)]
#[serde(rename_all = "camelCase")]
pub struct AdyenRefusal {
    pub payload: String,
    #[serde(rename = "type")]
    pub type_of_redirection_result: Option<String>,
    pub result_code: Option<String>,
}

#[serde_with::skip_serializing_none]
#[derive(Debug, Serialize, Deserialize)]
#[serde(rename_all = "camelCase")]
pub struct AdyenRefundRequest {
    merchant_account: Secret<String>,
    amount: Amount,
    merchant_refund_reason: Option<String>,
    reference: String,
    splits: Option<Vec<AdyenSplitData>>,
    store: Option<String>,
}

#[derive(Default, Debug, Clone, Serialize, Deserialize)]
#[serde(rename_all = "camelCase")]
pub struct AdyenRefundResponse {
    merchant_account: Secret<String>,
    psp_reference: String,
    payment_psp_reference: String,
    reference: String,
    status: String,
}

impl
    TryFrom<AdyenRouterData<RouterDataV2<Refund, RefundFlowData, RefundsData, RefundsResponseData>>>
    for AdyenRefundRequest
{
    type Error = Error;
    fn try_from(
        item: AdyenRouterData<
            RouterDataV2<Refund, RefundFlowData, RefundsData, RefundsResponseData>,
        >,
    ) -> Result<Self, Self::Error> {
        let auth_type = AdyenAuthType::try_from(&item.router_data.connector_auth_type)?;

        Ok(Self {
            merchant_account: auth_type.merchant_account,
            amount: Amount {
                currency: item.router_data.request.currency,
                value: item.router_data.request.minor_refund_amount,
            },
            merchant_refund_reason: item.router_data.request.reason.clone(),
            reference: item.router_data.request.refund_id.clone(),
            store: None,
            splits: None,
        })
    }
}

impl<F, Req> TryFrom<ResponseRouterData<AdyenRefundResponse, Self>>
    for RouterDataV2<F, RefundFlowData, Req, RefundsResponseData>
{
    type Error = Error;
    fn try_from(value: ResponseRouterData<AdyenRefundResponse, Self>) -> Result<Self, Self::Error> {
        let ResponseRouterData {
            response,
            router_data,
            http_code: _,
        } = value;

        let status = hyperswitch_common_enums::enums::RefundStatus::Pending;

        let refunds_response_data = RefundsResponseData {
            connector_refund_id: response.psp_reference,
            refund_status: status,
        };

        Ok(Self {
            resource_common_data: RefundFlowData {
                status,
                ..router_data.resource_common_data
            },
            response: Ok(refunds_response_data),
            ..router_data
        })
    }
}

#[derive(Default, Debug, Serialize, Deserialize)]
#[serde(rename_all = "camelCase")]
pub struct AdyenCaptureRequest {
    merchant_account: Secret<String>,
    amount: Amount,
    reference: String,
}

impl
    TryFrom<
        AdyenRouterData<
            RouterDataV2<Capture, PaymentFlowData, PaymentsCaptureData, PaymentsResponseData>,
        >,
    > for AdyenCaptureRequest
{
    type Error = Error;
    fn try_from(
        item: AdyenRouterData<
            RouterDataV2<Capture, PaymentFlowData, PaymentsCaptureData, PaymentsResponseData>,
        >,
    ) -> Result<Self, Self::Error> {
        let auth_type = AdyenAuthType::try_from(&item.router_data.connector_auth_type)?;
        let reference = match item.router_data.request.multiple_capture_data.clone() {
            // if multiple capture request, send capture_id as our reference for the capture
            Some(multiple_capture_request_data) => multiple_capture_request_data.capture_reference,
            // if single capture request, send connector_request_reference_id(attempt_id)
            None => item.router_data.connector_request_reference_id.clone(),
        };
        Ok(Self {
            merchant_account: auth_type.merchant_account,
            reference,
            amount: Amount {
                currency: item.router_data.request.currency,
                value: item.router_data.request.minor_amount_to_capture.to_owned(),
            },
        })
    }
}

#[derive(Default, Debug, Serialize, Deserialize)]
#[serde(rename_all = "camelCase")]
pub struct AdyenCaptureResponse {
    merchant_account: Secret<String>,
    payment_psp_reference: String,
    psp_reference: String,
    reference: String,
    status: String,
    amount: Amount,
    merchant_reference: Option<String>,
    store: Option<String>,
    splits: Option<Vec<AdyenSplitData>>,
}

impl<F> TryFrom<ResponseRouterData<AdyenCaptureResponse, Self>>
    for RouterDataV2<F, PaymentFlowData, PaymentsCaptureData, PaymentsResponseData>
{
    type Error = Error;
    fn try_from(
        value: ResponseRouterData<AdyenCaptureResponse, Self>,
    ) -> Result<Self, Self::Error> {
        let ResponseRouterData {
            response,
            router_data,
            http_code: _,
        } = value;
        let is_multiple_capture_psync_flow = router_data.request.multiple_capture_data.is_some();
        let connector_transaction_id = if is_multiple_capture_psync_flow {
            response.psp_reference.clone()
        } else {
            response.payment_psp_reference
        };

        Ok(Self {
            response: Ok(PaymentsResponseData::TransactionResponse {
                resource_id: ResponseId::ConnectorTransactionId(connector_transaction_id),
                redirection_data: Box::new(None),
                connector_metadata: None,
                network_txn_id: None,
                connector_response_reference_id: Some(response.reference),
                incremental_authorization_allowed: None,
                mandate_reference: Box::new(None),
            }),
            resource_common_data: PaymentFlowData {
                status: AttemptStatus::Pending,
                ..router_data.resource_common_data
            },
            ..router_data
        })
    }
}

impl
    TryFrom<(
        AdyenRouterData<
            RouterDataV2<
                SetupMandate,
                PaymentFlowData,
                SetupMandateRequestData,
                PaymentsResponseData,
            >,
        >,
        &Card,
    )> for SetupMandateRequest
{
    type Error = Error;
    fn try_from(
        value: (
            AdyenRouterData<
                RouterDataV2<
                    SetupMandate,
                    PaymentFlowData,
                    SetupMandateRequestData,
                    PaymentsResponseData,
                >,
            >,
            &Card,
        ),
    ) -> Result<Self, Self::Error> {
        let (item, card_data) = value;
        let amount = get_amount_data_for_setup_mandate(&item);
        let auth_type = AdyenAuthType::try_from(&item.router_data.connector_auth_type)?;
        let shopper_interaction = AdyenShopperInteraction::from(&item.router_data);
        let shopper_reference = build_shopper_reference(
            &item.router_data.request.customer_id.clone(),
            item.router_data.resource_common_data.merchant_id.clone(),
        );
        let (recurring_processing_model, store_payment_method, _) =
            get_recurring_processing_model_for_setup_mandate(&item.router_data)?;

        let return_url = item
            .router_data
            .request
            .router_return_url
            .clone()
            .ok_or_else(Box::new(move || {
                errors::ConnectorError::MissingRequiredField {
                    field_name: "return_url",
                }
            }))?;

        let billing_address = get_address_info(
            item.router_data
                .resource_common_data
                .address
                .get_payment_billing(),
        )
        .and_then(Result::ok);

        let card_holder_name = item.router_data.request.customer_name.clone();

        let additional_data = get_additional_data_for_setup_mandate(&item.router_data);

        let payment_method = PaymentMethod::AdyenPaymentMethod(Box::new(
            AdyenPaymentMethod::try_from((card_data, card_holder_name))?,
        ));

        Ok(SetupMandateRequest(AdyenPaymentRequest {
            amount,
            merchant_account: auth_type.merchant_account,
            payment_method,
            reference: item.router_data.connector_request_reference_id.clone(),
            return_url,
            shopper_interaction,
            recurring_processing_model,
            browser_info: None,
            additional_data,
            mpi_data: None,
            telephone_number: None,
            shopper_name: None,
            shopper_email: None,
            shopper_locale: None,
            social_security_number: None,
            billing_address,
            delivery_address: None,
            country_code: None,
            line_items: None,
            shopper_reference,
            store_payment_method,
            channel: None,
            shopper_statement: item.router_data.request.statement_descriptor.clone(),
            shopper_ip: None,
            merchant_order_reference: item.router_data.request.merchant_order_reference_id.clone(),
            store: None,
            splits: None,
            device_fingerprint: None,
        }))
    }
}

impl
    TryFrom<
        AdyenRouterData<
            RouterDataV2<
                SetupMandate,
                PaymentFlowData,
                SetupMandateRequestData,
                PaymentsResponseData,
            >,
        >,
    > for SetupMandateRequest
{
    type Error = Error;
    fn try_from(
        item: AdyenRouterData<
            RouterDataV2<
                SetupMandate,
                PaymentFlowData,
                SetupMandateRequestData,
                PaymentsResponseData,
            >,
        >,
    ) -> Result<Self, Self::Error> {
        match item
            .router_data
            .request
            .mandate_id
            .to_owned()
            .and_then(|mandate_ids| mandate_ids.mandate_reference_id)
        {
            Some(_mandate_ref) => Err(
                hyperswitch_interfaces::errors::ConnectorError::NotImplemented(
                    "payment_method".into(),
                ),
            )?,
            None => match item.router_data.request.payment_method_data.clone() {
                PaymentMethodData::Card(ref card) => SetupMandateRequest::try_from((item, card)),
                PaymentMethodData::Wallet(_)
                | PaymentMethodData::PayLater(_)
                | PaymentMethodData::BankRedirect(_)
                | PaymentMethodData::BankDebit(_)
                | PaymentMethodData::BankTransfer(_)
                | PaymentMethodData::CardRedirect(_)
                | PaymentMethodData::Voucher(_)
                | PaymentMethodData::GiftCard(_)
                | PaymentMethodData::Crypto(_)
                | PaymentMethodData::MandatePayment
                | PaymentMethodData::Reward
                | PaymentMethodData::RealTimePayment(_)
                | PaymentMethodData::Upi(_)
                | PaymentMethodData::OpenBanking(_)
                | PaymentMethodData::CardToken(_) => Err(
                    hyperswitch_interfaces::errors::ConnectorError::NotImplemented(
                        "payment method".into(),
                    ),
                )?,
            },
        }
    }
}

impl<F> TryFrom<ResponseRouterData<SetupMandateResponse, Self>>
    for RouterDataV2<F, PaymentFlowData, SetupMandateRequestData, PaymentsResponseData>
{
    type Error = Error;
    fn try_from(
        value: ResponseRouterData<SetupMandateResponse, Self>,
    ) -> Result<Self, Self::Error> {
        let ResponseRouterData {
            response,
            router_data,
            http_code,
        } = value;
        let pmt = router_data.request.payment_method_type;
        let is_manual_capture = false;
        let (status, error, payment_response_data) = match response {
            SetupMandateResponse(AdyenPaymentResponse::Response(response)) => {
                get_adyen_response(*response, is_manual_capture, http_code, pmt)?
            }
            SetupMandateResponse(AdyenPaymentResponse::RedirectionResponse(response)) => {
                get_redirection_response(*response, is_manual_capture, http_code, pmt)?
            }
        };

        Ok(Self {
            response: error.map_or_else(|| Ok(payment_response_data), Err),
            resource_common_data: PaymentFlowData {
                status,
                ..router_data.resource_common_data
            },
            ..router_data
        })
    }
}

fn get_amount_data_for_setup_mandate(
    item: &AdyenRouterData<
        RouterDataV2<SetupMandate, PaymentFlowData, SetupMandateRequestData, PaymentsResponseData>,
    >,
) -> Amount {
    Amount {
        currency: item.router_data.request.currency,
        value: MinorUnit::new(item.router_data.request.amount.unwrap_or(0)),
    }
}

impl
    From<
        &RouterDataV2<SetupMandate, PaymentFlowData, SetupMandateRequestData, PaymentsResponseData>,
    > for AdyenShopperInteraction
{
    fn from(
        item: &RouterDataV2<
            SetupMandate,
            PaymentFlowData,
            SetupMandateRequestData,
            PaymentsResponseData,
        >,
    ) -> Self {
        match item.request.off_session {
            Some(true) => Self::ContinuedAuthentication,
            _ => Self::Ecommerce,
        }
    }
}

fn get_recurring_processing_model_for_setup_mandate(
    item: &RouterDataV2<
        SetupMandate,
        PaymentFlowData,
        SetupMandateRequestData,
        PaymentsResponseData,
    >,
) -> Result<RecurringDetails, Error> {
    let customer_id = item
        .request
        .customer_id
        .clone()
        .ok_or_else(Box::new(move || {
            errors::ConnectorError::MissingRequiredField {
                field_name: "customer_id",
            }
        }))?;

    match (item.request.setup_future_usage, item.request.off_session) {
        (Some(hyperswitch_common_enums::enums::FutureUsage::OffSession), _) => {
            let shopper_reference = format!(
                "{}_{}",
                item.merchant_id.get_string_repr(),
                customer_id.get_string_repr()
            );
            let store_payment_method = is_mandate_payment_for_setup_mandate(item);
            Ok((
                Some(AdyenRecurringModel::UnscheduledCardOnFile),
                Some(store_payment_method),
                Some(shopper_reference),
            ))
        }
        (_, Some(true)) => Ok((
            Some(AdyenRecurringModel::UnscheduledCardOnFile),
            None,
            Some(format!(
                "{}_{}",
                item.merchant_id.get_string_repr(),
                customer_id.get_string_repr()
            )),
        )),
        _ => Ok((None, None, None)),
    }
}

fn get_additional_data_for_setup_mandate(
    item: &RouterDataV2<
        SetupMandate,
        PaymentFlowData,
        SetupMandateRequestData,
        PaymentsResponseData,
    >,
) -> Option<AdditionalData> {
    let (authorisation_type, manual_capture) = match item.request.capture_method {
        Some(hyperswitch_common_enums::enums::CaptureMethod::Manual)
        | Some(enums::CaptureMethod::ManualMultiple) => {
            (Some(AuthType::PreAuth), Some("true".to_string()))
        }
        _ => (None, None),
    };
    let riskdata = item.request.metadata.clone().and_then(get_risk_data);

    let execute_three_d = if matches!(
        item.resource_common_data.auth_type,
        hyperswitch_common_enums::enums::AuthenticationType::ThreeDs
    ) {
        Some("true".to_string())
    } else {
        None
    };

    if authorisation_type.is_none()
        && manual_capture.is_none()
        && execute_three_d.is_none()
        && riskdata.is_none()
    {
        //without this if-condition when the above 3 values are None, additionalData will be serialized to JSON like this -> additionalData: {}
        //returning None, ensures that additionalData key will not be present in the serialized JSON
        None
    } else {
        Some(AdditionalData {
            authorisation_type,
            manual_capture,
            execute_three_d,
            network_tx_reference: None,
            recurring_detail_reference: None,
            recurring_shopper_reference: None,
            recurring_processing_model: None,
            riskdata,
            ..AdditionalData::default()
        })
    }
}

fn is_mandate_payment_for_setup_mandate(
    item: &RouterDataV2<
        SetupMandate,
        PaymentFlowData,
        SetupMandateRequestData,
        PaymentsResponseData,
    >,
) -> bool {
    (item.request.setup_future_usage
        == Some(hyperswitch_common_enums::enums::FutureUsage::OffSession))
        || item
            .request
            .mandate_id
            .as_ref()
            .and_then(|mandate_ids| mandate_ids.mandate_reference_id.as_ref())
            .is_some()
}
#[derive(Debug, Clone, Serialize, Deserialize)]
#[serde(rename_all = "camelCase")]
pub struct AdyenDisputeAcceptRequest {
    pub dispute_psp_reference: String,
    pub merchant_account_code: String,
}

impl
    TryFrom<
        AdyenRouterData<
            RouterDataV2<Accept, DisputeFlowData, AcceptDisputeData, DisputeResponseData>,
        >,
    > for AdyenDisputeAcceptRequest
{
    type Error = Error;

    fn try_from(
        item: AdyenRouterData<
            RouterDataV2<Accept, DisputeFlowData, AcceptDisputeData, DisputeResponseData>,
        >,
    ) -> Result<Self, Self::Error> {
        let auth = AdyenAuthType::try_from(&item.router_data.connector_auth_type)?;

        Ok(Self {
            dispute_psp_reference: item.router_data.connector_dispute_id.clone(),
            merchant_account_code: auth.merchant_account.peek().to_string(),
        })
    }
}

#[derive(Debug, Clone, Serialize, Deserialize)]
#[serde(rename_all = "camelCase")]
pub struct AdyenDisputeAcceptResponse {
    pub dispute_service_result: Option<DisputeServiceResult>,
}

<<<<<<< HEAD
impl<F, Req>
    ForeignTryFrom<(
        AdyenDisputeAcceptResponse,
        RouterDataV2<F, DisputeFlowData, Req, DisputeResponseData>,
        u16,
    )> for RouterDataV2<F, DisputeFlowData, Req, DisputeResponseData>
=======
#[derive(Debug, Clone, Serialize, Deserialize)]
#[serde(rename_all = "camelCase")]
pub struct DisputeServiceResult {
    pub success: bool,
    pub error_message: Option<String>,
}

impl<F, Req> TryFrom<ResponseRouterData<AdyenDisputeAcceptResponse, Self>>
    for RouterDataV2<F, DisputeFlowData, Req, DisputeResponseData>
>>>>>>> 646fcdbe
{
    type Error = Error;

    fn try_from(
        value: ResponseRouterData<AdyenDisputeAcceptResponse, Self>,
    ) -> Result<Self, Self::Error> {
        let ResponseRouterData {
            response,
            router_data,
            http_code,
        } = value;
        let success = response
            .dispute_service_result
            .as_ref()
            .is_some_and(|r| r.success);

        if success {
            let status = hyperswitch_common_enums::DisputeStatus::DisputeAccepted;

            let dispute_response_data = DisputeResponseData {
                dispute_status: status,
                connector_dispute_id: router_data.connector_dispute_id.clone(),
                connector_dispute_status: None,
            };

            Ok(Self {
                resource_common_data: DisputeFlowData {
                    ..router_data.resource_common_data
                },
                response: Ok(dispute_response_data),
                ..router_data
            })
        } else {
            let error_message = response
                .dispute_service_result
                .as_ref()
                .and_then(|r| r.error_message.clone())
                .unwrap_or_else(|| NO_ERROR_MESSAGE.to_string());

            let error_response = ErrorResponse {
                code: NO_ERROR_CODE.to_string(),
                message: error_message.clone(),
                reason: Some(error_message.clone()),
                status_code: http_code,
                attempt_status: None,
                connector_transaction_id: None,
            };

            Ok(Self {
                resource_common_data: router_data.resource_common_data.clone(),
                response: Err(error_response),
                ..router_data
            })
        }
    }
}

#[derive(Default, Debug, Serialize)]
#[serde(rename_all = "camelCase")]
pub struct AdyenDisputeSubmitEvidenceRequest {
    defense_documents: Vec<DefenseDocuments>,
    merchant_account_code: Secret<String>,
    dispute_psp_reference: String,
}

#[derive(Default, Debug, Serialize)]
#[serde(rename_all = "camelCase")]
pub struct DefenseDocuments {
    content: Secret<String>,
    content_type: Option<String>,
    defense_document_type_code: String,
}

fn get_defence_documents(item: SubmitEvidenceData) -> Option<Vec<DefenseDocuments>> {
    let mut defense_documents: Vec<DefenseDocuments> = Vec::new();
    if let Some(shipping_documentation) = item.shipping_documentation {
        defense_documents.push(DefenseDocuments {
            content: get_content(shipping_documentation).into(),
            content_type: item.shipping_documentation_provider_file_id,
            defense_document_type_code: "DefenseMaterial".into(),
        })
    }
    if let Some(receipt) = item.receipt {
        defense_documents.push(DefenseDocuments {
            content: get_content(receipt).into(),
            content_type: item.receipt_file_type,
            defense_document_type_code: "DefenseMaterial".into(),
        })
    }
    if let Some(invoice_showing_distinct_transactions) = item.invoice_showing_distinct_transactions
    {
        defense_documents.push(DefenseDocuments {
            content: get_content(invoice_showing_distinct_transactions).into(),
            content_type: item.invoice_showing_distinct_transactions_file_type,
            defense_document_type_code: "DefenseMaterial".into(),
        })
    }
    if let Some(customer_communication) = item.customer_communication {
        defense_documents.push(DefenseDocuments {
            content: get_content(customer_communication).into(),
            content_type: item.customer_communication_file_type,
            defense_document_type_code: "DefenseMaterial".into(),
        })
    }
    if let Some(refund_policy) = item.refund_policy {
        defense_documents.push(DefenseDocuments {
            content: get_content(refund_policy).into(),
            content_type: item.refund_policy_file_type,
            defense_document_type_code: "DefenseMaterial".into(),
        })
    }
    if let Some(recurring_transaction_agreement) = item.recurring_transaction_agreement {
        defense_documents.push(DefenseDocuments {
            content: get_content(recurring_transaction_agreement).into(),
            content_type: item.recurring_transaction_agreement_file_type,
            defense_document_type_code: "DefenseMaterial".into(),
        })
    }
    if let Some(uncategorized_file) = item.uncategorized_file {
        defense_documents.push(DefenseDocuments {
            content: get_content(uncategorized_file).into(),
            content_type: item.uncategorized_file_type,
            defense_document_type_code: "DefenseMaterial".into(),
        })
    }
    if let Some(cancellation_policy) = item.cancellation_policy {
        defense_documents.push(DefenseDocuments {
            content: get_content(cancellation_policy).into(),
            content_type: item.cancellation_policy_file_type,
            defense_document_type_code: "DefenseMaterial".into(),
        })
    }
    if let Some(customer_signature) = item.customer_signature {
        defense_documents.push(DefenseDocuments {
            content: get_content(customer_signature).into(),
            content_type: item.customer_signature_file_type,
            defense_document_type_code: "DefenseMaterial".into(),
        })
    }
    if let Some(service_documentation) = item.service_documentation {
        defense_documents.push(DefenseDocuments {
            content: get_content(service_documentation).into(),
            content_type: item.service_documentation_file_type,
            defense_document_type_code: "DefenseMaterial".into(),
        })
    }

    if defense_documents.is_empty() {
        None
    } else {
        Some(defense_documents)
    }
}

fn get_content(item: Vec<u8>) -> String {
    STANDARD.encode(item)
}

impl
    TryFrom<
        AdyenRouterData<
            RouterDataV2<SubmitEvidence, DisputeFlowData, SubmitEvidenceData, DisputeResponseData>,
        >,
    > for AdyenDisputeSubmitEvidenceRequest
{
    type Error = Error;

    fn try_from(
        item: AdyenRouterData<
            RouterDataV2<SubmitEvidence, DisputeFlowData, SubmitEvidenceData, DisputeResponseData>,
        >,
    ) -> Result<Self, Self::Error> {
        let auth = AdyenAuthType::try_from(&item.router_data.connector_auth_type)?;

        Ok(Self {
            defense_documents: get_defence_documents(item.router_data.request.clone()).ok_or(
                errors::ConnectorError::MissingRequiredField {
                    field_name: "Missing Defence Documents",
                },
            )?,
            merchant_account_code: auth.merchant_account.peek().to_string().into(),
            dispute_psp_reference: item.router_data.request.connector_dispute_id.clone(),
        })
    }
}

#[derive(Debug, Clone, Serialize, Deserialize)]
#[serde(rename_all = "camelCase")]
pub struct AdyenSubmitEvidenceResponse {
    pub dispute_service_result: Option<DisputeServiceResult>,
}

impl<F, Req> TryFrom<ResponseRouterData<AdyenSubmitEvidenceResponse, Self>>
    for RouterDataV2<F, DisputeFlowData, Req, DisputeResponseData>
{
    type Error = Error;

    fn try_from(
        value: ResponseRouterData<AdyenSubmitEvidenceResponse, Self>,
    ) -> Result<Self, Self::Error> {
        let ResponseRouterData {
            response,
            router_data,
            http_code,
        } = value;

        let success = response
            .dispute_service_result
            .as_ref()
            .is_some_and(|r| r.success);

        if success {
            let status = hyperswitch_common_enums::DisputeStatus::DisputeChallenged;

            let dispute_response_data = DisputeResponseData {
                dispute_status: status,
                connector_dispute_id: router_data.connector_dispute_id.clone(),
                connector_dispute_status: None,
            };

            Ok(Self {
                resource_common_data: DisputeFlowData {
                    ..router_data.resource_common_data
                },
                response: Ok(dispute_response_data),
                ..router_data
            })
        } else {
            let error_message = response
                .dispute_service_result
                .as_ref()
                .and_then(|r| r.error_message.clone())
                .unwrap_or_else(|| NO_ERROR_MESSAGE.to_string());

            let error_response = ErrorResponse {
                code: NO_ERROR_CODE.to_string(),
                message: error_message.clone(),
                reason: Some(error_message.clone()),
                status_code: http_code,
                attempt_status: None,
                connector_transaction_id: None,
            };

            Ok(Self {
                resource_common_data: router_data.resource_common_data.clone(),
                response: Err(error_response),
                ..router_data
            })
        }
    }
}

#[derive(Default, Debug, Serialize, Deserialize)]
#[serde(rename_all = "camelCase")]
pub struct AdyenDefendDisputeRequest {
    dispute_psp_reference: String,
    merchant_account_code: Secret<String>,
    defense_reason_code: String,
}

impl TryFrom<&RouterDataV2<DefendDispute, DisputeFlowData, DisputeDefendData, DisputeResponseData>>
    for AdyenDefendDisputeRequest
{
    type Error = Error;
    fn try_from(
        item: &RouterDataV2<DefendDispute, DisputeFlowData, DisputeDefendData, DisputeResponseData>,
    ) -> Result<Self, Self::Error> {
        let auth_type = AdyenAuthType::try_from(&item.connector_auth_type)?;
        Ok(Self {
            dispute_psp_reference: item.request.connector_dispute_id.clone(),
            merchant_account_code: auth_type.merchant_account.clone(),
            defense_reason_code: item.request.defense_reason_code.clone(),
        })
    }
}

#[derive(Debug, Deserialize, Serialize)]
#[serde(rename_all = "camelCase")]
#[serde(untagged)]
pub enum AdyenDefendDisputeResponse {
    DefendDisputeSuccessResponse(DefendDisputeSuccessResponse),
    DefendDisputeFailedResponse(DefendDisputeErrorResponse),
}

#[derive(Default, Debug, Deserialize, Serialize)]
#[serde(rename_all = "camelCase")]
pub struct DefendDisputeErrorResponse {
    error_code: String,
    error_type: String,
    message: String,
    psp_reference: String,
    status: String,
}

#[derive(Default, Debug, Deserialize, Serialize)]
#[serde(rename_all = "camelCase")]
pub struct DefendDisputeSuccessResponse {
    dispute_service_result: DisputeServiceResult,
}

#[derive(Default, Debug, Deserialize, Serialize, Clone)]
#[serde(rename_all = "camelCase")]
pub struct DisputeServiceResult {
    error_message: Option<String>,
    success: bool,
}

impl<F, Req>
    ForeignTryFrom<(
        AdyenDefendDisputeResponse,
        RouterDataV2<F, DisputeFlowData, Req, DisputeResponseData>,
        u16,
    )> for RouterDataV2<F, DisputeFlowData, Req, DisputeResponseData>
{
    type Error = Error;
    fn foreign_try_from(
        (response, data, http_code): (
            AdyenDefendDisputeResponse,
            RouterDataV2<F, DisputeFlowData, Req, DisputeResponseData>,
            u16,
        ),
    ) -> Result<Self, Self::Error> {
        match response {
            AdyenDefendDisputeResponse::DefendDisputeSuccessResponse(result) => {
                let dispute_status: hyperswitch_api_models::enums::DisputeStatus =
                    if result.dispute_service_result.success {
                        hyperswitch_api_models::enums::DisputeStatus::DisputeWon
                    } else {
                        hyperswitch_api_models::enums::DisputeStatus::DisputeLost
                    };
                Ok(Self {
                    response: Ok(DisputeResponseData {
                        dispute_status,
                        connector_dispute_status: None,
                        connector_dispute_id: data.connector_dispute_id.clone(),
                    }),
                    ..data
                })
            }
            AdyenDefendDisputeResponse::DefendDisputeFailedResponse(result) => Ok(Self {
                response: Err(ErrorResponse {
                    code: result.error_code,
                    message: result.message.clone(),
                    reason: Some(result.message),
                    status_code: http_code,
                    attempt_status: None,
                    connector_transaction_id: Some(result.psp_reference),
                }),
                ..data
            }),
        }
    }
}<|MERGE_RESOLUTION|>--- conflicted
+++ resolved
@@ -1,23 +1,14 @@
 use base64::{engine::general_purpose::STANDARD, Engine};
 use domain_types::{
     connector_flow::{
-<<<<<<< HEAD
-        Accept, Authorize, Capture, DefendDispute, Refund, SetupMandate, SubmitEvidence, Void,
+        Accept, Authorize, Capture, DefendDispute, PSync, Refund, SetupMandate, SubmitEvidence,
+        Void,
     },
     connector_types::{
         AcceptDisputeData, DisputeDefendData, DisputeFlowData, DisputeResponseData, EventType,
         MandateReference, PaymentFlowData, PaymentVoidData, PaymentsAuthorizeData,
-        PaymentsCaptureData, PaymentsResponseData, RefundFlowData, RefundsData,
+        PaymentsCaptureData, PaymentsResponseData, PaymentsSyncData, RefundFlowData, RefundsData,
         RefundsResponseData, ResponseId, SetupMandateRequestData, SubmitEvidenceData,
-=======
-        Accept, Authorize, Capture, PSync, Refund, SetupMandate, SubmitEvidence, Void,
-    },
-    connector_types::{
-        AcceptDisputeData, DisputeFlowData, DisputeResponseData, EventType, MandateReference,
-        PaymentFlowData, PaymentVoidData, PaymentsAuthorizeData, PaymentsCaptureData,
-        PaymentsResponseData, PaymentsSyncData, RefundFlowData, RefundsData, RefundsResponseData,
-        ResponseId, SetupMandateRequestData, SubmitEvidenceData,
->>>>>>> 646fcdbe
     },
 };
 use error_stack::ResultExt;
@@ -2185,24 +2176,8 @@
     pub dispute_service_result: Option<DisputeServiceResult>,
 }
 
-<<<<<<< HEAD
-impl<F, Req>
-    ForeignTryFrom<(
-        AdyenDisputeAcceptResponse,
-        RouterDataV2<F, DisputeFlowData, Req, DisputeResponseData>,
-        u16,
-    )> for RouterDataV2<F, DisputeFlowData, Req, DisputeResponseData>
-=======
-#[derive(Debug, Clone, Serialize, Deserialize)]
-#[serde(rename_all = "camelCase")]
-pub struct DisputeServiceResult {
-    pub success: bool,
-    pub error_message: Option<String>,
-}
-
 impl<F, Req> TryFrom<ResponseRouterData<AdyenDisputeAcceptResponse, Self>>
     for RouterDataV2<F, DisputeFlowData, Req, DisputeResponseData>
->>>>>>> 646fcdbe
 {
     type Error = Error;
 
@@ -2517,7 +2492,7 @@
         u16,
     )> for RouterDataV2<F, DisputeFlowData, Req, DisputeResponseData>
 {
-    type Error = Error;
+    type Error = hyperswitch_interfaces::errors::ConnectorError;
     fn foreign_try_from(
         (response, data, http_code): (
             AdyenDefendDisputeResponse,
