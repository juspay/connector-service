--- conflicted
+++ resolved
@@ -149,11 +149,8 @@
                     merchant_account_id: None,
                     merchant_config_currency: None,
                     all_keys_required: None,
-<<<<<<< HEAD
+                    access_token: None,
                     authentication_data: None,
-=======
-                    access_token: None,
->>>>>>> 8ee4de2a
                 },
                 response: Err(ErrorResponse::default()),
             };
@@ -281,11 +278,8 @@
                     merchant_account_id: None,
                     merchant_config_currency: None,
                     all_keys_required: None,
-<<<<<<< HEAD
+                    access_token: None,
                     authentication_data: None,
-=======
-                    access_token: None,
->>>>>>> 8ee4de2a
                 },
                 response: Err(ErrorResponse::default()),
             };
