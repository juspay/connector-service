#[cfg(test)]
mod tests {
    pub mod authorize {
        use std::{borrow::Cow, marker::PhantomData, str::FromStr};

        use common_utils::{pii::Email, request::RequestContent, types::MinorUnit};
        use domain_types::{
            connector_flow::Authorize,
            connector_types::{
                ConnectorEnum, PaymentFlowData, PaymentsAuthorizeData, PaymentsResponseData,
            },
            payment_method_data::{DefaultPCIHolder, PaymentMethodData, RawCardNumber},
            router_data::{ConnectorAuthType, ErrorResponse},
            router_data_v2::RouterDataV2,
            types::{ConnectorParams, Connectors},
        };
        use hyperswitch_masking::Secret;
        use interfaces::{
            connector_integration_v2::BoxedConnectorIntegrationV2, connector_types::BoxedConnector,
        };
        use serde_json::json;

        use crate::{connectors::Adyen, types::ConnectorData};
        #[test]
        fn test_build_request_valid() {
            let api_key = "test_adyen_api_key".to_string(); // Hardcoded dummy value
            let key1 = "test_adyen_key1".to_string(); // Hardcoded dummy value
            let req: RouterDataV2<
                Authorize,
                PaymentFlowData,
                PaymentsAuthorizeData<DefaultPCIHolder>,
                PaymentsResponseData,
            > = RouterDataV2 {
                flow: PhantomData::<domain_types::connector_flow::Authorize>,
                resource_common_data: PaymentFlowData {
                    merchant_id: common_utils::id_type::MerchantId::default(),
                    customer_id: None,
                    connector_customer: Some("conn_cust_987654".to_string()),
                    payment_id: "pay_abcdef123456".to_string(),
                    attempt_id: "attempt_123456abcdef".to_string(),
                    status: common_enums::AttemptStatus::Pending,
                    payment_method: common_enums::PaymentMethod::Card,
                    description: Some("Payment for order #12345".to_string()),
                    return_url: Some("www.google.com".to_string()),
                    address: domain_types::payment_address::PaymentAddress::new(
                        None, None, None, None,
                    ),
                    auth_type: common_enums::AuthenticationType::ThreeDs,
                    connector_meta_data: None,
                    amount_captured: None,
                    minor_amount_captured: None,
                    access_token: None,
                    session_token: None,
                    reference_id: None,
                    payment_method_token: None,
                    preprocessing_id: None,
                    connector_api_version: None,
                    connector_request_reference_id: "conn_ref_123456789".to_string(),
                    test_mode: None,
                    connector_http_status_code: None,
                    connectors: Connectors {
                        adyen: ConnectorParams {
                            base_url: "https://checkout-test.adyen.com/".to_string(),
                            dispute_base_url: Some("https://ca-test.adyen.com/ca/services/DisputeService/v30/defendDispute".to_string()),
                        },
                        ..Default::default()
                    },
                    external_latency: None,
                    connector_response_headers: None,
                    raw_connector_response: None,
                    vault_headers: None,
                    raw_connector_request: None,
                },
                connector_auth_type: ConnectorAuthType::BodyKey {
                    api_key: Secret::new(api_key),
                    key1: Secret::new(key1),
                },
                request: PaymentsAuthorizeData {
                    payment_method_data: PaymentMethodData::Card(
                        domain_types::payment_method_data::Card {
                            card_number: RawCardNumber(cards::CardNumber::from_str(
                                "5123456789012346",
                            )
                            .unwrap()),
                            card_cvc: Secret::new("100".into()),
                            card_exp_month: Secret::new("03".into()),
                            card_exp_year: Secret::new("2030".into()),
                            ..Default::default()
                        },
                    ),
                    amount: 1000,
                    order_tax_amount: None,
                    email: Some(
                        Email::try_from("test@example.com".to_string())
                            .expect("Failed to parse email"),
                    ),
                    customer_name: None,
                    currency: common_enums::Currency::USD,
                    confirm: true,
                    statement_descriptor_suffix: None,
                    statement_descriptor: None,
                    capture_method: None,
                    integrity_object: None,
                    router_return_url: Some("www.google.com".to_string()),
                    webhook_url: None,
                    complete_authorize_url: None,
                    mandate_id: None,
                    setup_future_usage: None,
                    off_session: None,
                    browser_info: Some(
                        domain_types::router_request_types::BrowserInformation {
                            color_depth: None,
                            java_enabled: Some(false),
                            screen_height: Some(1080),
                            screen_width: Some(1920),
                            user_agent: Some(
                                "Mozilla/5.0 (Macintosh; Intel Mac OS X 10_15_7)".to_string(),
                            ),
                            accept_header: Some(
                                "text/html,application/xhtml+xml,application/xml;q=0.9,*/*;q=0.8"
                                    .to_string(),
                            ),
                            java_script_enabled: Some(false),
                            language: Some("en-US".to_string()),
                            time_zone: None,
                            referer: None,
                            ip_address: None,
                            os_type: None,
                            os_version: None,
                            device_model: None,
                            accept_language: None,
                        },
                    ),
                    order_category: None,
                    session_token: None,
                    enrolled_for_3ds: true,
                    related_transaction_id: None,
                    payment_experience: None,
                    payment_method_type: Some(common_enums::PaymentMethodType::Credit),
                    customer_id: Some(
                        common_utils::id_type::CustomerId::try_from(Cow::from(
                            "cus_123456789".to_string(),
                        ))
                        .unwrap(),
                    ),
                    request_incremental_authorization: false,
                    metadata: None,
                    minor_amount: MinorUnit::new(1000),
                    merchant_order_reference_id: None,
                    shipping_cost: None,
                    merchant_account_id: None,
                    merchant_config_currency: None,
                    all_keys_required: None,
                    access_token: None,
<<<<<<< HEAD
                    authentication_data: None,
=======
>>>>>>> ccd05e47
                    customer_acceptance: None,
                },
                response: Err(ErrorResponse::default()),
            };

            let connector: BoxedConnector<DefaultPCIHolder> = Box::new(Adyen::new());
            let connector_data = ConnectorData {
                connector,
                connector_name: ConnectorEnum::Adyen,
            };

            let connector_integration: BoxedConnectorIntegrationV2<
                '_,
                Authorize,
                PaymentFlowData,
                PaymentsAuthorizeData<DefaultPCIHolder>,
                PaymentsResponseData,
            > = connector_data.connector.get_connector_integration_v2();

            let request = connector_integration.build_request_v2(&req).unwrap();
            let req_body = request.as_ref().map(|request_val| {
                let masked_request = match request_val.body.as_ref() {
                    Some(request_content) => match request_content {
                        RequestContent::Json(i)
                        | RequestContent::FormUrlEncoded(i)
                        | RequestContent::Xml(i) => i.masked_serialize().unwrap_or(
                            json!({ "error": "failed to mask serialize connector request"}),
                        ),
                        RequestContent::FormData(_) => json!({"request_type": "FORM_DATA"}),
                        RequestContent::RawBytes(_) => json!({"request_type": "RAW_BYTES"}),
                    },
                    None => serde_json::Value::Null,
                };
                masked_request
            });
            println!("request: {req_body:?}");
            assert_eq!(
                req_body.as_ref().unwrap()["reference"],
                "conn_ref_123456789"
            );
        }
        #[test]
        fn test_build_request_missing() {
            let api_key = "test_adyen_api_key_missing".to_string(); // Hardcoded dummy value
            let key1 = "test_adyen_key1_missing".to_string(); // Hardcoded dummy value
            let req: RouterDataV2<
                Authorize,
                PaymentFlowData,
                PaymentsAuthorizeData<DefaultPCIHolder>,
                PaymentsResponseData,
            > = RouterDataV2 {
                flow: PhantomData::<Authorize>,
                resource_common_data: PaymentFlowData {
                    merchant_id: common_utils::id_type::MerchantId::default(),
                    customer_id: None,
                    connector_customer: None,
                    payment_id: "".to_string(),
                    attempt_id: "".to_string(),
                    status: common_enums::AttemptStatus::Pending,
                    payment_method: common_enums::PaymentMethod::Card,
                    description: None,
                    return_url: None,
                    address: domain_types::payment_address::PaymentAddress::new(
                        None, None, None, None,
                    ),
                    auth_type: common_enums::AuthenticationType::ThreeDs,
                    connector_meta_data: None,
                    amount_captured: None,
                    minor_amount_captured: None,
                    access_token: None,
                    session_token: None,
                    reference_id: None,
                    payment_method_token: None,
                    preprocessing_id: None,
                    connector_api_version: None,
                    connector_request_reference_id: "".to_string(),
                    test_mode: None,
                    connector_http_status_code: None,
                    connectors: Connectors {
                        adyen: ConnectorParams {
                            base_url: "https://checkout-test.adyen.com/".to_string(),
                            dispute_base_url: Some("https://ca-test.adyen.com/ca/services/DisputeService/v30/defendDispute".to_string()),
                        },
                        ..Default::default()
                    },
                    external_latency: None,
                    connector_response_headers: None,
                    raw_connector_response: None,
                    vault_headers: None,
                    raw_connector_request: None,
                },
                connector_auth_type: ConnectorAuthType::BodyKey {
                    api_key: Secret::new(api_key),
                    key1: Secret::new(key1),
                },
                request: PaymentsAuthorizeData {
                    payment_method_data: PaymentMethodData::Card(Default::default()),
                    amount: 0,
                    order_tax_amount: None,
                    email: None,
                    customer_name: None,
                    currency: common_enums::Currency::USD,
                    confirm: true,
                    statement_descriptor_suffix: None,
                    statement_descriptor: None,
                    capture_method: None,
                    router_return_url: None,
                    webhook_url: None,
                    complete_authorize_url: None,
                    mandate_id: None,
                    setup_future_usage: None,
                    off_session: None,
                    browser_info: None,
                    integrity_object: None,
                    order_category: None,
                    session_token: None,
                    enrolled_for_3ds: false,
                    related_transaction_id: None,
                    payment_experience: None,
                    payment_method_type: None,
                    customer_id: None,
                    request_incremental_authorization: false,
                    metadata: None,
                    minor_amount: MinorUnit::new(0),
                    merchant_order_reference_id: None,
                    shipping_cost: None,
                    merchant_account_id: None,
                    merchant_config_currency: None,
                    all_keys_required: None,
                    access_token: None,
<<<<<<< HEAD
                    authentication_data: None,
=======
>>>>>>> ccd05e47
                    customer_acceptance: None,
                },
                response: Err(ErrorResponse::default()),
            };

            let connector: BoxedConnector<DefaultPCIHolder> = Box::new(Adyen::new());
            let connector_data = ConnectorData {
                connector,
                connector_name: ConnectorEnum::Adyen,
            };

            let connector_integration: BoxedConnectorIntegrationV2<
                '_,
                Authorize,
                PaymentFlowData,
                PaymentsAuthorizeData<DefaultPCIHolder>,
                PaymentsResponseData,
            > = connector_data.connector.get_connector_integration_v2();

            let result = connector_integration.build_request_v2(&req);
            assert!(result.is_err(), "Expected error for missing fields");
        }
        // #[test]
        // fn test_build_request_invalid() {
        //     let api_key = env::var("API_KEY").expect("API_KEY not set");
        //     let key1 = env::var("KEY1").expect("KEY1 not set");
        //     let req: RouterDataV2<
        //         Authorize,
        //         PaymentFlowData,
        //         PaymentsAuthorizeData,
        //         PaymentsResponseData
        //     > = RouterDataV2 {
        //         flow: PhantomData::<Authorize>,
        //         resource_common_data: PaymentFlowData {
        //             merchant_id: common_utils::id_type::MerchantId::default(),
        //             customer_id: None,
        //             connector_customer: None,
        //             payment_id: "pay_invalid".to_string(),
        //             attempt_id: "attempt_invalid".to_string(),
        //             status: common_enums::AttemptStatus::Pending,
        //             payment_method: common_enums::PaymentMethod::Card,
        //             description: Some("Invalid test".to_string()),
        //             return_url: None,
        //             address: domain_types::payment_address::PaymentAddress::new(
        //                 None,
        //                 None,
        //                 None,
        //                 None
        //             ),
        //             auth_type: common_enums::AuthenticationType::ThreeDs,
        //             connector_meta_data: None,
        //             amount_captured: None,
        //             minor_amount_captured: None,
        //             access_token: None,
        //             session_token: None,
        //             reference_id: None,
        //             payment_method_token: None,
        //             preprocessing_id: None,
        //             connector_api_version: None,
        //             connector_request_reference_id: "invalid_ref".to_string(),
        //             test_mode: None,
        //             connector_http_status_code: None,
        //             connectors: Connectors {
        //                 adyen: ConnectorParams {
        //                     base_url: "https://checkout-test.adyen.com/".to_string(),
        //                 },
        //                 razorpay: ConnectorParams {
        //                     base_url: "https://sandbox.juspay.in/".to_string(),
        //                 },
        //             },
        //             external_latency: None,
        //         },
        //         connector_auth_type: ConnectorAuthType::BodyKey {
        //             api_key: Secret::new(api_key.into()),
        //             key1: Secret::new(key1.into()),
        //         },
        //         request: PaymentsAuthorizeData {
        //             payment_method_data: PaymentMethodData::Card(
        //                 (domain_types::payment_method_data::Card {
        //                     card_number: cards::CardNumber
        //                         ::from_str("1234567890123456")
        //                         .unwrap(),
        //                     card_cvc: Secret::new("12".into()),
        //                     card_exp_month: Secret::new("00".into()), // invalid month
        //                     card_exp_year: Secret::new("1999".into()), // past year
        //                     ..Default::default()
        //                 }).into()
        //             ),
        //             amount: 100,
        //             order_tax_amount: None,
        //             email: Some("invalid-email".to_string())
        //                 .map(|email_str| Email::try_from(email_str))
        //                 .transpose()
        //                 .unwrap_or(None),
        //             customer_name: None,
        //             currency: common_enums::Currency::USD,
        //             confirm: true,
        //             statement_descriptor_suffix: None,
        //             statement_descriptor: None,
        //             capture_method: None,
        //             router_return_url: None,
        //             webhook_url: None,
        //             complete_authorize_url: None,
        //             mandate_id: None,
        //             setup_future_usage: None,
        //             off_session: None,
        //             browser_info: None,
        //             order_category: None,
        //             session_token: None,
        //             enrolled_for_3ds: false,
        //             related_transaction_id: None,
        //             payment_experience: None,
        //             payment_method_type: None,
        //             customer_id: None,
        //             request_incremental_authorization: false,
        //             metadata: None,
        //             minor_amount: MinorUnit::new(100),
        //             merchant_order_reference_id: None,
        //             shipping_cost: None,
        //             merchant_account_id: None,
        //             merchant_config_currency: None,
        //         },
        //         response: Err(ErrorResponse::default()),
        //     };

        //     let connector: BoxedConnector = Box::new(Adyen::new());
        //     let connector_data = ConnectorData {
        //         connector,
        //         connector_name: ConnectorEnum::Adyen,
        //     };

        //     let connector_integration: BoxedConnectorIntegrationV2<
        //         '_,
        //         Authorize,
        //         PaymentFlowData,
        //         PaymentsAuthorizeData,
        //         PaymentsResponseData
        //     > = connector_data.connector.get_connector_integration_v2();

        //     let result = connector_integration.build_request_v2(&req);
        //     assert!(result.is_err(), "Expected error for invalid fields");
        // }
    }
}<|MERGE_RESOLUTION|>--- conflicted
+++ resolved
@@ -152,11 +152,8 @@
                     merchant_config_currency: None,
                     all_keys_required: None,
                     access_token: None,
-<<<<<<< HEAD
+                    customer_acceptance: None,
                     authentication_data: None,
-=======
->>>>>>> ccd05e47
-                    customer_acceptance: None,
                 },
                 response: Err(ErrorResponse::default()),
             };
@@ -286,11 +283,8 @@
                     merchant_config_currency: None,
                     all_keys_required: None,
                     access_token: None,
-<<<<<<< HEAD
+                    customer_acceptance: None,
                     authentication_data: None,
-=======
->>>>>>> ccd05e47
-                    customer_acceptance: None,
                 },
                 response: Err(ErrorResponse::default()),
             };
