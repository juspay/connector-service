--- conflicted
+++ resolved
@@ -39,12 +39,8 @@
         PaymentOrderCreate, PaymentSyncV2, PaymentVoidData, PaymentVoidV2, PaymentsAuthorizeData,
         PaymentsCaptureData, PaymentsResponseData, PaymentsSyncData, RefundFlowData,
         RefundSyncData, RefundSyncV2, RefundV2, RefundWebhookDetailsResponse, RefundsData,
-<<<<<<< HEAD
-        RefundsResponseData, RequestDetails, SetupMandateRequestData, SetupMandateV2,
+        RefundsResponseData, RequestDetails, ResponseId, SetupMandateRequestData, SetupMandateV2, 
         ValidationTrait, WebhookDetailsResponse,
-=======
-        RefundsResponseData, RequestDetails, ResponseId, ValidationTrait, WebhookDetailsResponse,
->>>>>>> a946bd3f
     },
 };
 use transformers::{
@@ -700,7 +696,7 @@
             PaymentsResponseData,
         >,
     ) -> CustomResult<Option<RequestContent>, errors::ConnectorError> {
-        let connector_router_data = adyen::AdyenRouterData::try_from((
+        let connector_router_data = adyen::AdyenRouterData1::try_from((
             req.request.minor_amount.unwrap(),
             req,
         ))?;
