--- conflicted
+++ resolved
@@ -59,7 +59,6 @@
     pub(crate) const X_API_KEY: &str = "X-Api-Key";
 }
 
-<<<<<<< HEAD
 impl<
         T: PaymentMethodDataTypes
             + Debug
@@ -170,20 +169,15 @@
     > connector_types::DisputeDefend for Adyen<T>
 {
 }
-=======
-impl connector_types::ConnectorServiceTrait for Adyen {}
-impl connector_types::PaymentAuthorizeV2 for Adyen {}
-impl connector_types::PaymentSyncV2 for Adyen {}
-impl connector_types::PaymentVoidV2 for Adyen {}
-impl connector_types::RefundSyncV2 for Adyen {}
-impl connector_types::RefundV2 for Adyen {}
-impl connector_types::PaymentCapture for Adyen {}
-impl connector_types::SetupMandateV2 for Adyen {}
-impl connector_types::RepeatPaymentV2 for Adyen {}
-impl connector_types::AcceptDispute for Adyen {}
-impl connector_types::SubmitEvidenceV2 for Adyen {}
-impl connector_types::DisputeDefend for Adyen {}
->>>>>>> 24cd6e3f
+
+impl<
+        T: PaymentMethodDataTypes
+            + Debug
+            + Sync
+            + Send
+            + 'static
+            + Serialize,
+    > connector_types::RepeatPaymentV2 for Adyen<T> {}
 
 macros::create_all_prerequisites!(
     connector_name: Adyen,
