--- conflicted
+++ resolved
@@ -14,28 +14,18 @@
 };
 use domain_types::{
     connector_flow::{
-<<<<<<< HEAD
         Accept, Authorize, Capture, CreateAccessToken, CreateOrder, CreateSessionToken,
-        DefendDispute, PSync, RSync, Refund, SetupMandate, SubmitEvidence, Void,
-    },
-    connector_types::{
-        AcceptDisputeData, AccessTokenRequestData, AccessTokenResponseData,
-        ConnectorSpecifications, ConnectorWebhookSecrets, DisputeDefendData, DisputeFlowData,
-        DisputeResponseData, PaymentCreateOrderData, PaymentCreateOrderResponse, PaymentFlowData,
-=======
-        Accept, Authorize, Capture, CreateOrder, CreateSessionToken, DefendDispute, PSync,
-        PaymentMethodToken, RSync, Refund, SetupMandate, SubmitEvidence, Void,
+        DefendDispute, PSync, PaymentMethodToken, RSync, Refund, SetupMandate, SubmitEvidence, Void,
     },
     connector_types::{
         AcceptDisputeData, ConnectorSpecifications, ConnectorWebhookSecrets, DisputeDefendData,
         DisputeFlowData, DisputeResponseData, PaymentCreateOrderData, PaymentCreateOrderResponse,
         PaymentFlowData, PaymentMethodTokenResponse, PaymentMethodTokenizationData,
->>>>>>> 7bdb34fc
         PaymentVoidData, PaymentsAuthorizeData, PaymentsCaptureData, PaymentsResponseData,
         PaymentsSyncData, RefundFlowData, RefundSyncData, RefundWebhookDetailsResponse,
         RefundsData, RefundsResponseData, RequestDetails, ResponseId, SessionTokenRequestData,
         SessionTokenResponseData, SetupMandateRequestData, SubmitEvidenceData,
-        SupportedPaymentMethodsExt, WebhookDetailsResponse,
+        SupportedPaymentMethodsExt, WebhookDetailsResponse, AccessTokenRequestData, AccessTokenResponseData,
     },
     errors,
     payment_method_data::{DefaultPCIHolder, PaymentMethodData, PaymentMethodDataTypes},
@@ -131,11 +121,12 @@
 }
 
 impl<T: PaymentMethodDataTypes + Debug + Sync + Send + 'static + Serialize>
-<<<<<<< HEAD
+    connector_types::PaymentTokenV2<T> for Adyen<T>
+{
+}
+
+impl<T: PaymentMethodDataTypes + Debug + Sync + Send + 'static + Serialize>
     connector_types::PaymentAccessToken for Adyen<T>
-=======
-    connector_types::PaymentTokenV2<T> for Adyen<T>
->>>>>>> 7bdb34fc
 {
 }
 
