--- conflicted
+++ resolved
@@ -6,11 +6,10 @@
     errors::CustomResult,
     ext_traits::{ByteSliceExt, OptionExt},
     request::RequestContent,
+    types::MinorUnit,
 };
 
 use crate::{with_error_response_body, with_response_body};
-
-use hyperswitch_common_utils::types::MinorUnit;
 
 use hyperswitch_domain_models::{
     router_data::{ConnectorAuthType, ErrorResponse},
@@ -32,31 +31,20 @@
 
 use super::macros;
 use domain_types::{
-<<<<<<< HEAD
-    connector_flow::{Authorize, Capture, CreateOrder, DefendDispute, PSync, RSync, Refund, Void},
-    connector_types::{
-        ConnectorServiceTrait, ConnectorWebhookSecrets, DisputeDefend, DisputeDefendData,
-        DisputeDefendResponseData, DisputeFlowData, IncomingWebhook, PaymentAuthorizeV2,
-        PaymentCapture, PaymentCreateOrderData, PaymentCreateOrderResponse, PaymentFlowData,
-        PaymentOrderCreate, PaymentSyncV2, PaymentVoidData, PaymentVoidV2, PaymentsAuthorizeData,
-        PaymentsCaptureData, PaymentsResponseData, PaymentsSyncData, RefundFlowData,
-        RefundSyncData, RefundSyncV2, RefundV2, RefundWebhookDetailsResponse, RefundsData,
-        RefundsResponseData, RequestDetails, ResponseId, ValidationTrait, WebhookDetailsResponse,
-=======
     connector_flow::{
-        Accept, Authorize, Capture, CreateOrder, PSync, RSync, Refund, SetupMandate,
+        Accept, Authorize, Capture, CreateOrder, DefendDispute, PSync, RSync, Refund, SetupMandate,
         SubmitEvidence, Void,
     },
     connector_types::{
         AcceptDispute, AcceptDisputeData, ConnectorServiceTrait, ConnectorWebhookSecrets,
-        DisputeFlowData, DisputeResponseData, IncomingWebhook, PaymentAuthorizeV2, PaymentCapture,
-        PaymentCreateOrderData, PaymentCreateOrderResponse, PaymentFlowData, PaymentOrderCreate,
-        PaymentSyncV2, PaymentVoidData, PaymentVoidV2, PaymentsAuthorizeData, PaymentsCaptureData,
-        PaymentsResponseData, PaymentsSyncData, RefundFlowData, RefundSyncData, RefundSyncV2,
-        RefundV2, RefundWebhookDetailsResponse, RefundsData, RefundsResponseData, RequestDetails,
-        ResponseId, SetupMandateRequestData, SetupMandateV2, SubmitEvidenceData, SubmitEvidenceV2,
-        ValidationTrait, WebhookDetailsResponse,
->>>>>>> eea707db
+        DisputeDefend, DisputeDefendData, DisputeFlowData, DisputeResponseData, IncomingWebhook,
+        PaymentAuthorizeV2, PaymentCapture, PaymentCreateOrderData, PaymentCreateOrderResponse,
+        PaymentFlowData, PaymentOrderCreate, PaymentSyncV2, PaymentVoidData, PaymentVoidV2,
+        PaymentsAuthorizeData, PaymentsCaptureData, PaymentsResponseData, PaymentsSyncData,
+        RefundFlowData, RefundSyncData, RefundSyncV2, RefundV2, RefundWebhookDetailsResponse,
+        RefundsData, RefundsResponseData, RequestDetails, ResponseId, SetupMandateRequestData,
+        SetupMandateV2, SubmitEvidenceData, SubmitEvidenceV2, ValidationTrait,
+        WebhookDetailsResponse,
     },
 };
 use transformers::{
@@ -76,13 +64,10 @@
 impl RefundSyncV2 for Adyen {}
 impl RefundV2 for Adyen {}
 impl PaymentCapture for Adyen {}
-<<<<<<< HEAD
-impl DisputeDefend for Adyen {}
-=======
 impl SetupMandateV2 for Adyen {}
 impl AcceptDispute for Adyen {}
 impl SubmitEvidenceV2 for Adyen {}
->>>>>>> eea707db
+impl DisputeDefend for Adyen {}
 
 macros::create_all_prerequisites!(
     connector_name: Adyen,
@@ -662,48 +647,27 @@
 
 impl
     ConnectorIntegrationV2<
-<<<<<<< HEAD
-        DefendDispute,
-        DisputeFlowData,
-        DisputeDefendData,
-        DisputeDefendResponseData,
-=======
         SetupMandate,
         PaymentFlowData,
         SetupMandateRequestData,
         PaymentsResponseData,
->>>>>>> eea707db
     > for Adyen
 {
     fn get_headers(
         &self,
         req: &RouterDataV2<
-<<<<<<< HEAD
-            DefendDispute,
-            DisputeFlowData,
-            DisputeDefendData,
-            DisputeDefendResponseData,
-=======
             SetupMandate,
             PaymentFlowData,
             SetupMandateRequestData,
             PaymentsResponseData,
->>>>>>> eea707db
         >,
     ) -> CustomResult<Vec<(String, Maskable<String>)>, errors::ConnectorError>
     where
         Self: ConnectorIntegrationV2<
-<<<<<<< HEAD
-            DefendDispute,
-            DisputeFlowData,
-            DisputeDefendData,
-            DisputeDefendResponseData,
-=======
             SetupMandate,
             PaymentFlowData,
             SetupMandateRequestData,
             PaymentsResponseData,
->>>>>>> eea707db
         >,
     {
         let mut header = vec![(
@@ -718,15 +682,6 @@
     fn get_url(
         &self,
         req: &RouterDataV2<
-<<<<<<< HEAD
-            DefendDispute,
-            DisputeFlowData,
-            DisputeDefendData,
-            DisputeDefendResponseData,
-        >,
-    ) -> CustomResult<String, errors::ConnectorError> {
-        let adyen_dispute_base_url = req
-=======
             SetupMandate,
             PaymentFlowData,
             SetupMandateRequestData,
@@ -937,38 +892,22 @@
         >,
     ) -> CustomResult<String, errors::ConnectorError> {
         let dispute_base_url = req
->>>>>>> eea707db
             .resource_common_data
             .connectors
             .adyen
             .dispute_base_url
             .clone()
-<<<<<<< HEAD
-            .ok_or(errors::ConnectorError::FailedToObtainIntegrationUrl)?;
-        Ok(format!("{}defendDispute", adyen_dispute_base_url))
-=======
             .ok_or(hyperswitch_interfaces::errors::ConnectorError::FailedToObtainIntegrationUrl)?;
 
         Ok(format!(
             "{}ca/services/DisputeService/v30/supplyDefenseDocument",
             dispute_base_url
         ))
->>>>>>> eea707db
     }
 
     fn get_request_body(
         &self,
         req: &RouterDataV2<
-<<<<<<< HEAD
-            DefendDispute,
-            DisputeFlowData,
-            DisputeDefendData,
-            DisputeDefendResponseData,
-        >,
-    ) -> CustomResult<Option<RequestContent>, errors::ConnectorError> {
-        let connector_req = adyen::AdyenDefendDisputeRequest::try_from(req)?;
-        Ok(Some(RequestContent::Json(Box::new(connector_req))))
-=======
             SubmitEvidence,
             DisputeFlowData,
             SubmitEvidenceData,
@@ -977,39 +916,19 @@
     ) -> CustomResult<Option<RequestContent>, errors::ConnectorError> {
         let adyen_req = adyen::AdyenDisputeSubmitEvidenceRequest::try_from(req)?;
         Ok(Some(RequestContent::Json(Box::new(adyen_req))))
->>>>>>> eea707db
     }
 
     fn handle_response_v2(
         &self,
         data: &RouterDataV2<
-<<<<<<< HEAD
-            DefendDispute,
-            DisputeFlowData,
-            DisputeDefendData,
-            DisputeDefendResponseData,
-=======
             SubmitEvidence,
             DisputeFlowData,
             SubmitEvidenceData,
             DisputeResponseData,
->>>>>>> eea707db
         >,
         event_builder: Option<&mut ConnectorEvent>,
         res: Response,
     ) -> CustomResult<
-<<<<<<< HEAD
-        RouterDataV2<DefendDispute, DisputeFlowData, DisputeDefendData, DisputeDefendResponseData>,
-        errors::ConnectorError,
-    > {
-        let response: adyen::AdyenDisputeResponse = res
-            .response
-            .parse_struct("AdyenDisputeResponse")
-            .map_err(|err| {
-                report!(errors::ConnectorError::ResponseDeserializationFailed)
-                    .attach_printable(format!("Failed to parse AdyenDisputeResponse: {err:?}"))
-            })?;
-=======
         RouterDataV2<SubmitEvidence, DisputeFlowData, SubmitEvidenceData, DisputeResponseData>,
         errors::ConnectorError,
     > {
@@ -1017,7 +936,6 @@
             .response
             .parse_struct("AdyenDisputeSubmitEvidenceResponse")
             .change_context(errors::ConnectorError::ResponseDeserializationFailed)?;
->>>>>>> eea707db
 
         with_response_body!(event_builder, response);
 
@@ -1040,4 +958,93 @@
     ) -> CustomResult<ErrorResponse, errors::ConnectorError> {
         self.build_error_response(res, event_builder)
     }
+}
+
+impl ConnectorIntegrationV2<DefendDispute, DisputeFlowData, DisputeDefendData, DisputeResponseData>
+    for Adyen
+{
+    fn get_headers(
+        &self,
+        req: &RouterDataV2<DefendDispute, DisputeFlowData, DisputeDefendData, DisputeResponseData>,
+    ) -> CustomResult<Vec<(String, Maskable<String>)>, errors::ConnectorError>
+    where
+        Self: ConnectorIntegrationV2<
+            DefendDispute,
+            DisputeFlowData,
+            DisputeDefendData,
+            DisputeResponseData,
+        >,
+    {
+        let mut header = vec![(
+            headers::CONTENT_TYPE.to_string(),
+            "application/json".to_string().into(),
+        )];
+        let mut api_key = self.get_auth_header(&req.connector_auth_type)?;
+        header.append(&mut api_key);
+        Ok(header)
+    }
+
+    fn get_url(
+        &self,
+        req: &RouterDataV2<DefendDispute, DisputeFlowData, DisputeDefendData, DisputeResponseData>,
+    ) -> CustomResult<String, errors::ConnectorError> {
+        let adyen_dispute_base_url = req
+            .resource_common_data
+            .connectors
+            .adyen
+            .dispute_base_url
+            .clone()
+            .ok_or(errors::ConnectorError::FailedToObtainIntegrationUrl)?;
+        Ok(format!(
+            "{}ca/services/DisputeService/v30/defendDispute",
+            adyen_dispute_base_url
+        ))
+    }
+
+    fn get_request_body(
+        &self,
+        req: &RouterDataV2<DefendDispute, DisputeFlowData, DisputeDefendData, DisputeResponseData>,
+    ) -> CustomResult<Option<RequestContent>, errors::ConnectorError> {
+        let connector_req = adyen::AdyenDefendDisputeRequest::try_from(req)?;
+        Ok(Some(RequestContent::Json(Box::new(connector_req))))
+    }
+
+    fn handle_response_v2(
+        &self,
+        data: &RouterDataV2<DefendDispute, DisputeFlowData, DisputeDefendData, DisputeResponseData>,
+        event_builder: Option<&mut ConnectorEvent>,
+        res: Response,
+    ) -> CustomResult<
+        RouterDataV2<DefendDispute, DisputeFlowData, DisputeDefendData, DisputeResponseData>,
+        errors::ConnectorError,
+    > {
+        let response: adyen::AdyenDefendDisputeResponse = res
+            .response
+            .parse_struct("AdyenDefendDisputeResponse")
+            .map_err(|err| {
+                report!(errors::ConnectorError::ResponseDeserializationFailed)
+                    .attach_printable(format!("Failed to parse AdyenDisputeResponse: {err:?}"))
+            })?;
+
+        with_response_body!(event_builder, response);
+
+        RouterDataV2::foreign_try_from((response, data.clone(), res.status_code))
+            .change_context(errors::ConnectorError::ResponseHandlingFailed)
+    }
+
+    fn get_error_response_v2(
+        &self,
+        res: Response,
+        event_builder: Option<&mut ConnectorEvent>,
+    ) -> CustomResult<ErrorResponse, errors::ConnectorError> {
+        self.build_error_response(res, event_builder)
+    }
+
+    fn get_5xx_error_response(
+        &self,
+        res: Response,
+        event_builder: Option<&mut ConnectorEvent>,
+    ) -> CustomResult<ErrorResponse, errors::ConnectorError> {
+        self.build_error_response(res, event_builder)
+    }
 }