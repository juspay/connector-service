--- conflicted
+++ resolved
@@ -1,7 +1,7 @@
 mod test;
 pub mod transformers;
 use crate::types::ResponseRouterData;
-use crate::{with_error_response_body, with_response_body};
+use crate::with_error_response_body;
 use domain_types::connector_types::ConnectorValidation;
 use domain_types::{
     capture_method_not_supported,
@@ -15,21 +15,13 @@
 use hyperswitch_common_enums::{
     AttemptStatus, CaptureMethod, CardNetwork, EventClass, PaymentMethod, PaymentMethodType,
 };
-use hyperswitch_common_utils::types::MinorUnit;
 use hyperswitch_common_utils::{
-<<<<<<< HEAD
     errors::CustomResult,
-    ext_traits::{ByteSliceExt, OptionExt},
+    ext_traits::ByteSliceExt,
     pii::SecretSerdeValue,
     request::RequestContent,
 };
 use std::sync::LazyLock;
-=======
-    errors::CustomResult, ext_traits::ByteSliceExt, request::RequestContent,
-};
-
-use crate::with_error_response_body;
->>>>>>> 90975c1c
 
 use hyperswitch_domain_models::{
     payment_method_data::PaymentMethodData,
@@ -523,8 +515,7 @@
             Ok(format!("{}ca/services/DisputeService/v30/supplyDefenseDocument", dispute_url))
         }
     }
-<<<<<<< HEAD
-}
+);
 
 static ADYEN_SUPPORTED_PAYMENT_METHODS: LazyLock<SupportedPaymentMethods> = LazyLock::new(|| {
     let adyen_supported_capture_methods = vec![
@@ -678,7 +669,4 @@
     fn is_webhook_source_verification_mandatory(&self) -> bool {
         false //Since webhooks is unimplemented so far out
     }
-}
-=======
-);
->>>>>>> 90975c1c
+}