use common_enums::{self, AttemptStatus};
use common_utils::{consts, request::Method, types::MinorUnit};
use domain_types::{
    connector_flow::{Authorize, CreateAccessToken, PSync, Void},
    connector_types::{
        AccessTokenRequestData, AccessTokenResponseData, PaymentFlowData, PaymentVoidData,
        PaymentsAuthorizeData, PaymentsResponseData, PaymentsSyncData, RefundFlowData, RefundsData,
        RefundsResponseData, ResponseId,
    },
    errors,
    payment_method_data::{BankRedirectData, PaymentMethodData, PaymentMethodDataTypes},
    router_data::{ConnectorAuthType, ErrorResponse},
    router_data_v2::RouterDataV2,
    router_response_types::RedirectForm,
    utils,
};
use hyperswitch_masking::{ExposeInterface, Secret};
use interfaces::webhooks::IncomingWebhookEvent;
use serde::{Deserialize, Serialize};

use crate::{connectors::volt::VoltRouterData, types::ResponseRouterData};

// Type alias for refunds router data following existing patterns
pub type RefundsResponseRouterData<F, T> =
    ResponseRouterData<T, RouterDataV2<F, RefundFlowData, RefundsData, RefundsResponseData>>;

// Empty request type for PSync GET requests
#[derive(Debug, Serialize, Default)]
pub struct VoltPsyncRequest;

impl<T: PaymentMethodDataTypes + std::fmt::Debug + Sync + Send + 'static + Serialize>
    TryFrom<
        VoltRouterData<
            RouterDataV2<PSync, PaymentFlowData, PaymentsSyncData, PaymentsResponseData>,
            T,
        >,
    > for VoltPsyncRequest
{
    type Error = error_stack::Report<errors::ConnectorError>;
    fn try_from(
        _item: VoltRouterData<
            RouterDataV2<PSync, PaymentFlowData, PaymentsSyncData, PaymentsResponseData>,
            T,
        >,
    ) -> Result<Self, Self::Error> {
        Ok(Self)
    }
}

fn get_attempt_status((item, current_status): (VoltPaymentStatus, AttemptStatus)) -> AttemptStatus {
    match item {
        VoltPaymentStatus::Received | VoltPaymentStatus::Settled => AttemptStatus::Charged,
        VoltPaymentStatus::Completed
        | VoltPaymentStatus::DelayedAtBank
        | VoltPaymentStatus::AuthorisedByUser
        | VoltPaymentStatus::ApprovedByRisk => AttemptStatus::Pending,
        VoltPaymentStatus::NewPayment
        | VoltPaymentStatus::BankRedirect
        | VoltPaymentStatus::AwaitingCheckoutAuthorisation
        | VoltPaymentStatus::AdditionalAuthorizationRequired => {
            AttemptStatus::AuthenticationPending
        }
        VoltPaymentStatus::RefusedByBank
        | VoltPaymentStatus::RefusedByRisk
        | VoltPaymentStatus::NotReceived
        | VoltPaymentStatus::ErrorAtBank
        | VoltPaymentStatus::CancelledByUser
        | VoltPaymentStatus::AbandonedByUser
        | VoltPaymentStatus::Failed
        | VoltPaymentStatus::ProviderCommunicationError => AttemptStatus::Failure,
        VoltPaymentStatus::Unknown => current_status,
    }
}

const PASSWORD: &str = "password";

pub mod webhook_headers {
    pub const X_VOLT_SIGNED: &str = "X-Volt-Signed";
    pub const X_VOLT_TIMED: &str = "X-Volt-Timed";
    pub const USER_AGENT: &str = "User-Agent";
}

#[derive(Debug, Serialize)]
#[serde(rename_all = "camelCase")]
pub struct VoltPaymentsRequest {
    amount: MinorUnit,
    currency: common_enums::Currency,
    #[serde(skip_serializing_if = "Option::is_none")]
    open_banking_u_k: Option<OpenBankingUk>,
    #[serde(skip_serializing_if = "Option::is_none")]
    open_banking_e_u: Option<OpenBankingEu>,
    internal_reference: String,
    payer: PayerDetails,
    payment_system: PaymentSystem,
    communication: CommunicationDetails,
}

#[derive(Debug, Serialize)]
#[serde(rename_all = "SCREAMING_SNAKE_CASE")]
pub enum TransactionType {
    Bills,
    Goods,
    PersonToPerson,
    Other,
    Services,
}

#[derive(Debug, Serialize)]
<<<<<<< HEAD
pub struct OpenBankingUk {
    #[serde(rename = "type")]
    transaction_type: TransactionType,
}

#[derive(Debug, Serialize)]
pub struct OpenBankingEu {
    #[serde(rename = "type")]
    transaction_type: TransactionType,
}

#[derive(Debug, Serialize)]
#[serde(rename_all = "camelCase")]
pub struct PayerDetails {
    reference: common_utils::id_type::CustomerId,
=======
pub struct ShopperDetails {
    reference: CustomerId,
>>>>>>> e99d721b
    email: Option<common_utils::pii::Email>,
    first_name: Secret<String>,
    last_name: Secret<String>,
}

<<<<<<< HEAD
#[derive(Debug, Serialize)]
#[serde(rename_all = "SCREAMING_SNAKE_CASE")]
pub enum PaymentSystem {
    OpenBankingEu,
    OpenBankingUk,
    NppPayToAu,
}

#[derive(Debug, Serialize)]
pub struct CommunicationDetails {
    #[serde[rename = "return"]]
    return_urls: ReturnUrls,
}

#[derive(Debug, Serialize)]
pub struct ReturnUrls {
    success: Link,
    failure: Link,
    pending: Link,
    cancel: Link,
}

#[derive(Debug, Serialize)]
pub struct Link {
    link: Option<String>,
}

impl<
        T: PaymentMethodDataTypes
            + std::fmt::Debug
            + std::marker::Sync
            + std::marker::Send
            + 'static
            + serde::Serialize,
    >
=======
impl<T: PaymentMethodDataTypes + std::fmt::Debug + Sync + Send + 'static + Serialize>
>>>>>>> e99d721b
    TryFrom<
        VoltRouterData<
            RouterDataV2<
                Authorize,
                PaymentFlowData,
                PaymentsAuthorizeData<T>,
                PaymentsResponseData,
            >,
            T,
        >,
    > for VoltPaymentsRequest
{
    type Error = error_stack::Report<errors::ConnectorError>;
    fn try_from(
        item: VoltRouterData<
            RouterDataV2<
                Authorize,
                PaymentFlowData,
                PaymentsAuthorizeData<T>,
                PaymentsResponseData,
            >,
            T,
        >,
    ) -> Result<Self, Self::Error> {
        match &item.router_data.request.payment_method_data {
            PaymentMethodData::BankRedirect(ref bank_redirect) => {
                let transaction_type = TransactionType::Services; //transaction_type is a form of enum, it is pre defined and value for this can not be taken from user so we are keeping it as Services as this transaction is type of service.
                let currency = item.router_data.request.currency;

                let (payment_system, open_banking_u_k, open_banking_e_u) = match bank_redirect {
                    BankRedirectData::OpenBankingUk { .. } => Ok((
                        PaymentSystem::OpenBankingUk,
                        Some(OpenBankingUk { transaction_type }),
                        None,
                    )),
                    BankRedirectData::OpenBanking {} => {
                        if matches!(currency, common_enums::Currency::GBP) {
                            Ok((
                                PaymentSystem::OpenBankingUk,
                                Some(OpenBankingUk { transaction_type }),
                                None,
                            ))
                        } else {
                            Ok((
                                PaymentSystem::OpenBankingEu,
                                None,
                                Some(OpenBankingEu { transaction_type }),
                            ))
                        }
                    }
                    BankRedirectData::BancontactCard { .. }
                    | BankRedirectData::Bizum {}
                    | BankRedirectData::Blik { .. }
                    | BankRedirectData::Eft { .. }
                    | BankRedirectData::Eps { .. }
                    | BankRedirectData::Giropay { .. }
                    | BankRedirectData::Ideal { .. }
                    | BankRedirectData::Interac { .. }
                    | BankRedirectData::OnlineBankingCzechRepublic { .. }
                    | BankRedirectData::OnlineBankingFinland { .. }
                    | BankRedirectData::OnlineBankingPoland { .. }
                    | BankRedirectData::OnlineBankingSlovakia { .. }
                    | BankRedirectData::Przelewy24 { .. }
                    | BankRedirectData::Sofort { .. }
                    | BankRedirectData::Trustly { .. }
                    | BankRedirectData::OnlineBankingFpx { .. }
                    | BankRedirectData::OnlineBankingThailand { .. }
                    | BankRedirectData::LocalBankRedirect {} => {
                        Err(errors::ConnectorError::NotImplemented(
                            utils::get_unimplemented_payment_method_error_message("Volt"),
                        ))
                    }
                }?;

                let amount = item.router_data.request.amount;
                let internal_reference = item
                    .router_data
                    .resource_common_data
                    .connector_request_reference_id
                    .clone();
                let communication = CommunicationDetails {
                    return_urls: ReturnUrls {
                        success: Link {
                            link: item.router_data.request.router_return_url.clone(),
                        },
                        failure: Link {
                            link: item.router_data.request.router_return_url.clone(),
                        },
                        pending: Link {
                            link: item.router_data.request.router_return_url.clone(),
                        },
                        cancel: Link {
                            link: item.router_data.request.router_return_url.clone(),
                        },
                    },
                };
                let address = item
                    .router_data
                    .resource_common_data
                    .get_billing_address()?;
                let first_name = address.get_first_name()?;
                let payer = PayerDetails {
                    email: item.router_data.request.get_optional_email(),
                    first_name: first_name.to_owned(),
                    last_name: address.get_last_name().unwrap_or(first_name).to_owned(),
                    reference: item
                        .router_data
                        .resource_common_data
                        .get_customer_id()?
                        .to_owned(),
                };

                Ok(Self {
                    amount,
                    currency,
                    internal_reference,
                    communication,
                    payer,
                    payment_system,
                    open_banking_u_k,
                    open_banking_e_u,
                })
            }
            PaymentMethodData::Card(_)
            | PaymentMethodData::CardRedirect(_)
            | PaymentMethodData::Wallet(_)
            | PaymentMethodData::PayLater(_)
            | PaymentMethodData::BankDebit(_)
            | PaymentMethodData::BankTransfer(_)
            | PaymentMethodData::Crypto(_)
            | PaymentMethodData::MandatePayment
            | PaymentMethodData::Reward
            | PaymentMethodData::RealTimePayment(_)
            | PaymentMethodData::MobilePayment(_)
            | PaymentMethodData::Upi(_)
            | PaymentMethodData::Voucher(_)
            | PaymentMethodData::GiftCard(_)
            | PaymentMethodData::OpenBanking(_)
            | PaymentMethodData::CardToken(_)
            | PaymentMethodData::NetworkToken(_)
            | PaymentMethodData::CardDetailsForNetworkTransactionId(_) => {
                Err(errors::ConnectorError::NotImplemented(
                    utils::get_unimplemented_payment_method_error_message("Volt"),
                )
                .into())
            }
        }
    }
}

#[derive(Debug, Clone, Serialize, PartialEq)]
pub struct VoltAuthUpdateRequest {
    grant_type: String,
    client_id: Secret<String>,
    client_secret: Secret<String>,
    username: Secret<String>,
    password: Secret<String>,
}

impl TryFrom<&ConnectorAuthType> for VoltAuthUpdateRequest {
    type Error = error_stack::Report<errors::ConnectorError>;
    fn try_from(auth_type: &ConnectorAuthType) -> Result<Self, Self::Error> {
        let auth = VoltAuthType::try_from(auth_type)?;
        Ok(Self {
            grant_type: PASSWORD.to_string(),
            username: auth.username,
            password: auth.password,
            client_id: auth.client_id,
            client_secret: auth.client_secret,
        })
    }
}

impl<T: PaymentMethodDataTypes + std::fmt::Debug + Sync + Send + 'static + Serialize>
    TryFrom<
        VoltRouterData<
            RouterDataV2<
                CreateAccessToken,
                PaymentFlowData,
                AccessTokenRequestData,
                AccessTokenResponseData,
            >,
            T,
        >,
    > for VoltAuthUpdateRequest
{
    type Error = error_stack::Report<errors::ConnectorError>;
    fn try_from(
        item: VoltRouterData<
            RouterDataV2<
                CreateAccessToken,
                PaymentFlowData,
                AccessTokenRequestData,
                AccessTokenResponseData,
            >,
            T,
        >,
    ) -> Result<Self, Self::Error> {
        Self::try_from(&item.router_data.connector_auth_type)
    }
}

#[derive(Debug, Clone, Deserialize, Serialize)]
pub struct VoltAuthUpdateResponse {
    pub access_token: Secret<String>,
    pub token_type: String,
    pub expires_in: i64,
}

impl<F, T> TryFrom<ResponseRouterData<VoltAuthUpdateResponse, Self>>
    for RouterDataV2<F, PaymentFlowData, T, AccessTokenResponseData>
{
    type Error = error_stack::Report<errors::ConnectorError>;
    fn try_from(
        item: ResponseRouterData<VoltAuthUpdateResponse, Self>,
    ) -> Result<Self, Self::Error> {
        Ok(Self {
            response: Ok(AccessTokenResponseData {
                access_token: item.response.access_token.expose(),
                expires_in: Some(item.response.expires_in),
                token_type: Some(item.response.token_type),
            }),
            ..item.router_data
        })
    }
}

pub struct VoltAuthType {
    pub(super) username: Secret<String>,
    pub(super) password: Secret<String>,
    pub(super) client_id: Secret<String>,
    pub(super) client_secret: Secret<String>,
}

impl TryFrom<&ConnectorAuthType> for VoltAuthType {
    type Error = error_stack::Report<errors::ConnectorError>;
    fn try_from(auth_type: &ConnectorAuthType) -> Result<Self, Self::Error> {
        match auth_type {
            ConnectorAuthType::MultiAuthKey {
                api_key,
                key1,
                api_secret,
                key2,
            } => Ok(Self {
                username: api_key.to_owned(),
                password: api_secret.to_owned(),
                client_id: key1.to_owned(),
                client_secret: key2.to_owned(),
            }),
            _ => Err(errors::ConnectorError::FailedToObtainAuthType.into()),
        }
    }
}

#[derive(Debug, Clone, Serialize, Deserialize)]
#[serde(rename_all = "camelCase")]
pub struct VoltPaymentsResponse {
    id: String,
    amount: MinorUnit,
    currency: common_enums::Currency,
    status: VoltPaymentStatus,
    payment_initiation_flow: VoltPaymentInitiationFlow,
}

#[derive(Debug, Clone, Serialize, Deserialize)]
#[serde(rename_all = "camelCase")]
pub struct VoltPaymentInitiationFlow {
    status: VoltPaymentInitiationFlowStatus,
    details: VoltPaymentInitiationFlowDetails,
}

#[derive(Debug, Clone, Serialize, Deserialize)]
#[serde(rename_all = "SCREAMING_SNAKE_CASE")]
pub enum VoltPaymentInitiationFlowStatus {
    Processing,
    Finished,
    Aborted,
    Exception,
    WaitingForInput,
}

#[derive(Debug, Clone, Serialize, Deserialize)]
#[serde(rename_all = "camelCase")]
pub struct VoltPaymentInitiationFlowDetails {
    reason: String,
    redirect: VoltRedirect,
}

#[derive(Debug, Clone, Serialize, Deserialize)]
#[serde(rename_all = "camelCase")]
pub struct VoltRedirect {
    url: Secret<url::Url>,
    direct_url: Secret<url::Url>,
}

impl<F, T> TryFrom<ResponseRouterData<VoltPaymentsResponse, Self>>
    for RouterDataV2<F, PaymentFlowData, T, PaymentsResponseData>
{
    type Error = error_stack::Report<errors::ConnectorError>;
<<<<<<< HEAD
    fn try_from(
        item: ResponseRouterData<
            VoltPaymentsResponse,
            RouterDataV2<F, PaymentFlowData, T, PaymentsResponseData>,
        >,
    ) -> Result<Self, Self::Error> {
        let url = item
            .response
            .payment_initiation_flow
            .details
            .redirect
            .url
            .clone()
            .expose();
=======
    fn try_from(item: ResponseRouterData<VoltPaymentsResponse, Self>) -> Result<Self, Self::Error> {
        let url = item.response.checkout_url;
>>>>>>> e99d721b
        let redirection_data = Some(RedirectForm::Form {
            endpoint: url.to_string(),
            method: Method::Get,
            form_fields: Default::default(),
        });
        Ok(Self {
            response: Ok(PaymentsResponseData::TransactionResponse {
                resource_id: ResponseId::ConnectorTransactionId(item.response.id.clone()),
                redirection_data: redirection_data.map(Box::new),
                mandate_reference: None,
                connector_metadata: None,
                network_txn_id: None,
                connector_response_reference_id: Some(item.response.id),
                incremental_authorization_allowed: None,
                status_code: item.http_code,
            }),
            ..item.router_data
        })
    }
}

#[derive(Debug, Serialize, Clone, Deserialize)]
#[serde(rename_all = "SCREAMING_SNAKE_CASE")]
#[derive(strum::Display)]
pub enum VoltPaymentStatus {
    NewPayment,
    ApprovedByRisk,
    AdditionalAuthorizationRequired,
    AuthorisedByUser,
    ProviderCommunicationError,
    Completed,
    Received,
    NotReceived,
    BankRedirect,
    DelayedAtBank,
    AwaitingCheckoutAuthorisation,
    RefusedByBank,
    RefusedByRisk,
    ErrorAtBank,
    CancelledByUser,
    AbandonedByUser,
    Failed,
    Settled,
    Unknown,
}

#[derive(Debug, Serialize, Deserialize)]
#[serde(untagged)]
pub enum VoltPaymentsResponseData {
    PsyncResponse(VoltPsyncResponse),
    WebhookResponse(VoltPaymentWebhookObjectResource),
}

#[derive(Debug, Serialize, Clone, Deserialize)]
#[serde(rename_all = "camelCase")]
pub struct VoltPsyncResponse {
    status: VoltPaymentStatus,
    id: String,
    merchant_internal_reference: Option<String>,
    amount: MinorUnit,
    currency: common_enums::Currency,
}

impl<F> TryFrom<ResponseRouterData<VoltPsyncResponse, Self>>
    for RouterDataV2<F, PaymentFlowData, PaymentsSyncData, PaymentsResponseData>
{
    type Error = error_stack::Report<errors::ConnectorError>;
    fn try_from(item: ResponseRouterData<VoltPsyncResponse, Self>) -> Result<Self, Self::Error> {
        let current_status = match &item.router_data.response {
            Ok(_) => AttemptStatus::Pending,
            Err(err) => err.attempt_status.unwrap_or(AttemptStatus::Pending),
        };
        let status = get_attempt_status((item.response.status.clone(), current_status));
        let payments_response_data = match status {
            AttemptStatus::Failure => Err(ErrorResponse {
                code: item.response.status.clone().to_string(),
                message: item.response.status.clone().to_string(),
                reason: Some(item.response.status.to_string()),
                status_code: item.http_code,
                attempt_status: Some(status),
                connector_transaction_id: Some(item.response.id),
                network_advice_code: None,
                network_decline_code: None,
                network_error_message: None,
            }),
            _ => Ok(PaymentsResponseData::TransactionResponse {
                resource_id: ResponseId::ConnectorTransactionId(item.response.id.clone()),
                redirection_data: None,
                mandate_reference: None,
                connector_metadata: None,
                network_txn_id: None,
                connector_response_reference_id: item
                    .response
                    .merchant_internal_reference
                    .or(Some(item.response.id)),
                incremental_authorization_allowed: None,
                status_code: item.http_code,
            }),
        };

        Ok(Self {
            resource_common_data: PaymentFlowData {
                status,
                ..item.router_data.resource_common_data
            },
            response: payments_response_data,
            ..item.router_data
        })
    }
}

impl<F, T> TryFrom<ResponseRouterData<VoltPaymentsResponseData, Self>>
    for RouterDataV2<F, PaymentFlowData, T, PaymentsResponseData>
{
    type Error = error_stack::Report<errors::ConnectorError>;
    fn try_from(
        item: ResponseRouterData<VoltPaymentsResponseData, Self>,
    ) -> Result<Self, Self::Error> {
        match item.response {
            VoltPaymentsResponseData::PsyncResponse(payment_response) => {
                let current_status = match &item.router_data.response {
                    Ok(_) => AttemptStatus::Pending,
                    Err(err) => err.attempt_status.unwrap_or(AttemptStatus::Pending),
                };
                let status = get_attempt_status((payment_response.status.clone(), current_status));
                let mut router_data = item.router_data;
                router_data.response = match status {
                    AttemptStatus::Failure => Err(ErrorResponse {
                        code: payment_response.status.clone().to_string(),
                        message: payment_response.status.clone().to_string(),
                        reason: Some(payment_response.status.to_string()),
                        status_code: item.http_code,
                        attempt_status: Some(status),
                        connector_transaction_id: Some(payment_response.id),
                        network_advice_code: None,
                        network_decline_code: None,
                        network_error_message: None,
                    }),
                    _ => Ok(PaymentsResponseData::TransactionResponse {
                        resource_id: ResponseId::ConnectorTransactionId(
                            payment_response.id.clone(),
                        ),
                        redirection_data: None,
                        mandate_reference: None,
                        connector_metadata: None,
                        network_txn_id: None,
                        connector_response_reference_id: payment_response
                            .merchant_internal_reference
                            .or(Some(payment_response.id)),
                        incremental_authorization_allowed: None,
                        status_code: item.http_code,
                    }),
                };
                Ok(router_data)
            }
            VoltPaymentsResponseData::WebhookResponse(webhook_response) => {
                let detailed_status = webhook_response.detailed_status.clone();
                let status = AttemptStatus::from(webhook_response.status);
                let mut router_data = item.router_data;
                router_data.response = match status {
                    AttemptStatus::Failure => Err(ErrorResponse {
                        code: detailed_status
                            .clone()
                            .map(|volt_status| volt_status.to_string())
                            .unwrap_or_else(|| consts::NO_ERROR_CODE.to_owned()),
                        message: detailed_status
                            .clone()
                            .map(|volt_status| volt_status.to_string())
                            .unwrap_or_else(|| consts::NO_ERROR_MESSAGE.to_owned()),
                        reason: detailed_status
                            .clone()
                            .map(|volt_status| volt_status.to_string()),
                        status_code: item.http_code,
                        attempt_status: Some(status),
                        connector_transaction_id: Some(webhook_response.payment.clone()),
                        network_advice_code: None,
                        network_decline_code: None,
                        network_error_message: None,
                    }),
                    _ => Ok(PaymentsResponseData::TransactionResponse {
                        resource_id: ResponseId::ConnectorTransactionId(
                            webhook_response.payment.clone(),
                        ),
                        redirection_data: None,
                        mandate_reference: None,
                        connector_metadata: None,
                        network_txn_id: None,
                        connector_response_reference_id: webhook_response
                            .merchant_internal_reference
                            .or(Some(webhook_response.payment)),
                        incremental_authorization_allowed: None,
                        status_code: item.http_code,
                    }),
                };
                Ok(router_data)
            }
        }
    }
}
impl From<VoltWebhookPaymentStatus> for AttemptStatus {
    fn from(status: VoltWebhookPaymentStatus) -> Self {
        match status {
            VoltWebhookPaymentStatus::Received => Self::Charged,
            VoltWebhookPaymentStatus::Failed | VoltWebhookPaymentStatus::NotReceived => {
                Self::Failure
            }
            VoltWebhookPaymentStatus::Completed | VoltWebhookPaymentStatus::Pending => {
                Self::Pending
            }
        }
    }
}

// REFUND :
// Type definition for RefundRequest
#[derive(Default, Debug, Serialize)]
#[serde(rename_all = "camelCase")]
pub struct VoltRefundRequest {
    pub amount: MinorUnit,
    pub external_reference: String,
}

impl<F, T: PaymentMethodDataTypes + std::fmt::Debug + Sync + Send + 'static + Serialize>
    TryFrom<VoltRouterData<RouterDataV2<F, RefundFlowData, RefundsData, RefundsResponseData>, T>>
    for VoltRefundRequest
{
    type Error = error_stack::Report<errors::ConnectorError>;
    fn try_from(
        item: VoltRouterData<RouterDataV2<F, RefundFlowData, RefundsData, RefundsResponseData>, T>,
    ) -> Result<Self, Self::Error> {
        Ok(Self {
            amount: MinorUnit::new(item.router_data.request.refund_amount),
            external_reference: item.router_data.request.refund_id.clone(),
        })
    }
}

#[derive(Default, Debug, Clone, Deserialize, Serialize)]
pub struct RefundResponse {
    id: String,
}

impl<F> TryFrom<RefundsResponseRouterData<F, RefundResponse>>
    for RouterDataV2<F, RefundFlowData, RefundsData, RefundsResponseData>
{
    type Error = error_stack::Report<errors::ConnectorError>;
    fn try_from(item: RefundsResponseRouterData<F, RefundResponse>) -> Result<Self, Self::Error> {
        Ok(Self {
            response: Ok(RefundsResponseData {
                connector_refund_id: item.response.id.to_string(),
                refund_status: common_enums::RefundStatus::Pending, //We get Refund Status only by Webhooks
                status_code: item.http_code,
            }),
            ..item.router_data
        })
    }
}

#[derive(Debug, Deserialize, Clone, Serialize)]
#[serde(rename_all = "camelCase")]
pub struct VoltPaymentWebhookBodyReference {
    pub payment: String,
    pub merchant_internal_reference: Option<String>,
}

#[derive(Debug, Deserialize, Clone, Serialize)]
#[serde(rename_all = "camelCase")]
pub struct VoltRefundWebhookBodyReference {
    pub refund: String,
    pub external_reference: Option<String>,
}

#[derive(Debug, Deserialize, Clone, Serialize)]
#[serde(rename_all = "camelCase")]
#[serde(untagged)]
pub enum WebhookResponse {
    // the enum order shouldn't be changed as this is being used during serialization and deserialization
    Refund(VoltRefundWebhookBodyReference),
    Payment(VoltPaymentWebhookBodyReference),
}

#[derive(Debug, Deserialize, Serialize)]
#[serde(untagged)]
pub enum VoltWebhookBodyEventType {
    Payment(VoltPaymentsWebhookBodyEventType),
    Refund(VoltRefundsWebhookBodyEventType),
}

#[derive(Debug, Deserialize, Serialize)]
#[serde(rename_all = "camelCase")]
pub struct VoltPaymentsWebhookBodyEventType {
    pub status: VoltWebhookPaymentStatus,
    pub detailed_status: Option<VoltDetailedStatus>,
}

#[derive(Debug, Deserialize, Serialize)]
#[serde(rename_all = "camelCase")]
pub struct VoltRefundsWebhookBodyEventType {
    pub status: VoltWebhookRefundsStatus,
}

#[derive(Debug, Deserialize, Serialize)]
#[serde(untagged)]
pub enum VoltWebhookObjectResource {
    Payment(VoltPaymentWebhookObjectResource),
    Refund(VoltRefundWebhookObjectResource),
}

#[derive(Debug, Deserialize, Clone, Serialize)]
#[serde(rename_all = "camelCase")]
pub struct VoltPaymentWebhookObjectResource {
    #[serde(alias = "id")]
    pub payment: String,
    pub merchant_internal_reference: Option<String>,
    pub status: VoltWebhookPaymentStatus,
    pub detailed_status: Option<VoltDetailedStatus>,
}

#[derive(Debug, Deserialize, Clone, Serialize)]
#[serde(rename_all = "camelCase")]
pub struct VoltRefundWebhookObjectResource {
    pub refund: String,
    pub external_reference: Option<String>,
    pub status: VoltWebhookRefundsStatus,
}

#[derive(Debug, Deserialize, Clone, Serialize)]
#[serde(rename_all = "SCREAMING_SNAKE_CASE")]
pub enum VoltWebhookPaymentStatus {
    Completed,
    Failed,
    Pending,
    Received,
    NotReceived,
}

#[derive(Debug, Deserialize, Clone, Serialize)]
#[serde(rename_all = "SCREAMING_SNAKE_CASE")]
pub enum VoltWebhookRefundsStatus {
    RefundConfirmed,
    RefundFailed,
}

#[derive(Debug, Deserialize, Clone, Serialize)]
#[serde(rename_all = "SCREAMING_SNAKE_CASE")]
#[derive(strum::Display)]
pub enum VoltDetailedStatus {
    RefusedByRisk,
    RefusedByBank,
    ErrorAtBank,
    CancelledByUser,
    AbandonedByUser,
    Failed,
    Completed,
    BankRedirect,
    DelayedAtBank,
    AwaitingCheckoutAuthorisation,
}

impl From<VoltWebhookBodyEventType> for IncomingWebhookEvent {
    fn from(status: VoltWebhookBodyEventType) -> Self {
        match status {
            VoltWebhookBodyEventType::Payment(payment_data) => match payment_data.status {
                VoltWebhookPaymentStatus::Received => Self::PaymentIntentSuccess,
                VoltWebhookPaymentStatus::Failed | VoltWebhookPaymentStatus::NotReceived => {
                    Self::PaymentIntentFailure
                }
                VoltWebhookPaymentStatus::Completed | VoltWebhookPaymentStatus::Pending => {
                    Self::PaymentIntentProcessing
                }
            },
            VoltWebhookBodyEventType::Refund(refund_data) => match refund_data.status {
                VoltWebhookRefundsStatus::RefundConfirmed => Self::RefundSuccess,
                VoltWebhookRefundsStatus::RefundFailed => Self::RefundFailure,
            },
        }
    }
}

#[derive(Default, Debug, Serialize, Deserialize, PartialEq)]
pub struct VoltErrorResponse {
    pub code: Option<String>,
    pub message: String,
    pub errors: Option<Vec<Errors>>,
}

#[derive(Default, Debug, Serialize, Deserialize, PartialEq)]
#[serde(rename_all = "camelCase")]
pub struct Errors {
    #[serde(rename = "type")]
    pub error_type: String,
    pub property_path: String,
    pub message: String,
}

#[derive(Debug, Deserialize, Serialize)]
pub struct VoltAuthErrorResponse {
    pub code: u64,
    pub message: String,
}

#[derive(Debug, Serialize, Clone, Deserialize)]
#[serde(rename_all = "camelCase")]
pub struct VoltCancelResponse {
    payment_id: String,
    status: VoltPaymentStatus,
}

impl TryFrom<ResponseRouterData<VoltCancelResponse, Self>>
    for RouterDataV2<Void, PaymentFlowData, PaymentVoidData, PaymentsResponseData>
{
    type Error = error_stack::Report<errors::ConnectorError>;

    fn try_from(item: ResponseRouterData<VoltCancelResponse, Self>) -> Result<Self, Self::Error> {
        let current_status = match &item.router_data.response {
            Ok(_) => AttemptStatus::Pending,
            Err(err) => err.attempt_status.unwrap_or(AttemptStatus::Pending),
        };
        let status = get_attempt_status((item.response.status.clone(), current_status));
        Ok(Self {
            resource_common_data: PaymentFlowData {
                status,
                ..item.router_data.resource_common_data
            },
            response: Ok(PaymentsResponseData::TransactionResponse {
                resource_id: ResponseId::ConnectorTransactionId(item.response.payment_id.clone()),
                redirection_data: None,
                mandate_reference: None,
                connector_metadata: None,
                network_txn_id: None,
                connector_response_reference_id: Some(item.response.payment_id),
                incremental_authorization_allowed: None,
                status_code: item.http_code,
            }),
            ..item.router_data
        })
    }
}<|MERGE_RESOLUTION|>--- conflicted
+++ resolved
@@ -1,11 +1,11 @@
 use common_enums::{self, AttemptStatus};
-use common_utils::{consts, request::Method, types::MinorUnit};
+use common_utils::{consts, request::Method, types::MinorUnit, CustomerId};
 use domain_types::{
-    connector_flow::{Authorize, CreateAccessToken, PSync, Void},
+    connector_flow::{Authorize, CreateAccessToken, PSync},
     connector_types::{
-        AccessTokenRequestData, AccessTokenResponseData, PaymentFlowData, PaymentVoidData,
-        PaymentsAuthorizeData, PaymentsResponseData, PaymentsSyncData, RefundFlowData, RefundsData,
-        RefundsResponseData, ResponseId,
+        AccessTokenRequestData, AccessTokenResponseData, PaymentFlowData, PaymentsAuthorizeData,
+        PaymentsResponseData, PaymentsSyncData, RefundFlowData, RefundsData, RefundsResponseData,
+        ResponseId,
     },
     errors,
     payment_method_data::{BankRedirectData, PaymentMethodData, PaymentMethodDataTypes},
@@ -106,7 +106,6 @@
 }
 
 #[derive(Debug, Serialize)]
-<<<<<<< HEAD
 pub struct OpenBankingUk {
     #[serde(rename = "type")]
     transaction_type: TransactionType,
@@ -121,17 +120,12 @@
 #[derive(Debug, Serialize)]
 #[serde(rename_all = "camelCase")]
 pub struct PayerDetails {
-    reference: common_utils::id_type::CustomerId,
-=======
-pub struct ShopperDetails {
     reference: CustomerId,
->>>>>>> e99d721b
     email: Option<common_utils::pii::Email>,
     first_name: Secret<String>,
     last_name: Secret<String>,
 }
 
-<<<<<<< HEAD
 #[derive(Debug, Serialize)]
 #[serde(rename_all = "SCREAMING_SNAKE_CASE")]
 pub enum PaymentSystem {
@@ -159,17 +153,7 @@
     link: Option<String>,
 }
 
-impl<
-        T: PaymentMethodDataTypes
-            + std::fmt::Debug
-            + std::marker::Sync
-            + std::marker::Send
-            + 'static
-            + serde::Serialize,
-    >
-=======
 impl<T: PaymentMethodDataTypes + std::fmt::Debug + Sync + Send + 'static + Serialize>
->>>>>>> e99d721b
     TryFrom<
         VoltRouterData<
             RouterDataV2<
@@ -469,13 +453,7 @@
     for RouterDataV2<F, PaymentFlowData, T, PaymentsResponseData>
 {
     type Error = error_stack::Report<errors::ConnectorError>;
-<<<<<<< HEAD
-    fn try_from(
-        item: ResponseRouterData<
-            VoltPaymentsResponse,
-            RouterDataV2<F, PaymentFlowData, T, PaymentsResponseData>,
-        >,
-    ) -> Result<Self, Self::Error> {
+    fn try_from(item: ResponseRouterData<VoltPaymentsResponse, Self>) -> Result<Self, Self::Error> {
         let url = item
             .response
             .payment_initiation_flow
@@ -484,10 +462,6 @@
             .url
             .clone()
             .expose();
-=======
-    fn try_from(item: ResponseRouterData<VoltPaymentsResponse, Self>) -> Result<Self, Self::Error> {
-        let url = item.response.checkout_url;
->>>>>>> e99d721b
         let redirection_data = Some(RedirectForm::Form {
             endpoint: url.to_string(),
             method: Method::Get,
@@ -887,42 +861,4 @@
 pub struct VoltAuthErrorResponse {
     pub code: u64,
     pub message: String,
-}
-
-#[derive(Debug, Serialize, Clone, Deserialize)]
-#[serde(rename_all = "camelCase")]
-pub struct VoltCancelResponse {
-    payment_id: String,
-    status: VoltPaymentStatus,
-}
-
-impl TryFrom<ResponseRouterData<VoltCancelResponse, Self>>
-    for RouterDataV2<Void, PaymentFlowData, PaymentVoidData, PaymentsResponseData>
-{
-    type Error = error_stack::Report<errors::ConnectorError>;
-
-    fn try_from(item: ResponseRouterData<VoltCancelResponse, Self>) -> Result<Self, Self::Error> {
-        let current_status = match &item.router_data.response {
-            Ok(_) => AttemptStatus::Pending,
-            Err(err) => err.attempt_status.unwrap_or(AttemptStatus::Pending),
-        };
-        let status = get_attempt_status((item.response.status.clone(), current_status));
-        Ok(Self {
-            resource_common_data: PaymentFlowData {
-                status,
-                ..item.router_data.resource_common_data
-            },
-            response: Ok(PaymentsResponseData::TransactionResponse {
-                resource_id: ResponseId::ConnectorTransactionId(item.response.payment_id.clone()),
-                redirection_data: None,
-                mandate_reference: None,
-                connector_metadata: None,
-                network_txn_id: None,
-                connector_response_reference_id: Some(item.response.payment_id),
-                incremental_authorization_allowed: None,
-                status_code: item.http_code,
-            }),
-            ..item.router_data
-        })
-    }
 }