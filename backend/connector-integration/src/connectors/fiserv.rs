use base64::{engine::general_purpose::STANDARD as BASE64_STANDARD_ENGINE, Engine};
use common_utils::{
    consts::{NO_ERROR_CODE, NO_ERROR_MESSAGE},
    errors::CustomResult,
    ext_traits::BytesExt,
    request::RequestContent,
    types::FloatMajorUnit,
};
use domain_types::{
    connector_flow::{
<<<<<<< HEAD
        Accept, Authenticate, Authorize, Capture, CreateOrder, CreateSessionToken, DefendDispute,
        PSync, PostAuthenticate, PreAuthenticate, RSync, Refund, RepeatPayment, SetupMandate,
        SubmitEvidence, Void,
    },
    connector_types::{
        AcceptDisputeData, ConnectorSpecifications, DisputeDefendData, DisputeFlowData,
        DisputeResponseData, PaymentCreateOrderData, PaymentCreateOrderResponse, PaymentFlowData,
        PaymentVoidData, PaymentsAuthenticateData, PaymentsAuthorizeData, PaymentsCaptureData,
        PaymentsPostAuthenticateData, PaymentsPreAuthenticateData, PaymentsResponseData,
        PaymentsSyncData, RefundFlowData, RefundSyncData, RefundsData, RefundsResponseData,
        RepeatPaymentData, SessionTokenRequestData, SessionTokenResponseData,
        SetupMandateRequestData, SubmitEvidenceData,
=======
        Accept, Authorize, Capture, CreateAccessToken, CreateOrder, CreateSessionToken,
        DefendDispute, PSync, PaymentMethodToken, RSync, Refund, RepeatPayment, SetupMandate,
        SubmitEvidence, Void,
    },
    connector_types::{
        AcceptDisputeData, AccessTokenRequestData, AccessTokenResponseData,
        ConnectorSpecifications, DisputeDefendData, DisputeFlowData, DisputeResponseData,
        PaymentCreateOrderData, PaymentCreateOrderResponse, PaymentFlowData,
        PaymentMethodTokenResponse, PaymentMethodTokenizationData, PaymentVoidData,
        PaymentsAuthorizeData, PaymentsCaptureData, PaymentsResponseData, PaymentsSyncData,
        RefundFlowData, RefundSyncData, RefundsData, RefundsResponseData, RepeatPaymentData,
        SessionTokenRequestData, SessionTokenResponseData, SetupMandateRequestData,
        SubmitEvidenceData,
>>>>>>> 8ee4de2a
    },
    errors,
    payment_method_data::PaymentMethodDataTypes,
    router_data::{ConnectorAuthType, ErrorResponse},
    router_data_v2::RouterDataV2,
    router_response_types::Response,
    types::Connectors,
};
use error_stack::ResultExt;
use hyperswitch_masking::{ExposeInterface, Mask, Maskable, PeekInterface};
use interfaces::{
    api::ConnectorCommon, connector_integration_v2::ConnectorIntegrationV2, connector_types,
    events::connector_api_logs::ConnectorEvent,
};
use ring::hmac;
use serde::Serialize;
use std::fmt::Debug;
use time::OffsetDateTime;
use uuid::Uuid;

pub mod transformers;

use transformers::{
    FiservCaptureRequest, FiservCaptureResponse, FiservPaymentsRequest, FiservPaymentsResponse,
    FiservRefundRequest, FiservRefundResponse, FiservRefundSyncRequest, FiservRefundSyncResponse,
    FiservSyncRequest, FiservSyncResponse, FiservVoidRequest, FiservVoidResponse,
};

use super::macros;
use crate::{types::ResponseRouterData, with_error_response_body};

// Local headers module
mod headers {
    pub const API_KEY: &str = "Api-Key";
    pub const CONTENT_TYPE: &str = "Content-Type";
    pub const TIMESTAMP: &str = "Timestamp";
    pub const CLIENT_REQUEST_ID: &str = "Client-Request-Id";
    pub const AUTH_TOKEN_TYPE: &str = "Auth-Token-Type";
    pub const AUTHORIZATION: &str = "Authorization";
}

// Type alias for non-generic trait implementations
impl<
        T: PaymentMethodDataTypes
            + std::fmt::Debug
            + std::marker::Sync
            + std::marker::Send
            + 'static
            + Serialize,
    > connector_types::ConnectorServiceTrait<T> for Fiserv<T>
{
}
impl<
        T: PaymentMethodDataTypes
            + std::fmt::Debug
            + std::marker::Sync
            + std::marker::Send
            + 'static
            + Serialize,
    > connector_types::PaymentAuthorizeV2<T> for Fiserv<T>
{
}

impl<
        T: PaymentMethodDataTypes
            + std::fmt::Debug
            + std::marker::Sync
            + std::marker::Send
            + 'static
            + Serialize,
    > connector_types::PaymentSessionToken for Fiserv<T>
{
}
impl<T: PaymentMethodDataTypes + Debug + Sync + Send + 'static + Serialize>
    connector_types::PaymentAccessToken for Fiserv<T>
{
}

impl<
        T: PaymentMethodDataTypes
            + std::fmt::Debug
            + std::marker::Sync
            + std::marker::Send
            + 'static
            + Serialize,
    > connector_types::PaymentSyncV2 for Fiserv<T>
{
}
impl<
        T: PaymentMethodDataTypes
            + std::fmt::Debug
            + std::marker::Sync
            + std::marker::Send
            + 'static
            + Serialize,
    > connector_types::PaymentVoidV2 for Fiserv<T>
{
}
impl<
        T: PaymentMethodDataTypes
            + std::fmt::Debug
            + std::marker::Sync
            + std::marker::Send
            + 'static
            + Serialize,
    > connector_types::RefundSyncV2 for Fiserv<T>
{
}
impl<
        T: PaymentMethodDataTypes
            + std::fmt::Debug
            + std::marker::Sync
            + std::marker::Send
            + 'static
            + Serialize,
    > connector_types::RefundV2 for Fiserv<T>
{
}
impl<
        T: PaymentMethodDataTypes
            + std::fmt::Debug
            + std::marker::Sync
            + std::marker::Send
            + 'static
            + Serialize,
    > connector_types::PaymentCapture for Fiserv<T>
{
}
impl<
        T: PaymentMethodDataTypes
            + std::fmt::Debug
            + std::marker::Sync
            + std::marker::Send
            + 'static
            + Serialize,
    > connector_types::ValidationTrait for Fiserv<T>
{
}
impl<
        T: PaymentMethodDataTypes
            + std::fmt::Debug
            + std::marker::Sync
            + std::marker::Send
            + 'static
            + Serialize,
    > connector_types::PaymentOrderCreate for Fiserv<T>
{
}
impl<
        T: PaymentMethodDataTypes
            + std::fmt::Debug
            + std::marker::Sync
            + std::marker::Send
            + 'static
            + Serialize,
    > connector_types::SetupMandateV2<T> for Fiserv<T>
{
}
impl<
        T: PaymentMethodDataTypes
            + std::fmt::Debug
            + std::marker::Sync
            + std::marker::Send
            + 'static
            + Serialize,
    > connector_types::AcceptDispute for Fiserv<T>
{
}
impl<
        T: PaymentMethodDataTypes
            + std::fmt::Debug
            + std::marker::Sync
            + std::marker::Send
            + 'static
            + Serialize,
    > connector_types::SubmitEvidenceV2 for Fiserv<T>
{
}
impl<
        T: PaymentMethodDataTypes
            + std::fmt::Debug
            + std::marker::Sync
            + std::marker::Send
            + 'static
            + Serialize,
    > connector_types::DisputeDefend for Fiserv<T>
{
}
impl<
        T: PaymentMethodDataTypes
            + std::fmt::Debug
            + std::marker::Sync
            + std::marker::Send
            + 'static
            + Serialize,
    > connector_types::IncomingWebhook for Fiserv<T>
{
}

impl<
        T: PaymentMethodDataTypes
            + std::fmt::Debug
            + std::marker::Sync
            + std::marker::Send
            + 'static
            + Serialize,
    > connector_types::RepeatPaymentV2 for Fiserv<T>
{
}
impl<
        T: PaymentMethodDataTypes
            + std::fmt::Debug
            + std::marker::Sync
            + std::marker::Send
            + 'static
            + Serialize,
    > connector_types::PaymentPreAuthenticateV2<T> for Fiserv<T>
{
}
impl<
        T: PaymentMethodDataTypes
            + std::fmt::Debug
            + std::marker::Sync
            + std::marker::Send
            + 'static
            + Serialize,
    > connector_types::PaymentAuthenticateV2<T> for Fiserv<T>
{
}
impl<
        T: PaymentMethodDataTypes
            + std::fmt::Debug
            + std::marker::Sync
            + std::marker::Send
            + 'static
            + Serialize,
    > connector_types::PaymentPostAuthenticateV2<T> for Fiserv<T>
{
}

impl<
        T: PaymentMethodDataTypes
            + std::fmt::Debug
            + std::marker::Sync
            + std::marker::Send
            + 'static
            + Serialize,
    > connector_types::PaymentTokenV2<T> for Fiserv<T>
{
}

macros::create_all_prerequisites!(
    connector_name: Fiserv,
    generic_type: T,
    api: [
        (
            flow: Authorize,
            request_body: FiservPaymentsRequest<T>,
            response_body: FiservPaymentsResponse,
            router_data: RouterDataV2<Authorize, PaymentFlowData, PaymentsAuthorizeData<T>, PaymentsResponseData>,
        ),
        (
            flow: PSync,
            request_body: FiservSyncRequest,
            response_body: FiservSyncResponse,
            router_data: RouterDataV2<PSync, PaymentFlowData, PaymentsSyncData, PaymentsResponseData>,
        ),
        (
            flow: Capture,
            request_body: FiservCaptureRequest,
            response_body: FiservCaptureResponse,
            router_data: RouterDataV2<Capture, PaymentFlowData, PaymentsCaptureData, PaymentsResponseData>,
        ),
        (
            flow: Void,
            request_body: FiservVoidRequest,
            response_body: FiservVoidResponse,
            router_data: RouterDataV2<Void, PaymentFlowData, PaymentVoidData, PaymentsResponseData>,
        ),
        (
            flow: Refund,
            request_body: FiservRefundRequest,
            response_body: FiservRefundResponse,
            router_data: RouterDataV2<Refund, RefundFlowData, RefundsData, RefundsResponseData>,
        ),
        (
            flow: RSync,
            request_body: FiservRefundSyncRequest,
            response_body: FiservRefundSyncResponse,
            router_data: RouterDataV2<RSync, RefundFlowData, RefundSyncData, RefundsResponseData>,
        )
    ],
    amount_converters: [
        amount_converter: FloatMajorUnit
    ],
    member_functions: {
        pub fn generate_authorization_signature(
            &self,
            auth: &self::transformers::FiservAuthType,
            client_request_id: &str,
            payload_str: &str,
            timestamp_ms: i128,
        ) -> CustomResult<String, errors::ConnectorError> {
            let raw_signature = format!(
                "{}{}{}{}",
                auth.api_key.peek(),
                client_request_id,
                timestamp_ms,
                payload_str
            );

            let key = hmac::Key::new(hmac::HMAC_SHA256, auth.api_secret.clone().expose().as_bytes());
            let tag = hmac::sign(&key, raw_signature.as_bytes());

            Ok(BASE64_STANDARD_ENGINE.encode(tag.as_ref()))
        }

        pub fn build_headers<F, FCD, Req, Res>(
            &self,
            req: &RouterDataV2<F, FCD, Req, Res>,
        ) -> CustomResult<Vec<(String, Maskable<String>)>, errors::ConnectorError>
        where
            Self: ConnectorIntegrationV2<F, FCD, Req, Res>,
        {
            let temp_request_body_for_sig = self.get_request_body(req)?;
            let payload_string_for_sig = match temp_request_body_for_sig {
                Some(RequestContent::Json(json_body)) => serde_json::to_string(&json_body)
                    .change_context(errors::ConnectorError::RequestEncodingFailed)
                    .attach_printable("Failed to serialize JSON request body for signature")?,
                Some(RequestContent::FormUrlEncoded(form_body)) => serde_urlencoded::to_string(&form_body)
                    .change_context(errors::ConnectorError::RequestEncodingFailed)
                    .attach_printable("Failed to serialize form request body for signature")?,
                None => "".to_string(),
                _ => return Err(errors::ConnectorError::RequestEncodingFailed)
                    .attach_printable("Unsupported request body type for signature generation")?,
            };

            let timestamp_ms = OffsetDateTime::now_utc().unix_timestamp_nanos() / 1_000_000;
            let client_request_id = Uuid::new_v4().to_string();

            let auth_type_for_sig = self::transformers::FiservAuthType::try_from(&req.connector_auth_type)
                .change_context(errors::ConnectorError::FailedToObtainAuthType)?;

            let signature = self.generate_authorization_signature(
                &auth_type_for_sig,
                &client_request_id,
                &payload_string_for_sig,
                timestamp_ms,
            )?;

            // Step 4: Build and return the headers
            let mut http_headers = vec![
                (headers::CONTENT_TYPE.to_string(), self.common_get_content_type().into()),
                (headers::CLIENT_REQUEST_ID.to_string(), client_request_id.into()),
                (headers::TIMESTAMP.to_string(), timestamp_ms.to_string().into()),
                (headers::AUTH_TOKEN_TYPE.to_string(), "HMAC".to_string().into()),
                (headers::AUTHORIZATION.to_string(), signature.into_masked()),
            ];

            let mut api_key_header = self.get_auth_header(&req.connector_auth_type)?;
            http_headers.append(&mut api_key_header);

            Ok(http_headers)
        }

        pub fn connector_base_url_payments<'a, F, Req, Res>(
            &self,
            req: &'a RouterDataV2<F, PaymentFlowData, Req, Res>,
        ) -> &'a str {
            &req.resource_common_data.connectors.fiserv.base_url
        }

        pub fn connector_base_url_refunds<'a, F, Req, Res>(
            &self,
            req: &'a RouterDataV2<F, RefundFlowData, Req, Res>,
        ) -> &'a str {
            &req.resource_common_data.connectors.fiserv.base_url
        }
    }
);

impl<
        T: PaymentMethodDataTypes
            + std::fmt::Debug
            + std::marker::Sync
            + std::marker::Send
            + 'static
            + Serialize,
    > ConnectorCommon for Fiserv<T>
{
    fn id(&self) -> &'static str {
        "fiserv"
    }

    fn common_get_content_type(&self) -> &'static str {
        "application/json"
    }

    fn base_url<'a>(&self, connectors: &'a Connectors) -> &'a str {
        connectors.fiserv.base_url.as_ref()
    }

    fn get_auth_header(
        &self,
        auth_type: &ConnectorAuthType,
    ) -> CustomResult<Vec<(String, Maskable<String>)>, errors::ConnectorError> {
        let auth: self::transformers::FiservAuthType =
            self::transformers::FiservAuthType::try_from(auth_type)
                .change_context(errors::ConnectorError::FailedToObtainAuthType)?;
        Ok(vec![(
            headers::API_KEY.to_string(),
            auth.api_key.clone().into_masked(),
        )])
    }

    fn build_error_response(
        &self,
        res: Response,
        event_builder: Option<&mut ConnectorEvent>,
    ) -> CustomResult<ErrorResponse, errors::ConnectorError> {
        let response: self::transformers::FiservErrorResponse = res
            .response
            .parse_struct("FiservErrorResponse")
            .change_context(errors::ConnectorError::ResponseDeserializationFailed)?;

        with_error_response_body!(event_builder, response);

        let first_error_detail = response
            .error
            .as_ref()
            .or(response.details.as_ref())
            .and_then(|e| e.first());

        Ok(ErrorResponse {
            status_code: res.status_code,
            code: first_error_detail
                .and_then(|e| e.code.clone())
                .unwrap_or_else(|| NO_ERROR_CODE.to_string()),
            message: first_error_detail.map_or(NO_ERROR_MESSAGE.to_string(), |e| e.message.clone()),
            reason: first_error_detail.and_then(|e| e.field.clone()),
            attempt_status: None,
            connector_transaction_id: None,
            network_decline_code: None,
            network_advice_code: None,
            network_error_message: None,
        })
    }
}

macros::macro_connector_implementation!(
    connector_default_implementations: [get_content_type, get_error_response_v2],
    connector: Fiserv,
    curl_request: Json(FiservPaymentsRequest),
    curl_response: FiservPaymentsResponse,
    flow_name: Authorize,
    resource_common_data: PaymentFlowData,
    flow_request: PaymentsAuthorizeData<T>,
    flow_response: PaymentsResponseData,
    http_method: Post,
    generic_type: T,
    [PaymentMethodDataTypes + std::fmt::Debug + std::marker::Sync + std::marker::Send + 'static + Serialize],
    other_functions: {
        fn get_headers(
            &self,
            req: &RouterDataV2<Authorize, PaymentFlowData, PaymentsAuthorizeData<T>, PaymentsResponseData>,
        ) -> CustomResult<Vec<(String, Maskable<String>)>, errors::ConnectorError> {
            self.build_headers(req)
        }
        fn get_url(
            &self,
            req: &RouterDataV2<Authorize, PaymentFlowData, PaymentsAuthorizeData<T>, PaymentsResponseData>,
        ) -> CustomResult<String, errors::ConnectorError> {
            Ok(format!(
                "{}ch/payments/v1/charges",
                self.connector_base_url_payments(req)
            ))
        }
    }
);

macros::macro_connector_implementation!(
    connector_default_implementations: [get_content_type, get_error_response_v2],
    connector: Fiserv,
    curl_request: Json(FiservSyncRequest),
    curl_response: FiservSyncResponse,
    flow_name: PSync,
    resource_common_data: PaymentFlowData,
    flow_request: PaymentsSyncData,
    flow_response: PaymentsResponseData,
    http_method: Post,
    generic_type: T,
    [PaymentMethodDataTypes + std::fmt::Debug + std::marker::Sync + std::marker::Send + 'static + Serialize],
    other_functions: {
        fn get_headers(
            &self,
            req: &RouterDataV2<PSync, PaymentFlowData, PaymentsSyncData, PaymentsResponseData>,
        ) -> CustomResult<Vec<(String, Maskable<String>)>, errors::ConnectorError> {
            self.build_headers(req)
        }
        fn get_url(
            &self,
            req: &RouterDataV2<PSync, PaymentFlowData, PaymentsSyncData, PaymentsResponseData>,
        ) -> CustomResult<String, errors::ConnectorError> {
            Ok(format!(
                "{}ch/payments/v1/transaction-inquiry",
                self.connector_base_url_payments(req)
            ))
        }
    }
);

macros::macro_connector_implementation!(
    connector_default_implementations: [get_content_type, get_error_response_v2],
    connector: Fiserv,
    curl_request: Json(FiservCaptureRequest),
    curl_response: FiservCaptureResponse,
    flow_name: Capture,
    resource_common_data: PaymentFlowData,
    flow_request: PaymentsCaptureData,
    flow_response: PaymentsResponseData,
    http_method: Post,
    generic_type: T,
    [PaymentMethodDataTypes + std::fmt::Debug + std::marker::Sync + std::marker::Send + 'static + Serialize],
    other_functions: {
        fn get_headers(
            &self,
            req: &RouterDataV2<Capture, PaymentFlowData, PaymentsCaptureData, PaymentsResponseData>,
        ) -> CustomResult<Vec<(String, Maskable<String>)>, errors::ConnectorError> {
            self.build_headers(req)
        }
        fn get_url(
            &self,
            req: &RouterDataV2<Capture, PaymentFlowData, PaymentsCaptureData, PaymentsResponseData>,
        ) -> CustomResult<String, errors::ConnectorError> {
            Ok(format!(
                "{}ch/payments/v1/charges",
                self.connector_base_url_payments(req)
            ))
        }
    }
);

macros::macro_connector_implementation!(
    connector_default_implementations: [get_content_type, get_error_response_v2],
    connector: Fiserv,
    curl_request: Json(FiservVoidRequest),
    curl_response: FiservVoidResponse,
    flow_name: Void,
    resource_common_data: PaymentFlowData,
    flow_request: PaymentVoidData,
    flow_response: PaymentsResponseData,
    http_method: Post,
    generic_type: T,
    [PaymentMethodDataTypes + std::fmt::Debug + std::marker::Sync + std::marker::Send + 'static + Serialize],
    other_functions: {
        fn get_headers(
            &self,
            req: &RouterDataV2<Void, PaymentFlowData, PaymentVoidData, PaymentsResponseData>,
        ) -> CustomResult<Vec<(String, Maskable<String>)>, errors::ConnectorError> {
            self.build_headers(req)
        }
        fn get_url(
            &self,
            req: &RouterDataV2<Void, PaymentFlowData, PaymentVoidData, PaymentsResponseData>,
        ) -> CustomResult<String, errors::ConnectorError> {
            Ok(format!(
                "{}ch/payments/v1/cancels",
                self.connector_base_url_payments(req)
            ))
        }
    }
);

macros::macro_connector_implementation!(
    connector_default_implementations: [get_content_type, get_error_response_v2],
    connector: Fiserv,
    curl_request: Json(FiservRefundRequest),
    curl_response: FiservRefundResponse,
    flow_name: Refund,
    resource_common_data: RefundFlowData,
    flow_request: RefundsData,
    flow_response: RefundsResponseData,
    http_method: Post,
    generic_type: T,
    [PaymentMethodDataTypes + std::fmt::Debug + std::marker::Sync + std::marker::Send + 'static + Serialize],
    other_functions: {
        fn get_headers(
            &self,
            req: &RouterDataV2<Refund, RefundFlowData, RefundsData, RefundsResponseData>,
        ) -> CustomResult<Vec<(String, Maskable<String>)>, errors::ConnectorError> {
            self.build_headers(req)
        }
        fn get_url(
            &self,
            req: &RouterDataV2<Refund, RefundFlowData, RefundsData, RefundsResponseData>,
        ) -> CustomResult<String, errors::ConnectorError> {
            Ok(format!(
                "{}ch/payments/v1/refunds",
                self.connector_base_url_refunds(req)
            ))
        }
    }
);

macros::macro_connector_implementation!(
    connector_default_implementations: [get_content_type, get_error_response_v2],
    connector: Fiserv,
    curl_request: Json(FiservRefundSyncRequest),
    curl_response: FiservRefundSyncResponse,
    flow_name: RSync,
    resource_common_data: RefundFlowData,
    flow_request: RefundSyncData,
    flow_response: RefundsResponseData,
    http_method: Post,
    generic_type: T,
    [PaymentMethodDataTypes + std::fmt::Debug + std::marker::Sync + std::marker::Send + 'static + Serialize],
    other_functions: {
        fn get_headers(
            &self,
            req: &RouterDataV2<RSync, RefundFlowData, RefundSyncData, RefundsResponseData>,
        ) -> CustomResult<Vec<(String, Maskable<String>)>, errors::ConnectorError> {
            self.build_headers(req)
        }
        fn get_url(
            &self,
            req: &RouterDataV2<domain_types::connector_flow::RSync, RefundFlowData, RefundSyncData, RefundsResponseData>,
        ) -> CustomResult<String, errors::ConnectorError> {
            Ok(format!(
                "{}ch/payments/v1/transaction-inquiry",
                self.connector_base_url_refunds(req)
            ))
        }
    }
);

impl<
        T: PaymentMethodDataTypes
            + std::fmt::Debug
            + std::marker::Sync
            + std::marker::Send
            + 'static
            + Serialize,
    >
    ConnectorIntegrationV2<
        CreateOrder,
        PaymentFlowData,
        PaymentCreateOrderData,
        PaymentCreateOrderResponse,
    > for Fiserv<T>
{
}

impl<
        T: PaymentMethodDataTypes
            + std::fmt::Debug
            + std::marker::Sync
            + std::marker::Send
            + 'static
            + Serialize,
    >
    ConnectorIntegrationV2<
        SetupMandate,
        PaymentFlowData,
        SetupMandateRequestData<T>,
        PaymentsResponseData,
    > for Fiserv<T>
{
}

impl<
        T: PaymentMethodDataTypes
            + std::fmt::Debug
            + std::marker::Sync
            + std::marker::Send
            + 'static
            + Serialize,
    > ConnectorIntegrationV2<Accept, DisputeFlowData, AcceptDisputeData, DisputeResponseData>
    for Fiserv<T>
{
}

impl<
        T: PaymentMethodDataTypes
            + std::fmt::Debug
            + std::marker::Sync
            + std::marker::Send
            + 'static
            + Serialize,
    >
    ConnectorIntegrationV2<SubmitEvidence, DisputeFlowData, SubmitEvidenceData, DisputeResponseData>
    for Fiserv<T>
{
}

impl<
        T: PaymentMethodDataTypes
            + std::fmt::Debug
            + std::marker::Sync
            + std::marker::Send
            + 'static
            + Serialize,
    > ConnectorIntegrationV2<DefendDispute, DisputeFlowData, DisputeDefendData, DisputeResponseData>
    for Fiserv<T>
{
}

impl<
        T: PaymentMethodDataTypes
            + std::fmt::Debug
            + std::marker::Sync
            + std::marker::Send
            + 'static
            + Serialize,
    >
    ConnectorIntegrationV2<
        PaymentMethodToken,
        PaymentFlowData,
        PaymentMethodTokenizationData<T>,
        PaymentMethodTokenResponse,
    > for Fiserv<T>
{
}

// SourceVerification implementations for all flows
impl<
        T: PaymentMethodDataTypes
            + std::fmt::Debug
            + std::marker::Sync
            + std::marker::Send
            + 'static
            + Serialize,
    >
    interfaces::verification::SourceVerification<
        Authorize,
        PaymentFlowData,
        PaymentsAuthorizeData<T>,
        PaymentsResponseData,
    > for Fiserv<T>
{
}

impl<
        T: PaymentMethodDataTypes
            + std::fmt::Debug
            + std::marker::Sync
            + std::marker::Send
            + 'static
            + Serialize,
    >
    interfaces::verification::SourceVerification<
        PSync,
        PaymentFlowData,
        PaymentsSyncData,
        PaymentsResponseData,
    > for Fiserv<T>
{
}

impl<
        T: PaymentMethodDataTypes
            + std::fmt::Debug
            + std::marker::Sync
            + std::marker::Send
            + 'static
            + Serialize,
    >
    interfaces::verification::SourceVerification<
        Capture,
        PaymentFlowData,
        PaymentsCaptureData,
        PaymentsResponseData,
    > for Fiserv<T>
{
}

impl<
        T: PaymentMethodDataTypes
            + std::fmt::Debug
            + std::marker::Sync
            + std::marker::Send
            + 'static
            + Serialize,
    >
    interfaces::verification::SourceVerification<
        Void,
        PaymentFlowData,
        PaymentVoidData,
        PaymentsResponseData,
    > for Fiserv<T>
{
}

impl<
        T: PaymentMethodDataTypes
            + std::fmt::Debug
            + std::marker::Sync
            + std::marker::Send
            + 'static
            + Serialize,
    >
    interfaces::verification::SourceVerification<
        Refund,
        RefundFlowData,
        RefundsData,
        RefundsResponseData,
    > for Fiserv<T>
{
}

impl<
        T: PaymentMethodDataTypes
            + std::fmt::Debug
            + std::marker::Sync
            + std::marker::Send
            + 'static
            + Serialize,
    >
    interfaces::verification::SourceVerification<
        RSync,
        RefundFlowData,
        RefundSyncData,
        RefundsResponseData,
    > for Fiserv<T>
{
}

impl<
        T: PaymentMethodDataTypes
            + std::fmt::Debug
            + std::marker::Sync
            + std::marker::Send
            + 'static
            + Serialize,
    >
    interfaces::verification::SourceVerification<
        SetupMandate,
        PaymentFlowData,
        SetupMandateRequestData<T>,
        PaymentsResponseData,
    > for Fiserv<T>
{
}

impl<
        T: PaymentMethodDataTypes
            + std::fmt::Debug
            + std::marker::Sync
            + std::marker::Send
            + 'static
            + Serialize,
    >
    interfaces::verification::SourceVerification<
        Accept,
        DisputeFlowData,
        AcceptDisputeData,
        DisputeResponseData,
    > for Fiserv<T>
{
}

impl<
        T: PaymentMethodDataTypes
            + std::fmt::Debug
            + std::marker::Sync
            + std::marker::Send
            + 'static
            + Serialize,
    >
    interfaces::verification::SourceVerification<
        SubmitEvidence,
        DisputeFlowData,
        SubmitEvidenceData,
        DisputeResponseData,
    > for Fiserv<T>
{
}

impl<
        T: PaymentMethodDataTypes
            + std::fmt::Debug
            + std::marker::Sync
            + std::marker::Send
            + 'static
            + Serialize,
    >
    interfaces::verification::SourceVerification<
        DefendDispute,
        DisputeFlowData,
        DisputeDefendData,
        DisputeResponseData,
    > for Fiserv<T>
{
}

impl<
        T: PaymentMethodDataTypes
            + std::fmt::Debug
            + std::marker::Sync
            + std::marker::Send
            + 'static
            + Serialize,
    >
    interfaces::verification::SourceVerification<
        CreateOrder,
        PaymentFlowData,
        PaymentCreateOrderData,
        PaymentCreateOrderResponse,
    > for Fiserv<T>
{
}

impl<
        T: PaymentMethodDataTypes
            + std::fmt::Debug
            + std::marker::Sync
            + std::marker::Send
            + 'static
            + Serialize,
    >
    interfaces::verification::SourceVerification<
        CreateSessionToken,
        PaymentFlowData,
        SessionTokenRequestData,
        SessionTokenResponseData,
    > for Fiserv<T>
{
}

impl<
        T: PaymentMethodDataTypes
            + std::fmt::Debug
            + std::marker::Sync
            + std::marker::Send
            + 'static
            + Serialize,
    >
    interfaces::verification::SourceVerification<
        CreateAccessToken,
        PaymentFlowData,
        AccessTokenRequestData,
        AccessTokenResponseData,
    > for Fiserv<T>
{
}

impl<
        T: PaymentMethodDataTypes
            + std::fmt::Debug
            + std::marker::Sync
            + std::marker::Send
            + 'static
            + Serialize,
    > ConnectorSpecifications for Fiserv<T>
{
}

impl<
        T: PaymentMethodDataTypes
            + std::fmt::Debug
            + std::marker::Sync
            + std::marker::Send
            + 'static
            + Serialize,
    >
    interfaces::verification::SourceVerification<
        PaymentMethodToken,
        PaymentFlowData,
        PaymentMethodTokenizationData<T>,
        PaymentMethodTokenResponse,
    > for Fiserv<T>
{
}

// We already have an implementation for ValidationTrait above

impl<
        T: PaymentMethodDataTypes
            + std::fmt::Debug
            + std::marker::Sync
            + std::marker::Send
            + 'static
            + Serialize,
    >
    interfaces::verification::SourceVerification<
        RepeatPayment,
        PaymentFlowData,
        RepeatPaymentData,
        PaymentsResponseData,
    > for Fiserv<T>
{
}

impl<
        T: PaymentMethodDataTypes
            + std::fmt::Debug
            + std::marker::Sync
            + std::marker::Send
            + 'static
            + Serialize,
    >
    ConnectorIntegrationV2<RepeatPayment, PaymentFlowData, RepeatPaymentData, PaymentsResponseData>
    for Fiserv<T>
{
}

impl<
        T: PaymentMethodDataTypes
            + std::fmt::Debug
            + std::marker::Sync
            + std::marker::Send
            + 'static
            + Serialize,
    >
    ConnectorIntegrationV2<
        CreateSessionToken,
        PaymentFlowData,
        SessionTokenRequestData,
        SessionTokenResponseData,
    > for Fiserv<T>
{
}

<<<<<<< HEAD
// ConnectorIntegrationV2 implementations for authentication flows
=======
>>>>>>> 8ee4de2a
impl<
        T: PaymentMethodDataTypes
            + std::fmt::Debug
            + std::marker::Sync
            + std::marker::Send
            + 'static
            + Serialize,
    >
    ConnectorIntegrationV2<
<<<<<<< HEAD
        PreAuthenticate,
        PaymentFlowData,
        PaymentsPreAuthenticateData<T>,
        PaymentsResponseData,
    > for Fiserv<T>
{
}

impl<
        T: PaymentMethodDataTypes
            + std::fmt::Debug
            + std::marker::Sync
            + std::marker::Send
            + 'static
            + Serialize,
    >
    ConnectorIntegrationV2<
        Authenticate,
        PaymentFlowData,
        PaymentsAuthenticateData<T>,
        PaymentsResponseData,
    > for Fiserv<T>
{
}

impl<
        T: PaymentMethodDataTypes
            + std::fmt::Debug
            + std::marker::Sync
            + std::marker::Send
            + 'static
            + Serialize,
    >
    ConnectorIntegrationV2<
        PostAuthenticate,
        PaymentFlowData,
        PaymentsPostAuthenticateData<T>,
        PaymentsResponseData,
    > for Fiserv<T>
{
}

// SourceVerification implementations for authentication flows
impl<
        T: PaymentMethodDataTypes
            + std::fmt::Debug
            + std::marker::Sync
            + std::marker::Send
            + 'static
            + Serialize,
    >
    interfaces::verification::SourceVerification<
        PreAuthenticate,
        PaymentFlowData,
        PaymentsPreAuthenticateData<T>,
        PaymentsResponseData,
    > for Fiserv<T>
{
}

impl<
        T: PaymentMethodDataTypes
            + std::fmt::Debug
            + std::marker::Sync
            + std::marker::Send
            + 'static
            + Serialize,
    >
    interfaces::verification::SourceVerification<
        Authenticate,
        PaymentFlowData,
        PaymentsAuthenticateData<T>,
        PaymentsResponseData,
    > for Fiserv<T>
{
}

impl<
        T: PaymentMethodDataTypes
            + std::fmt::Debug
            + std::marker::Sync
            + std::marker::Send
            + 'static
            + Serialize,
    >
    interfaces::verification::SourceVerification<
        PostAuthenticate,
        PaymentFlowData,
        PaymentsPostAuthenticateData<T>,
        PaymentsResponseData,
=======
        CreateAccessToken,
        PaymentFlowData,
        AccessTokenRequestData,
        AccessTokenResponseData,
>>>>>>> 8ee4de2a
    > for Fiserv<T>
{
}<|MERGE_RESOLUTION|>--- conflicted
+++ resolved
@@ -8,34 +8,20 @@
 };
 use domain_types::{
     connector_flow::{
-<<<<<<< HEAD
-        Accept, Authenticate, Authorize, Capture, CreateOrder, CreateSessionToken, DefendDispute,
-        PSync, PostAuthenticate, PreAuthenticate, RSync, Refund, RepeatPayment, SetupMandate,
-        SubmitEvidence, Void,
-    },
-    connector_types::{
-        AcceptDisputeData, ConnectorSpecifications, DisputeDefendData, DisputeFlowData,
-        DisputeResponseData, PaymentCreateOrderData, PaymentCreateOrderResponse, PaymentFlowData,
-        PaymentVoidData, PaymentsAuthenticateData, PaymentsAuthorizeData, PaymentsCaptureData,
-        PaymentsPostAuthenticateData, PaymentsPreAuthenticateData, PaymentsResponseData,
-        PaymentsSyncData, RefundFlowData, RefundSyncData, RefundsData, RefundsResponseData,
-        RepeatPaymentData, SessionTokenRequestData, SessionTokenResponseData,
-        SetupMandateRequestData, SubmitEvidenceData,
-=======
-        Accept, Authorize, Capture, CreateAccessToken, CreateOrder, CreateSessionToken,
-        DefendDispute, PSync, PaymentMethodToken, RSync, Refund, RepeatPayment, SetupMandate,
-        SubmitEvidence, Void,
+        Accept, Authenticate, Authorize, Capture, CreateAccessToken, CreateOrder,
+        CreateSessionToken, DefendDispute, PSync, PaymentMethodToken, PostAuthenticate,
+        PreAuthenticate, RSync, Refund, RepeatPayment, SetupMandate, SubmitEvidence, Void,
     },
     connector_types::{
         AcceptDisputeData, AccessTokenRequestData, AccessTokenResponseData,
         ConnectorSpecifications, DisputeDefendData, DisputeFlowData, DisputeResponseData,
         PaymentCreateOrderData, PaymentCreateOrderResponse, PaymentFlowData,
         PaymentMethodTokenResponse, PaymentMethodTokenizationData, PaymentVoidData,
-        PaymentsAuthorizeData, PaymentsCaptureData, PaymentsResponseData, PaymentsSyncData,
-        RefundFlowData, RefundSyncData, RefundsData, RefundsResponseData, RepeatPaymentData,
-        SessionTokenRequestData, SessionTokenResponseData, SetupMandateRequestData,
-        SubmitEvidenceData,
->>>>>>> 8ee4de2a
+        PaymentsAuthenticateData, PaymentsAuthorizeData, PaymentsCaptureData,
+        PaymentsPostAuthenticateData, PaymentsPreAuthenticateData, PaymentsResponseData,
+        PaymentsSyncData, RefundFlowData, RefundSyncData, RefundsData, RefundsResponseData,
+        RepeatPaymentData, SessionTokenRequestData, SessionTokenResponseData,
+        SetupMandateRequestData, SubmitEvidenceData,
     },
     errors,
     payment_method_data::PaymentMethodDataTypes,
@@ -245,6 +231,17 @@
     > connector_types::RepeatPaymentV2 for Fiserv<T>
 {
 }
+
+impl<
+        T: PaymentMethodDataTypes
+            + std::fmt::Debug
+            + std::marker::Sync
+            + std::marker::Send
+            + 'static
+            + Serialize,
+    > connector_types::PaymentTokenV2<T> for Fiserv<T>
+{
+}
 impl<
         T: PaymentMethodDataTypes
             + std::fmt::Debug
@@ -273,17 +270,6 @@
             + 'static
             + Serialize,
     > connector_types::PaymentPostAuthenticateV2<T> for Fiserv<T>
-{
-}
-
-impl<
-        T: PaymentMethodDataTypes
-            + std::fmt::Debug
-            + std::marker::Sync
-            + std::marker::Send
-            + 'static
-            + Serialize,
-    > connector_types::PaymentTokenV2<T> for Fiserv<T>
 {
 }
 
@@ -1058,10 +1044,24 @@
 {
 }
 
-<<<<<<< HEAD
+impl<
+        T: PaymentMethodDataTypes
+            + std::fmt::Debug
+            + std::marker::Sync
+            + std::marker::Send
+            + 'static
+            + Serialize,
+    >
+    ConnectorIntegrationV2<
+        CreateAccessToken,
+        PaymentFlowData,
+        AccessTokenRequestData,
+        AccessTokenResponseData,
+    > for Fiserv<T>
+{
+}
+
 // ConnectorIntegrationV2 implementations for authentication flows
-=======
->>>>>>> 8ee4de2a
 impl<
         T: PaymentMethodDataTypes
             + std::fmt::Debug
@@ -1071,7 +1071,6 @@
             + Serialize,
     >
     ConnectorIntegrationV2<
-<<<<<<< HEAD
         PreAuthenticate,
         PaymentFlowData,
         PaymentsPreAuthenticateData<T>,
@@ -1162,12 +1161,6 @@
         PaymentFlowData,
         PaymentsPostAuthenticateData<T>,
         PaymentsResponseData,
-=======
-        CreateAccessToken,
-        PaymentFlowData,
-        AccessTokenRequestData,
-        AccessTokenResponseData,
->>>>>>> 8ee4de2a
     > for Fiserv<T>
 {
 }