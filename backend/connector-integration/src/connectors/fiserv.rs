use base64::{engine::general_purpose::STANDARD as BASE64_STANDARD_ENGINE, Engine};
use common_utils::{
    consts::{NO_ERROR_CODE, NO_ERROR_MESSAGE},
    errors::CustomResult,
    ext_traits::BytesExt,
    request::RequestContent,
    types::FloatMajorUnit,
};
use domain_types::{
    connector_flow::{
<<<<<<< HEAD
        Accept, Authenticate, Authorize, Capture, CreateOrder, CreateSessionToken, DefendDispute,
        PSync, PaymentMethodToken, PostAuthenticate, PreAuthenticate, RSync, Refund, RepeatPayment,
        SetupMandate, SubmitEvidence, Void,
=======
        Accept, Authorize, Capture, CreateAccessToken, CreateOrder, CreateSessionToken,
        DefendDispute, PSync, PaymentMethodToken, RSync, Refund, RepeatPayment, SetupMandate,
        SubmitEvidence, Void,
>>>>>>> 8ee4de2a
    },
    connector_types::{
        AcceptDisputeData, AccessTokenRequestData, AccessTokenResponseData,
        ConnectorSpecifications, DisputeDefendData, DisputeFlowData, DisputeResponseData,
        PaymentCreateOrderData, PaymentCreateOrderResponse, PaymentFlowData,
        PaymentMethodTokenResponse, PaymentMethodTokenizationData, PaymentVoidData,
        PaymentsAuthenticateData, PaymentsAuthorizeData, PaymentsCaptureData,
        PaymentsPostAuthenticateData, PaymentsPreAuthenticateData, PaymentsResponseData,
        PaymentsSyncData, RefundFlowData, RefundSyncData, RefundsData, RefundsResponseData,
        RepeatPaymentData, SessionTokenRequestData, SessionTokenResponseData,
        SetupMandateRequestData, SubmitEvidenceData,
    },
    errors,
    payment_method_data::PaymentMethodDataTypes,
    router_data::{ConnectorAuthType, ErrorResponse},
    router_data_v2::RouterDataV2,
    router_response_types::Response,
    types::Connectors,
};
use error_stack::ResultExt;
use hyperswitch_masking::{ExposeInterface, Mask, Maskable, PeekInterface};
use interfaces::{
    api::ConnectorCommon, connector_integration_v2::ConnectorIntegrationV2, connector_types,
    events::connector_api_logs::ConnectorEvent,
};
use ring::hmac;
use serde::Serialize;
use std::fmt::Debug;
use time::OffsetDateTime;
use uuid::Uuid;

pub mod transformers;

use transformers::{
    FiservCaptureRequest, FiservCaptureResponse, FiservPaymentsRequest, FiservPaymentsResponse,
    FiservRefundRequest, FiservRefundResponse, FiservRefundSyncRequest, FiservRefundSyncResponse,
    FiservSyncRequest, FiservSyncResponse, FiservVoidRequest, FiservVoidResponse,
};

use super::macros;
use crate::{types::ResponseRouterData, with_error_response_body};

// Local headers module
mod headers {
    pub const API_KEY: &str = "Api-Key";
    pub const CONTENT_TYPE: &str = "Content-Type";
    pub const TIMESTAMP: &str = "Timestamp";
    pub const CLIENT_REQUEST_ID: &str = "Client-Request-Id";
    pub const AUTH_TOKEN_TYPE: &str = "Auth-Token-Type";
    pub const AUTHORIZATION: &str = "Authorization";
}

// Type alias for non-generic trait implementations
impl<
        T: PaymentMethodDataTypes
            + std::fmt::Debug
            + std::marker::Sync
            + std::marker::Send
            + 'static
            + Serialize,
    > connector_types::ConnectorServiceTrait<T> for Fiserv<T>
{
}
impl<
        T: PaymentMethodDataTypes
            + std::fmt::Debug
            + std::marker::Sync
            + std::marker::Send
            + 'static
            + Serialize,
    > connector_types::PaymentAuthorizeV2<T> for Fiserv<T>
{
}

impl<
        T: PaymentMethodDataTypes
            + std::fmt::Debug
            + std::marker::Sync
            + std::marker::Send
            + 'static
            + Serialize,
    > connector_types::PaymentSessionToken for Fiserv<T>
{
}
impl<T: PaymentMethodDataTypes + Debug + Sync + Send + 'static + Serialize>
    connector_types::PaymentAccessToken for Fiserv<T>
{
}

impl<
        T: PaymentMethodDataTypes
            + std::fmt::Debug
            + std::marker::Sync
            + std::marker::Send
            + 'static
            + Serialize,
    > connector_types::PaymentSyncV2 for Fiserv<T>
{
}
impl<
        T: PaymentMethodDataTypes
            + std::fmt::Debug
            + std::marker::Sync
            + std::marker::Send
            + 'static
            + Serialize,
    > connector_types::PaymentVoidV2 for Fiserv<T>
{
}
impl<
        T: PaymentMethodDataTypes
            + std::fmt::Debug
            + std::marker::Sync
            + std::marker::Send
            + 'static
            + Serialize,
    > connector_types::RefundSyncV2 for Fiserv<T>
{
}
impl<
        T: PaymentMethodDataTypes
            + std::fmt::Debug
            + std::marker::Sync
            + std::marker::Send
            + 'static
            + Serialize,
    > connector_types::RefundV2 for Fiserv<T>
{
}
impl<
        T: PaymentMethodDataTypes
            + std::fmt::Debug
            + std::marker::Sync
            + std::marker::Send
            + 'static
            + Serialize,
    > connector_types::PaymentCapture for Fiserv<T>
{
}
impl<
        T: PaymentMethodDataTypes
            + std::fmt::Debug
            + std::marker::Sync
            + std::marker::Send
            + 'static
            + Serialize,
    > connector_types::ValidationTrait for Fiserv<T>
{
}
impl<
        T: PaymentMethodDataTypes
            + std::fmt::Debug
            + std::marker::Sync
            + std::marker::Send
            + 'static
            + Serialize,
    > connector_types::PaymentOrderCreate for Fiserv<T>
{
}
impl<
        T: PaymentMethodDataTypes
            + std::fmt::Debug
            + std::marker::Sync
            + std::marker::Send
            + 'static
            + Serialize,
    > connector_types::SetupMandateV2<T> for Fiserv<T>
{
}
impl<
        T: PaymentMethodDataTypes
            + std::fmt::Debug
            + std::marker::Sync
            + std::marker::Send
            + 'static
            + Serialize,
    > connector_types::AcceptDispute for Fiserv<T>
{
}
impl<
        T: PaymentMethodDataTypes
            + std::fmt::Debug
            + std::marker::Sync
            + std::marker::Send
            + 'static
            + Serialize,
    > connector_types::SubmitEvidenceV2 for Fiserv<T>
{
}
impl<
        T: PaymentMethodDataTypes
            + std::fmt::Debug
            + std::marker::Sync
            + std::marker::Send
            + 'static
            + Serialize,
    > connector_types::DisputeDefend for Fiserv<T>
{
}
impl<
        T: PaymentMethodDataTypes
            + std::fmt::Debug
            + std::marker::Sync
            + std::marker::Send
            + 'static
            + Serialize,
    > connector_types::IncomingWebhook for Fiserv<T>
{
}

impl<
        T: PaymentMethodDataTypes
            + std::fmt::Debug
            + std::marker::Sync
            + std::marker::Send
            + 'static
            + Serialize,
    > connector_types::RepeatPaymentV2 for Fiserv<T>
{
}

impl<
        T: PaymentMethodDataTypes
            + std::fmt::Debug
            + std::marker::Sync
            + std::marker::Send
            + 'static
            + Serialize,
    > connector_types::PaymentTokenV2<T> for Fiserv<T>
{
}

impl<
        T: PaymentMethodDataTypes
            + std::fmt::Debug
            + std::marker::Sync
            + std::marker::Send
            + 'static
            + Serialize,
    > connector_types::PaymentPreAuthenticateV2<T> for Fiserv<T>
{
}

impl<
        T: PaymentMethodDataTypes
            + std::fmt::Debug
            + std::marker::Sync
            + std::marker::Send
            + 'static
            + Serialize,
    > connector_types::PaymentAuthenticateV2<T> for Fiserv<T>
{
}

impl<
        T: PaymentMethodDataTypes
            + std::fmt::Debug
            + std::marker::Sync
            + std::marker::Send
            + 'static
            + Serialize,
    > connector_types::PaymentPostAuthenticateV2<T> for Fiserv<T>
{
}

macros::create_all_prerequisites!(
    connector_name: Fiserv,
    generic_type: T,
    api: [
        (
            flow: Authorize,
            request_body: FiservPaymentsRequest<T>,
            response_body: FiservPaymentsResponse,
            router_data: RouterDataV2<Authorize, PaymentFlowData, PaymentsAuthorizeData<T>, PaymentsResponseData>,
        ),
        (
            flow: PSync,
            request_body: FiservSyncRequest,
            response_body: FiservSyncResponse,
            router_data: RouterDataV2<PSync, PaymentFlowData, PaymentsSyncData, PaymentsResponseData>,
        ),
        (
            flow: Capture,
            request_body: FiservCaptureRequest,
            response_body: FiservCaptureResponse,
            router_data: RouterDataV2<Capture, PaymentFlowData, PaymentsCaptureData, PaymentsResponseData>,
        ),
        (
            flow: Void,
            request_body: FiservVoidRequest,
            response_body: FiservVoidResponse,
            router_data: RouterDataV2<Void, PaymentFlowData, PaymentVoidData, PaymentsResponseData>,
        ),
        (
            flow: Refund,
            request_body: FiservRefundRequest,
            response_body: FiservRefundResponse,
            router_data: RouterDataV2<Refund, RefundFlowData, RefundsData, RefundsResponseData>,
        ),
        (
            flow: RSync,
            request_body: FiservRefundSyncRequest,
            response_body: FiservRefundSyncResponse,
            router_data: RouterDataV2<RSync, RefundFlowData, RefundSyncData, RefundsResponseData>,
        )
    ],
    amount_converters: [
        amount_converter: FloatMajorUnit
    ],
    member_functions: {
        pub fn generate_authorization_signature(
            &self,
            auth: &self::transformers::FiservAuthType,
            client_request_id: &str,
            payload_str: &str,
            timestamp_ms: i128,
        ) -> CustomResult<String, errors::ConnectorError> {
            let raw_signature = format!(
                "{}{}{}{}",
                auth.api_key.peek(),
                client_request_id,
                timestamp_ms,
                payload_str
            );

            let key = hmac::Key::new(hmac::HMAC_SHA256, auth.api_secret.clone().expose().as_bytes());
            let tag = hmac::sign(&key, raw_signature.as_bytes());

            Ok(BASE64_STANDARD_ENGINE.encode(tag.as_ref()))
        }

        pub fn build_headers<F, FCD, Req, Res>(
            &self,
            req: &RouterDataV2<F, FCD, Req, Res>,
        ) -> CustomResult<Vec<(String, Maskable<String>)>, errors::ConnectorError>
        where
            Self: ConnectorIntegrationV2<F, FCD, Req, Res>,
        {
            let temp_request_body_for_sig = self.get_request_body(req)?;
            let payload_string_for_sig = match temp_request_body_for_sig {
                Some(RequestContent::Json(json_body)) => serde_json::to_string(&json_body)
                    .change_context(errors::ConnectorError::RequestEncodingFailed)
                    .attach_printable("Failed to serialize JSON request body for signature")?,
                Some(RequestContent::FormUrlEncoded(form_body)) => serde_urlencoded::to_string(&form_body)
                    .change_context(errors::ConnectorError::RequestEncodingFailed)
                    .attach_printable("Failed to serialize form request body for signature")?,
                None => "".to_string(),
                _ => return Err(errors::ConnectorError::RequestEncodingFailed)
                    .attach_printable("Unsupported request body type for signature generation")?,
            };

            let timestamp_ms = OffsetDateTime::now_utc().unix_timestamp_nanos() / 1_000_000;
            let client_request_id = Uuid::new_v4().to_string();

            let auth_type_for_sig = self::transformers::FiservAuthType::try_from(&req.connector_auth_type)
                .change_context(errors::ConnectorError::FailedToObtainAuthType)?;

            let signature = self.generate_authorization_signature(
                &auth_type_for_sig,
                &client_request_id,
                &payload_string_for_sig,
                timestamp_ms,
            )?;

            // Step 4: Build and return the headers
            let mut http_headers = vec![
                (headers::CONTENT_TYPE.to_string(), self.common_get_content_type().into()),
                (headers::CLIENT_REQUEST_ID.to_string(), client_request_id.into()),
                (headers::TIMESTAMP.to_string(), timestamp_ms.to_string().into()),
                (headers::AUTH_TOKEN_TYPE.to_string(), "HMAC".to_string().into()),
                (headers::AUTHORIZATION.to_string(), signature.into_masked()),
            ];

            let mut api_key_header = self.get_auth_header(&req.connector_auth_type)?;
            http_headers.append(&mut api_key_header);

            Ok(http_headers)
        }

        pub fn connector_base_url_payments<'a, F, Req, Res>(
            &self,
            req: &'a RouterDataV2<F, PaymentFlowData, Req, Res>,
        ) -> &'a str {
            &req.resource_common_data.connectors.fiserv.base_url
        }

        pub fn connector_base_url_refunds<'a, F, Req, Res>(
            &self,
            req: &'a RouterDataV2<F, RefundFlowData, Req, Res>,
        ) -> &'a str {
            &req.resource_common_data.connectors.fiserv.base_url
        }
    }
);

impl<
        T: PaymentMethodDataTypes
            + std::fmt::Debug
            + std::marker::Sync
            + std::marker::Send
            + 'static
            + Serialize,
    > ConnectorCommon for Fiserv<T>
{
    fn id(&self) -> &'static str {
        "fiserv"
    }

    fn common_get_content_type(&self) -> &'static str {
        "application/json"
    }

    fn base_url<'a>(&self, connectors: &'a Connectors) -> &'a str {
        connectors.fiserv.base_url.as_ref()
    }

    fn get_auth_header(
        &self,
        auth_type: &ConnectorAuthType,
    ) -> CustomResult<Vec<(String, Maskable<String>)>, errors::ConnectorError> {
        let auth: self::transformers::FiservAuthType =
            self::transformers::FiservAuthType::try_from(auth_type)
                .change_context(errors::ConnectorError::FailedToObtainAuthType)?;
        Ok(vec![(
            headers::API_KEY.to_string(),
            auth.api_key.clone().into_masked(),
        )])
    }

    fn build_error_response(
        &self,
        res: Response,
        event_builder: Option<&mut ConnectorEvent>,
    ) -> CustomResult<ErrorResponse, errors::ConnectorError> {
        let response: self::transformers::FiservErrorResponse = res
            .response
            .parse_struct("FiservErrorResponse")
            .change_context(errors::ConnectorError::ResponseDeserializationFailed)?;

        with_error_response_body!(event_builder, response);

        let first_error_detail = response
            .error
            .as_ref()
            .or(response.details.as_ref())
            .and_then(|e| e.first());

        Ok(ErrorResponse {
            status_code: res.status_code,
            code: first_error_detail
                .and_then(|e| e.code.clone())
                .unwrap_or_else(|| NO_ERROR_CODE.to_string()),
            message: first_error_detail.map_or(NO_ERROR_MESSAGE.to_string(), |e| e.message.clone()),
            reason: first_error_detail.and_then(|e| e.field.clone()),
            attempt_status: None,
            connector_transaction_id: None,
            network_decline_code: None,
            network_advice_code: None,
            network_error_message: None,
        })
    }
}

macros::macro_connector_implementation!(
    connector_default_implementations: [get_content_type, get_error_response_v2],
    connector: Fiserv,
    curl_request: Json(FiservPaymentsRequest),
    curl_response: FiservPaymentsResponse,
    flow_name: Authorize,
    resource_common_data: PaymentFlowData,
    flow_request: PaymentsAuthorizeData<T>,
    flow_response: PaymentsResponseData,
    http_method: Post,
    generic_type: T,
    [PaymentMethodDataTypes + std::fmt::Debug + std::marker::Sync + std::marker::Send + 'static + Serialize],
    other_functions: {
        fn get_headers(
            &self,
            req: &RouterDataV2<Authorize, PaymentFlowData, PaymentsAuthorizeData<T>, PaymentsResponseData>,
        ) -> CustomResult<Vec<(String, Maskable<String>)>, errors::ConnectorError> {
            self.build_headers(req)
        }
        fn get_url(
            &self,
            req: &RouterDataV2<Authorize, PaymentFlowData, PaymentsAuthorizeData<T>, PaymentsResponseData>,
        ) -> CustomResult<String, errors::ConnectorError> {
            Ok(format!(
                "{}ch/payments/v1/charges",
                self.connector_base_url_payments(req)
            ))
        }
    }
);

macros::macro_connector_implementation!(
    connector_default_implementations: [get_content_type, get_error_response_v2],
    connector: Fiserv,
    curl_request: Json(FiservSyncRequest),
    curl_response: FiservSyncResponse,
    flow_name: PSync,
    resource_common_data: PaymentFlowData,
    flow_request: PaymentsSyncData,
    flow_response: PaymentsResponseData,
    http_method: Post,
    generic_type: T,
    [PaymentMethodDataTypes + std::fmt::Debug + std::marker::Sync + std::marker::Send + 'static + Serialize],
    other_functions: {
        fn get_headers(
            &self,
            req: &RouterDataV2<PSync, PaymentFlowData, PaymentsSyncData, PaymentsResponseData>,
        ) -> CustomResult<Vec<(String, Maskable<String>)>, errors::ConnectorError> {
            self.build_headers(req)
        }
        fn get_url(
            &self,
            req: &RouterDataV2<PSync, PaymentFlowData, PaymentsSyncData, PaymentsResponseData>,
        ) -> CustomResult<String, errors::ConnectorError> {
            Ok(format!(
                "{}ch/payments/v1/transaction-inquiry",
                self.connector_base_url_payments(req)
            ))
        }
    }
);

macros::macro_connector_implementation!(
    connector_default_implementations: [get_content_type, get_error_response_v2],
    connector: Fiserv,
    curl_request: Json(FiservCaptureRequest),
    curl_response: FiservCaptureResponse,
    flow_name: Capture,
    resource_common_data: PaymentFlowData,
    flow_request: PaymentsCaptureData,
    flow_response: PaymentsResponseData,
    http_method: Post,
    generic_type: T,
    [PaymentMethodDataTypes + std::fmt::Debug + std::marker::Sync + std::marker::Send + 'static + Serialize],
    other_functions: {
        fn get_headers(
            &self,
            req: &RouterDataV2<Capture, PaymentFlowData, PaymentsCaptureData, PaymentsResponseData>,
        ) -> CustomResult<Vec<(String, Maskable<String>)>, errors::ConnectorError> {
            self.build_headers(req)
        }
        fn get_url(
            &self,
            req: &RouterDataV2<Capture, PaymentFlowData, PaymentsCaptureData, PaymentsResponseData>,
        ) -> CustomResult<String, errors::ConnectorError> {
            Ok(format!(
                "{}ch/payments/v1/charges",
                self.connector_base_url_payments(req)
            ))
        }
    }
);

macros::macro_connector_implementation!(
    connector_default_implementations: [get_content_type, get_error_response_v2],
    connector: Fiserv,
    curl_request: Json(FiservVoidRequest),
    curl_response: FiservVoidResponse,
    flow_name: Void,
    resource_common_data: PaymentFlowData,
    flow_request: PaymentVoidData,
    flow_response: PaymentsResponseData,
    http_method: Post,
    generic_type: T,
    [PaymentMethodDataTypes + std::fmt::Debug + std::marker::Sync + std::marker::Send + 'static + Serialize],
    other_functions: {
        fn get_headers(
            &self,
            req: &RouterDataV2<Void, PaymentFlowData, PaymentVoidData, PaymentsResponseData>,
        ) -> CustomResult<Vec<(String, Maskable<String>)>, errors::ConnectorError> {
            self.build_headers(req)
        }
        fn get_url(
            &self,
            req: &RouterDataV2<Void, PaymentFlowData, PaymentVoidData, PaymentsResponseData>,
        ) -> CustomResult<String, errors::ConnectorError> {
            Ok(format!(
                "{}ch/payments/v1/cancels",
                self.connector_base_url_payments(req)
            ))
        }
    }
);

macros::macro_connector_implementation!(
    connector_default_implementations: [get_content_type, get_error_response_v2],
    connector: Fiserv,
    curl_request: Json(FiservRefundRequest),
    curl_response: FiservRefundResponse,
    flow_name: Refund,
    resource_common_data: RefundFlowData,
    flow_request: RefundsData,
    flow_response: RefundsResponseData,
    http_method: Post,
    generic_type: T,
    [PaymentMethodDataTypes + std::fmt::Debug + std::marker::Sync + std::marker::Send + 'static + Serialize],
    other_functions: {
        fn get_headers(
            &self,
            req: &RouterDataV2<Refund, RefundFlowData, RefundsData, RefundsResponseData>,
        ) -> CustomResult<Vec<(String, Maskable<String>)>, errors::ConnectorError> {
            self.build_headers(req)
        }
        fn get_url(
            &self,
            req: &RouterDataV2<Refund, RefundFlowData, RefundsData, RefundsResponseData>,
        ) -> CustomResult<String, errors::ConnectorError> {
            Ok(format!(
                "{}ch/payments/v1/refunds",
                self.connector_base_url_refunds(req)
            ))
        }
    }
);

macros::macro_connector_implementation!(
    connector_default_implementations: [get_content_type, get_error_response_v2],
    connector: Fiserv,
    curl_request: Json(FiservRefundSyncRequest),
    curl_response: FiservRefundSyncResponse,
    flow_name: RSync,
    resource_common_data: RefundFlowData,
    flow_request: RefundSyncData,
    flow_response: RefundsResponseData,
    http_method: Post,
    generic_type: T,
    [PaymentMethodDataTypes + std::fmt::Debug + std::marker::Sync + std::marker::Send + 'static + Serialize],
    other_functions: {
        fn get_headers(
            &self,
            req: &RouterDataV2<RSync, RefundFlowData, RefundSyncData, RefundsResponseData>,
        ) -> CustomResult<Vec<(String, Maskable<String>)>, errors::ConnectorError> {
            self.build_headers(req)
        }
        fn get_url(
            &self,
            req: &RouterDataV2<domain_types::connector_flow::RSync, RefundFlowData, RefundSyncData, RefundsResponseData>,
        ) -> CustomResult<String, errors::ConnectorError> {
            Ok(format!(
                "{}ch/payments/v1/transaction-inquiry",
                self.connector_base_url_refunds(req)
            ))
        }
    }
);

impl<
        T: PaymentMethodDataTypes
            + std::fmt::Debug
            + std::marker::Sync
            + std::marker::Send
            + 'static
            + Serialize,
    >
    ConnectorIntegrationV2<
        CreateOrder,
        PaymentFlowData,
        PaymentCreateOrderData,
        PaymentCreateOrderResponse,
    > for Fiserv<T>
{
}

impl<
        T: PaymentMethodDataTypes
            + std::fmt::Debug
            + std::marker::Sync
            + std::marker::Send
            + 'static
            + Serialize,
    >
    ConnectorIntegrationV2<
        SetupMandate,
        PaymentFlowData,
        SetupMandateRequestData<T>,
        PaymentsResponseData,
    > for Fiserv<T>
{
}

impl<
        T: PaymentMethodDataTypes
            + std::fmt::Debug
            + std::marker::Sync
            + std::marker::Send
            + 'static
            + Serialize,
    > ConnectorIntegrationV2<Accept, DisputeFlowData, AcceptDisputeData, DisputeResponseData>
    for Fiserv<T>
{
}

impl<
        T: PaymentMethodDataTypes
            + std::fmt::Debug
            + std::marker::Sync
            + std::marker::Send
            + 'static
            + Serialize,
    >
    ConnectorIntegrationV2<SubmitEvidence, DisputeFlowData, SubmitEvidenceData, DisputeResponseData>
    for Fiserv<T>
{
}

impl<
        T: PaymentMethodDataTypes
            + std::fmt::Debug
            + std::marker::Sync
            + std::marker::Send
            + 'static
            + Serialize,
    > ConnectorIntegrationV2<DefendDispute, DisputeFlowData, DisputeDefendData, DisputeResponseData>
    for Fiserv<T>
{
}

impl<
        T: PaymentMethodDataTypes
            + std::fmt::Debug
            + std::marker::Sync
            + std::marker::Send
            + 'static
            + Serialize,
    >
    ConnectorIntegrationV2<
        PaymentMethodToken,
        PaymentFlowData,
        PaymentMethodTokenizationData<T>,
        PaymentMethodTokenResponse,
    > for Fiserv<T>
{
}

// SourceVerification implementations for all flows
impl<
        T: PaymentMethodDataTypes
            + std::fmt::Debug
            + std::marker::Sync
            + std::marker::Send
            + 'static
            + Serialize,
    >
    interfaces::verification::SourceVerification<
        Authorize,
        PaymentFlowData,
        PaymentsAuthorizeData<T>,
        PaymentsResponseData,
    > for Fiserv<T>
{
}

impl<
        T: PaymentMethodDataTypes
            + std::fmt::Debug
            + std::marker::Sync
            + std::marker::Send
            + 'static
            + Serialize,
    >
    interfaces::verification::SourceVerification<
        PSync,
        PaymentFlowData,
        PaymentsSyncData,
        PaymentsResponseData,
    > for Fiserv<T>
{
}

impl<
        T: PaymentMethodDataTypes
            + std::fmt::Debug
            + std::marker::Sync
            + std::marker::Send
            + 'static
            + Serialize,
    >
    interfaces::verification::SourceVerification<
        Capture,
        PaymentFlowData,
        PaymentsCaptureData,
        PaymentsResponseData,
    > for Fiserv<T>
{
}

impl<
        T: PaymentMethodDataTypes
            + std::fmt::Debug
            + std::marker::Sync
            + std::marker::Send
            + 'static
            + Serialize,
    >
    interfaces::verification::SourceVerification<
        Void,
        PaymentFlowData,
        PaymentVoidData,
        PaymentsResponseData,
    > for Fiserv<T>
{
}

impl<
        T: PaymentMethodDataTypes
            + std::fmt::Debug
            + std::marker::Sync
            + std::marker::Send
            + 'static
            + Serialize,
    >
    interfaces::verification::SourceVerification<
        Refund,
        RefundFlowData,
        RefundsData,
        RefundsResponseData,
    > for Fiserv<T>
{
}

impl<
        T: PaymentMethodDataTypes
            + std::fmt::Debug
            + std::marker::Sync
            + std::marker::Send
            + 'static
            + Serialize,
    >
    interfaces::verification::SourceVerification<
        RSync,
        RefundFlowData,
        RefundSyncData,
        RefundsResponseData,
    > for Fiserv<T>
{
}

impl<
        T: PaymentMethodDataTypes
            + std::fmt::Debug
            + std::marker::Sync
            + std::marker::Send
            + 'static
            + Serialize,
    >
    interfaces::verification::SourceVerification<
        SetupMandate,
        PaymentFlowData,
        SetupMandateRequestData<T>,
        PaymentsResponseData,
    > for Fiserv<T>
{
}

impl<
        T: PaymentMethodDataTypes
            + std::fmt::Debug
            + std::marker::Sync
            + std::marker::Send
            + 'static
            + Serialize,
    >
    interfaces::verification::SourceVerification<
        Accept,
        DisputeFlowData,
        AcceptDisputeData,
        DisputeResponseData,
    > for Fiserv<T>
{
}

impl<
        T: PaymentMethodDataTypes
            + std::fmt::Debug
            + std::marker::Sync
            + std::marker::Send
            + 'static
            + Serialize,
    >
    interfaces::verification::SourceVerification<
        SubmitEvidence,
        DisputeFlowData,
        SubmitEvidenceData,
        DisputeResponseData,
    > for Fiserv<T>
{
}

impl<
        T: PaymentMethodDataTypes
            + std::fmt::Debug
            + std::marker::Sync
            + std::marker::Send
            + 'static
            + Serialize,
    >
    interfaces::verification::SourceVerification<
        DefendDispute,
        DisputeFlowData,
        DisputeDefendData,
        DisputeResponseData,
    > for Fiserv<T>
{
}

impl<
        T: PaymentMethodDataTypes
            + std::fmt::Debug
            + std::marker::Sync
            + std::marker::Send
            + 'static
            + Serialize,
    >
    interfaces::verification::SourceVerification<
        CreateOrder,
        PaymentFlowData,
        PaymentCreateOrderData,
        PaymentCreateOrderResponse,
    > for Fiserv<T>
{
}

impl<
        T: PaymentMethodDataTypes
            + std::fmt::Debug
            + std::marker::Sync
            + std::marker::Send
            + 'static
            + Serialize,
    >
    interfaces::verification::SourceVerification<
        CreateSessionToken,
        PaymentFlowData,
        SessionTokenRequestData,
        SessionTokenResponseData,
    > for Fiserv<T>
{
}

impl<
        T: PaymentMethodDataTypes
            + std::fmt::Debug
            + std::marker::Sync
            + std::marker::Send
            + 'static
            + Serialize,
    >
    interfaces::verification::SourceVerification<
        CreateAccessToken,
        PaymentFlowData,
        AccessTokenRequestData,
        AccessTokenResponseData,
    > for Fiserv<T>
{
}

impl<
        T: PaymentMethodDataTypes
            + std::fmt::Debug
            + std::marker::Sync
            + std::marker::Send
            + 'static
            + Serialize,
    > ConnectorSpecifications for Fiserv<T>
{
}

impl<
        T: PaymentMethodDataTypes
            + std::fmt::Debug
            + std::marker::Sync
            + std::marker::Send
            + 'static
            + Serialize,
    >
    interfaces::verification::SourceVerification<
        PaymentMethodToken,
        PaymentFlowData,
        PaymentMethodTokenizationData<T>,
        PaymentMethodTokenResponse,
    > for Fiserv<T>
{
}

// We already have an implementation for ValidationTrait above

impl<
        T: PaymentMethodDataTypes
            + std::fmt::Debug
            + std::marker::Sync
            + std::marker::Send
            + 'static
            + Serialize,
    >
    interfaces::verification::SourceVerification<
        RepeatPayment,
        PaymentFlowData,
        RepeatPaymentData,
        PaymentsResponseData,
    > for Fiserv<T>
{
}

impl<
        T: PaymentMethodDataTypes
            + std::fmt::Debug
            + std::marker::Sync
            + std::marker::Send
            + 'static
            + Serialize,
    >
    ConnectorIntegrationV2<RepeatPayment, PaymentFlowData, RepeatPaymentData, PaymentsResponseData>
    for Fiserv<T>
{
}

impl<
        T: PaymentMethodDataTypes
            + std::fmt::Debug
            + std::marker::Sync
            + std::marker::Send
            + 'static
            + Serialize,
    >
    ConnectorIntegrationV2<
        CreateSessionToken,
        PaymentFlowData,
        SessionTokenRequestData,
        SessionTokenResponseData,
    > for Fiserv<T>
{
}

impl<
        T: PaymentMethodDataTypes
            + std::fmt::Debug
            + std::marker::Sync
            + std::marker::Send
            + 'static
            + Serialize,
    >
    ConnectorIntegrationV2<
<<<<<<< HEAD
        PreAuthenticate,
        PaymentFlowData,
        PaymentsPreAuthenticateData<T>,
        PaymentsResponseData,
    > for Fiserv<T>
{
}

impl<
        T: PaymentMethodDataTypes
            + std::fmt::Debug
            + std::marker::Sync
            + std::marker::Send
            + 'static
            + Serialize,
    >
    ConnectorIntegrationV2<
        Authenticate,
        PaymentFlowData,
        PaymentsAuthenticateData<T>,
        PaymentsResponseData,
    > for Fiserv<T>
{
}

impl<
        T: PaymentMethodDataTypes
            + std::fmt::Debug
            + std::marker::Sync
            + std::marker::Send
            + 'static
            + Serialize,
    >
    ConnectorIntegrationV2<
        PostAuthenticate,
        PaymentFlowData,
        PaymentsPostAuthenticateData<T>,
        PaymentsResponseData,
    > for Fiserv<T>
{
}

impl<
        T: PaymentMethodDataTypes
            + std::fmt::Debug
            + std::marker::Sync
            + std::marker::Send
            + 'static
            + Serialize,
    >
    interfaces::verification::SourceVerification<
        PreAuthenticate,
        PaymentFlowData,
        PaymentsPreAuthenticateData<T>,
        PaymentsResponseData,
    > for Fiserv<T>
{
}

impl<
        T: PaymentMethodDataTypes
            + std::fmt::Debug
            + std::marker::Sync
            + std::marker::Send
            + 'static
            + Serialize,
    >
    interfaces::verification::SourceVerification<
        Authenticate,
        PaymentFlowData,
        PaymentsAuthenticateData<T>,
        PaymentsResponseData,
    > for Fiserv<T>
{
}

impl<
        T: PaymentMethodDataTypes
            + std::fmt::Debug
            + std::marker::Sync
            + std::marker::Send
            + 'static
            + Serialize,
    >
    interfaces::verification::SourceVerification<
        PostAuthenticate,
        PaymentFlowData,
        PaymentsPostAuthenticateData<T>,
        PaymentsResponseData,
=======
        CreateAccessToken,
        PaymentFlowData,
        AccessTokenRequestData,
        AccessTokenResponseData,
>>>>>>> 8ee4de2a
    > for Fiserv<T>
{
}<|MERGE_RESOLUTION|>--- conflicted
+++ resolved
@@ -8,15 +8,9 @@
 };
 use domain_types::{
     connector_flow::{
-<<<<<<< HEAD
-        Accept, Authenticate, Authorize, Capture, CreateOrder, CreateSessionToken, DefendDispute,
-        PSync, PaymentMethodToken, PostAuthenticate, PreAuthenticate, RSync, Refund, RepeatPayment,
-        SetupMandate, SubmitEvidence, Void,
-=======
-        Accept, Authorize, Capture, CreateAccessToken, CreateOrder, CreateSessionToken,
-        DefendDispute, PSync, PaymentMethodToken, RSync, Refund, RepeatPayment, SetupMandate,
-        SubmitEvidence, Void,
->>>>>>> 8ee4de2a
+        Accept, Authenticate, Authorize, Capture, CreateAccessToken, CreateOrder,
+        CreateSessionToken, DefendDispute, PSync, PaymentMethodToken, PostAuthenticate,
+        PreAuthenticate, RSync, Refund, RepeatPayment, SetupMandate, SubmitEvidence, Void,
     },
     connector_types::{
         AcceptDisputeData, AccessTokenRequestData, AccessTokenResponseData,
@@ -1062,7 +1056,23 @@
             + Serialize,
     >
     ConnectorIntegrationV2<
-<<<<<<< HEAD
+        CreateAccessToken,
+        PaymentFlowData,
+        AccessTokenRequestData,
+        AccessTokenResponseData,
+    > for Fiserv<T>
+{
+}
+
+impl<
+        T: PaymentMethodDataTypes
+            + std::fmt::Debug
+            + std::marker::Sync
+            + std::marker::Send
+            + 'static
+            + Serialize,
+    >
+    ConnectorIntegrationV2<
         PreAuthenticate,
         PaymentFlowData,
         PaymentsPreAuthenticateData<T>,
@@ -1152,12 +1162,6 @@
         PaymentFlowData,
         PaymentsPostAuthenticateData<T>,
         PaymentsResponseData,
-=======
-        CreateAccessToken,
-        PaymentFlowData,
-        AccessTokenRequestData,
-        AccessTokenResponseData,
->>>>>>> 8ee4de2a
     > for Fiserv<T>
 {
 }