--- conflicted
+++ resolved
@@ -12,18 +12,6 @@
 };
 use domain_types::{
     connector_flow::{
-<<<<<<< HEAD
-        Accept, Authorize, Capture, CreateAccessToken, CreateOrder, CreateSessionToken, DefendDispute, PSync, RSync,
-        Refund, RepeatPayment, SetupMandate, SubmitEvidence, Void,
-    },
-    connector_types::{
-        AcceptDisputeData, AccessTokenRequestData, AccessTokenResponseData, DisputeDefendData, DisputeFlowData, DisputeResponseData,
-        PaymentCreateOrderData, PaymentCreateOrderResponse, PaymentFlowData, PaymentVoidData,
-        PaymentsAuthorizeData, PaymentsCaptureData, PaymentsResponseData, PaymentsSyncData,
-        RefundFlowData, RefundSyncData, RefundsData, RefundsResponseData, RepeatPaymentData,
-        SessionTokenRequestData, SessionTokenResponseData, SetupMandateRequestData,
-        SubmitEvidenceData,
-=======
         Accept, Authorize, Capture, CreateAccessToken, CreateOrder, CreateSessionToken,
         DefendDispute, PSync, PaymentMethodToken, RSync, Refund, RepeatPayment, SetupMandate,
         SubmitEvidence, Void,
@@ -38,7 +26,6 @@
         RefundWebhookDetailsResponse, RefundsData, RefundsResponseData, RepeatPaymentData,
         RequestDetails, SessionTokenRequestData, SessionTokenResponseData, SetupMandateRequestData,
         SubmitEvidenceData, WebhookDetailsResponse,
->>>>>>> 8ee4de2a
     },
     errors,
     payment_method_data::PaymentMethodDataTypes,
@@ -857,8 +844,6 @@
     > for Novalnet<T>
 {
 }
-<<<<<<< HEAD
-=======
 impl<
         T: PaymentMethodDataTypes
             + std::fmt::Debug
@@ -875,7 +860,6 @@
     > for Novalnet<T>
 {
 }
->>>>>>> 8ee4de2a
 
 impl<T: PaymentMethodDataTypes + Debug + Sync + Send + 'static + Serialize>
     connector_types::PaymentSessionToken for Novalnet<T>
@@ -1025,8 +1009,6 @@
         AccessTokenResponseData,
     > for Novalnet<T>
 {
-<<<<<<< HEAD
-=======
 }
 
 impl<
@@ -1044,5 +1026,4 @@
         PaymentMethodTokenResponse,
     > for Novalnet<T>
 {
->>>>>>> 8ee4de2a
 }