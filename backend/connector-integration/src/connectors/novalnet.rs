--- conflicted
+++ resolved
@@ -869,19 +869,6 @@
     connector_types::PaymentSessionToken for Novalnet<T>
 {
 }
-impl<T: PaymentMethodDataTypes + Debug + Sync + Send + 'static + Serialize>
-<<<<<<< HEAD
-    ConnectorIntegrationV2<
-        CreateAccessToken,
-        PaymentFlowData,
-        AccessTokenRequestData,
-        AccessTokenResponseData,
-    > for Novalnet<T>
-=======
-    connector_types::PaymentAccessToken for Novalnet<T>
->>>>>>> 8ee4de2a
-{
-}
 
 // SourceVerification implementations for all flows
 impl<T: PaymentMethodDataTypes + Debug + Sync + Send + 'static + Serialize>
@@ -1039,13 +1026,4 @@
         PaymentMethodTokenResponse,
     > for Novalnet<T>
 {
-}
-impl<T: PaymentMethodDataTypes + Debug + Sync + Send + 'static + Serialize>
-    interfaces::verification::SourceVerification<
-        CreateAccessToken,
-        PaymentFlowData,
-        AccessTokenRequestData,
-        AccessTokenResponseData,
-    > for Novalnet<T>
-{
 }