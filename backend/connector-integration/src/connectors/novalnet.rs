pub mod transformers;

use std::fmt::Debug;

use base64::Engine;
use common_enums::CurrencyUnit;
use common_utils::{
    crypto::{self, VerifySignature},
    errors::CustomResult,
    ext_traits::ByteSliceExt,
    types::StringMinorUnit,
};
use domain_types::{
    connector_flow::{
<<<<<<< HEAD
        Accept, Authenticate, Authorize, Capture, CreateAccessToken, CreateOrder,
        CreateSessionToken, DefendDispute, MandateRevoke, PSync, PaymentMethodToken,
=======
        Accept, Authenticate, Authorize, Capture, CreateAccessToken, CreateConnectorCustomer,
        CreateOrder, CreateSessionToken, DefendDispute, PSync, PaymentMethodToken,
>>>>>>> 36731a85
        PostAuthenticate, PreAuthenticate, RSync, Refund, RepeatPayment, SetupMandate,
        SubmitEvidence, Void,
    },
    connector_types::{
<<<<<<< HEAD
        AcceptDisputeData, AccessTokenRequestData, AccessTokenResponseData,
        ConnectorWebhookSecrets, DisputeDefendData, DisputeFlowData, DisputeResponseData,
        DisputeWebhookDetailsResponse, EventType, MandateRevokeRequestData,
        MandateRevokeResponseData, PaymentCreateOrderData, PaymentCreateOrderResponse,
        PaymentFlowData, PaymentMethodTokenResponse, PaymentMethodTokenizationData,
        PaymentVoidData, PaymentsAuthenticateData, PaymentsAuthorizeData, PaymentsCaptureData,
        PaymentsPostAuthenticateData, PaymentsPreAuthenticateData, PaymentsResponseData,
        PaymentsSyncData, RefundFlowData, RefundSyncData, RefundWebhookDetailsResponse,
        RefundsData, RefundsResponseData, RepeatPaymentData, RequestDetails,
        SessionTokenRequestData, SessionTokenResponseData, SetupMandateRequestData,
        SubmitEvidenceData, WebhookDetailsResponse,
=======
        AcceptDisputeData, AccessTokenRequestData, AccessTokenResponseData, ConnectorCustomerData,
        ConnectorCustomerResponse, ConnectorWebhookSecrets, DisputeDefendData, DisputeFlowData,
        DisputeResponseData, DisputeWebhookDetailsResponse, EventType, PaymentCreateOrderData,
        PaymentCreateOrderResponse, PaymentFlowData, PaymentMethodTokenResponse,
        PaymentMethodTokenizationData, PaymentVoidData, PaymentsAuthenticateData,
        PaymentsAuthorizeData, PaymentsCaptureData, PaymentsPostAuthenticateData,
        PaymentsPreAuthenticateData, PaymentsResponseData, PaymentsSyncData, RefundFlowData,
        RefundSyncData, RefundWebhookDetailsResponse, RefundsData, RefundsResponseData,
        RepeatPaymentData, RequestDetails, SessionTokenRequestData, SessionTokenResponseData,
        SetupMandateRequestData, SubmitEvidenceData, WebhookDetailsResponse,
>>>>>>> 36731a85
    },
    errors,
    payment_method_data::PaymentMethodDataTypes,
    router_data::{ConnectorAuthType, ErrorResponse},
    router_data_v2::RouterDataV2,
    router_response_types::Response,
    types::Connectors,
    utils::{self, ForeignTryFrom},
};
use hyperswitch_masking::{ExposeInterface, Mask, Maskable};
use interfaces::{
    api::ConnectorCommon, connector_integration_v2::ConnectorIntegrationV2, connector_types,
    events::connector_api_logs::ConnectorEvent,
};
use serde::Serialize;
use transformers::{
    self as novalnet, NovalnetCancelRequest, NovalnetCancelResponse, NovalnetCaptureRequest,
    NovalnetCaptureResponse, NovalnetPSyncResponse, NovalnetPaymentsRequest,
    NovalnetPaymentsRequest as NovalnetPaymentsRequestMandate,
    NovalnetPaymentsRequest as NovalnetRepeatPaymentsRequest, NovalnetPaymentsResponse,
    NovalnetPaymentsResponse as NovalnetPaymentsResponseMandate,
    NovalnetPaymentsResponse as NovalnetRepeatPaymentsResponse, NovalnetRefundRequest,
    NovalnetRefundResponse, NovalnetRefundSyncResponse, NovalnetSyncRequest,
    NovalnetSyncRequest as NovalnetRSyncRequest,
};

use super::macros;
use crate::{types::ResponseRouterData, with_error_response_body};

pub const BASE64_ENGINE: base64::engine::GeneralPurpose = base64::engine::general_purpose::STANDARD;

use error_stack::ResultExt;

pub(crate) mod headers {
    pub(crate) const CONTENT_TYPE: &str = "Content-Type";
    pub(crate) const X_NN_ACCESS_KEY: &str = "X-NN-Access-Key";
}

// Trait implementations with generic type parameters
impl<T: PaymentMethodDataTypes + Debug + Sync + Send + 'static + Serialize>
    connector_types::ConnectorServiceTrait<T> for Novalnet<T>
{
}
impl<T: PaymentMethodDataTypes + Debug + Sync + Send + 'static + Serialize>
    connector_types::PaymentAuthorizeV2<T> for Novalnet<T>
{
}
impl<T: PaymentMethodDataTypes + Debug + Sync + Send + 'static + Serialize>
    connector_types::PaymentSyncV2 for Novalnet<T>
{
}
impl<T: PaymentMethodDataTypes + Debug + Sync + Send + 'static + Serialize>
    connector_types::PaymentVoidV2 for Novalnet<T>
{
}
impl<T: PaymentMethodDataTypes + Debug + Sync + Send + 'static + Serialize>
    connector_types::RefundSyncV2 for Novalnet<T>
{
}
impl<T: PaymentMethodDataTypes + Debug + Sync + Send + 'static + Serialize>
    connector_types::RefundV2 for Novalnet<T>
{
}
impl<T: PaymentMethodDataTypes + Debug + Sync + Send + 'static + Serialize>
    connector_types::PaymentCapture for Novalnet<T>
{
}
impl<T: PaymentMethodDataTypes + Debug + Sync + Send + 'static + Serialize>
    connector_types::ValidationTrait for Novalnet<T>
{
}
impl<T: PaymentMethodDataTypes + Debug + Sync + Send + 'static + Serialize>
    connector_types::PaymentOrderCreate for Novalnet<T>
{
}
impl<T: PaymentMethodDataTypes + Debug + Sync + Send + 'static + Serialize>
    connector_types::SetupMandateV2<T> for Novalnet<T>
{
}
impl<T: PaymentMethodDataTypes + Debug + Sync + Send + 'static + Serialize>
    connector_types::RepeatPaymentV2 for Novalnet<T>
{
}
impl<T: PaymentMethodDataTypes + Debug + Sync + Send + 'static + Serialize>
    connector_types::AcceptDispute for Novalnet<T>
{
}
impl<T: PaymentMethodDataTypes + Debug + Sync + Send + 'static + Serialize>
    connector_types::SubmitEvidenceV2 for Novalnet<T>
{
}
impl<T: PaymentMethodDataTypes + Debug + Sync + Send + 'static + Serialize>
    connector_types::DisputeDefend for Novalnet<T>
{
}
impl<T: PaymentMethodDataTypes + Debug + Sync + Send + 'static + Serialize>
    connector_types::PaymentTokenV2<T> for Novalnet<T>
{
}

// Authentication trait implementations
impl<T: PaymentMethodDataTypes + Debug + Sync + Send + 'static + Serialize>
    connector_types::PaymentPreAuthenticateV2<T> for Novalnet<T>
{
}

impl<T: PaymentMethodDataTypes + Debug + Sync + Send + 'static + Serialize>
    connector_types::PaymentAuthenticateV2<T> for Novalnet<T>
{
}

impl<T: PaymentMethodDataTypes + Debug + Sync + Send + 'static + Serialize>
    connector_types::PaymentPostAuthenticateV2<T> for Novalnet<T>
{
}

impl<T: PaymentMethodDataTypes + Debug + Sync + Send + 'static + Serialize>
    connector_types::MandateRevokeV2 for Novalnet<T>
{
}
macros::create_all_prerequisites!(
    connector_name: Novalnet,
    generic_type: T,
    api: [
        (
            flow: Authorize,
            request_body: NovalnetPaymentsRequest<T>,
            response_body: NovalnetPaymentsResponse,
            router_data: RouterDataV2<Authorize, PaymentFlowData, PaymentsAuthorizeData<T>, PaymentsResponseData>,
        ),
        (
            flow: PSync,
            request_body: NovalnetSyncRequest,
            response_body: NovalnetPSyncResponse,
            router_data: RouterDataV2<PSync, PaymentFlowData, PaymentsSyncData, PaymentsResponseData>,
        ),
        (
            flow: Capture,
            request_body: NovalnetCaptureRequest,
            response_body: NovalnetCaptureResponse,
            router_data: RouterDataV2<Capture, PaymentFlowData, PaymentsCaptureData, PaymentsResponseData>,
        ),
        (
            flow: Refund,
            request_body: NovalnetRefundRequest,
            response_body: NovalnetRefundResponse,
            router_data: RouterDataV2<Refund, RefundFlowData, RefundsData, RefundsResponseData>,
        ),
        (
            flow: RSync,
            request_body: NovalnetRSyncRequest,
            response_body: NovalnetRefundSyncResponse,
            router_data: RouterDataV2<RSync, RefundFlowData, RefundSyncData, RefundsResponseData>,
        ),
        (
            flow: Void,
            request_body: NovalnetCancelRequest,
            response_body: NovalnetCancelResponse,
            router_data: RouterDataV2<Void, PaymentFlowData, PaymentVoidData, PaymentsResponseData>,
        ),
        (
            flow: SetupMandate,
            request_body: NovalnetPaymentsRequestMandate<T>,
            response_body: NovalnetPaymentsResponseMandate,
            router_data: RouterDataV2<SetupMandate, PaymentFlowData, SetupMandateRequestData<T>, PaymentsResponseData>,
        ),
        (
            flow: RepeatPayment,
            request_body: NovalnetRepeatPaymentsRequest<T>,
            response_body: NovalnetRepeatPaymentsResponse,
            router_data: RouterDataV2<RepeatPayment, PaymentFlowData, RepeatPaymentData, PaymentsResponseData>,
        )
    ],
    amount_converters: [
        amount_converter: StringMinorUnit
    ],
    member_functions: {
        pub fn build_headers<F, FCD, Req, Res>(
            &self,
            req: &RouterDataV2<F, FCD, Req, Res>,
        ) -> CustomResult<Vec<(String, Maskable<String>)>, errors::ConnectorError>
        where
            Self: ConnectorIntegrationV2<F, FCD, Req, Res>,
        {
            let mut header = vec![(
                headers::CONTENT_TYPE.to_string(),
                self.get_content_type().to_string().into(),
            )];
            let mut api_key = self.get_auth_header(&req.connector_auth_type)?;
            header.append(&mut api_key);
            Ok(header)
        }

        pub fn connector_base_url_payments<'a, F, Req, Res>(
            &self,
            req: &'a RouterDataV2<F, PaymentFlowData, Req, Res>,
        ) -> &'a str {
            &req.resource_common_data.connectors.novalnet.base_url
        }

        pub fn connector_base_url_refunds<'a, F, Req, Res>(
            &self,
            req: &'a RouterDataV2<F, RefundFlowData, Req, Res>,
        ) -> &'a str {
            &req.resource_common_data.connectors.novalnet.base_url
        }
    }
);

// Stub implementation for CreateSessionToken

// After adding the ConnectorIntegrationV2 implementation, we can now implement PaymentSessionToken
// Type alias for non-generic trait implementations
impl<T: PaymentMethodDataTypes + Debug + Sync + Send + 'static + Serialize> ConnectorCommon
    for Novalnet<T>
{
    fn id(&self) -> &'static str {
        "novalnet"
    }

    fn get_currency_unit(&self) -> CurrencyUnit {
        CurrencyUnit::Minor
    }

    fn common_get_content_type(&self) -> &'static str {
        "application/json"
    }

    fn base_url<'a>(&self, connectors: &'a Connectors) -> &'a str {
        connectors.novalnet.base_url.as_ref()
    }

    fn get_auth_header(
        &self,
        auth_type: &ConnectorAuthType,
    ) -> CustomResult<Vec<(String, hyperswitch_masking::Maskable<String>)>, errors::ConnectorError>
    {
        let auth = novalnet::NovalnetAuthType::try_from(auth_type)
            .change_context(errors::ConnectorError::FailedToObtainAuthType)?;
        let api_key: String = auth.payment_access_key.expose();
        let encoded_api_key = BASE64_ENGINE.encode(api_key);
        Ok(vec![(
            headers::X_NN_ACCESS_KEY.to_string(),
            encoded_api_key.into_masked(),
        )])
    }

    fn build_error_response(
        &self,
        res: Response,
        event_builder: Option<&mut ConnectorEvent>,
    ) -> CustomResult<ErrorResponse, errors::ConnectorError> {
        let response: novalnet::NovalnetErrorResponse = res
            .response
            .parse_struct("NovalnetErrorResponse")
            .change_context(errors::ConnectorError::ResponseDeserializationFailed)?;

        with_error_response_body!(event_builder, response);

        Ok(ErrorResponse {
            status_code: res.status_code,
            code: response.code,
            message: response.message,
            reason: response.reason,
            attempt_status: None,
            connector_transaction_id: None,
            network_advice_code: None,
            network_decline_code: None,
            network_error_message: None,
        })
    }
}

macros::macro_connector_implementation!(
    connector_default_implementations: [get_content_type, get_error_response_v2],
    connector: Novalnet,
    curl_request: Json(NovalnetPaymentsRequest),
    curl_response: NovalnetPaymentsResponse,
    flow_name: Authorize,
    resource_common_data: PaymentFlowData,
    flow_request: PaymentsAuthorizeData<T>,
    flow_response: PaymentsResponseData,
    http_method: Post,
    generic_type: T,
    [PaymentMethodDataTypes + Debug + Sync + Send + 'static + Serialize],
    other_functions: {
        fn get_headers(
            &self,
            req: &RouterDataV2<Authorize, PaymentFlowData, PaymentsAuthorizeData<T>, PaymentsResponseData>,
        ) -> CustomResult<Vec<(String, Maskable<String>)>, errors::ConnectorError> {
            self.build_headers(req)
        }
        fn get_url(
            &self,
            req: &RouterDataV2<Authorize, PaymentFlowData, PaymentsAuthorizeData<T>, PaymentsResponseData>,
        ) -> CustomResult<String, errors::ConnectorError> {
            let url = if req.request.is_auto_capture()? {
                format!("{}/payment",self.connector_base_url_payments(req))
            }
            else {
                format!("{}/authorize",self.connector_base_url_payments(req))
            };

            Ok(url)
        }
    }
);

macros::macro_connector_implementation!(
    connector_default_implementations: [get_content_type, get_error_response_v2],
    connector: Novalnet,
    curl_request: Json(NovalnetSyncRequest),
    curl_response: NovalnetPSyncResponse,
    flow_name: PSync,
    resource_common_data: PaymentFlowData,
    flow_request: PaymentsSyncData,
    flow_response: PaymentsResponseData,
    http_method: Post,
    generic_type: T,
    [PaymentMethodDataTypes + Debug + Sync + Send + 'static + Serialize],
    other_functions: {
        fn get_headers(
            &self,
            req: &RouterDataV2<PSync, PaymentFlowData, PaymentsSyncData, PaymentsResponseData>,
        ) -> CustomResult<Vec<(String, Maskable<String>)>, errors::ConnectorError> {
            self.build_headers(req)
        }
        fn get_url(
            &self,
            req: &RouterDataV2<PSync, PaymentFlowData, PaymentsSyncData, PaymentsResponseData>,
        ) -> CustomResult<String, errors::ConnectorError> {
            Ok(format!(
                "{}/transaction/details",
                self.connector_base_url_payments(req),
            ))
        }
    }
);

macros::macro_connector_implementation!(
    connector_default_implementations: [get_content_type, get_error_response_v2],
    connector: Novalnet,
    curl_request: Json(NovalnetCaptureRequest),
    curl_response: NovalnetCaptureResponse,
    flow_name: Capture,
    resource_common_data: PaymentFlowData,
    flow_request: PaymentsCaptureData,
    flow_response: PaymentsResponseData,
    http_method: Post,
    generic_type: T,
    [PaymentMethodDataTypes + Debug + Sync + Send + 'static + Serialize],
    other_functions: {
        fn get_headers(
            &self,
            req: &RouterDataV2<Capture, PaymentFlowData, PaymentsCaptureData, PaymentsResponseData>,
        ) -> CustomResult<Vec<(String, Maskable<String>)>, errors::ConnectorError> {
            self.build_headers(req)
        }
        fn get_url(
            &self,
            req: &RouterDataV2<Capture, PaymentFlowData, PaymentsCaptureData, PaymentsResponseData>,
        ) -> CustomResult<String, errors::ConnectorError> {
            Ok(format!(
                "{}/transaction/capture",
                self.connector_base_url_payments(req)
            ))
        }
    }
);

macros::macro_connector_implementation!(
    connector_default_implementations: [get_content_type, get_error_response_v2],
    connector: Novalnet,
    curl_request: Json(NovalnetRefundRequest),
    curl_response: NovalnetRefundResponse,
    flow_name: Refund,
    resource_common_data: RefundFlowData,
    flow_request: RefundsData,
    flow_response: RefundsResponseData,
    http_method: Post,
    generic_type: T,
    [PaymentMethodDataTypes + Debug + Sync + Send + 'static + Serialize],
    other_functions: {
        fn get_headers(
            &self,
            req: &RouterDataV2<Refund, RefundFlowData, RefundsData, RefundsResponseData>,
        ) -> CustomResult<Vec<(String, Maskable<String>)>, errors::ConnectorError> {
            self.build_headers(req)
        }
        fn get_url(
            &self,
            req: &RouterDataV2<Refund, RefundFlowData, RefundsData, RefundsResponseData>,
        ) -> CustomResult<String, errors::ConnectorError> {
            Ok(format!(
                "{}/transaction/refund",
                self.connector_base_url_refunds(req)
            ))
        }
    }
);

macros::macro_connector_implementation!(
    connector_default_implementations: [get_content_type, get_error_response_v2],
    connector: Novalnet,
    curl_request: Json(NovalnetSyncRequest),
    curl_response: NovalnetRefundSyncResponse,
    flow_name: RSync,
    resource_common_data: RefundFlowData,
    flow_request: RefundSyncData,
    flow_response: RefundsResponseData,
    http_method: Post,
    generic_type: T,
    [PaymentMethodDataTypes + Debug + Sync + Send + 'static + Serialize],
    other_functions: {
        fn get_headers(
            &self,
            req: &RouterDataV2<RSync, RefundFlowData, RefundSyncData, RefundsResponseData>,
        ) -> CustomResult<Vec<(String, Maskable<String>)>, errors::ConnectorError> {
            self.build_headers(req)
        }
        fn get_url(
            &self,
            req: &RouterDataV2<RSync, RefundFlowData, RefundSyncData, RefundsResponseData>,
        ) -> CustomResult<String, errors::ConnectorError> {
            Ok(format!(
                "{}/transaction/details",
                self.connector_base_url_refunds(req)
            ))
        }
    }
);

macros::macro_connector_implementation!(
    connector_default_implementations: [get_content_type, get_error_response_v2],
    connector: Novalnet,
    curl_request: Json(NovalnetCancelRequest),
    curl_response: NovalnetCancelResponse,
    flow_name: Void,
    resource_common_data: PaymentFlowData,
    flow_request: PaymentVoidData,
    flow_response: PaymentsResponseData,
    http_method: Post,
    generic_type: T,
    [PaymentMethodDataTypes + Debug + Sync + Send + 'static + Serialize],
    other_functions: {
        fn get_headers(
            &self,
            req: &RouterDataV2<Void, PaymentFlowData, PaymentVoidData, PaymentsResponseData>,
        ) -> CustomResult<Vec<(String, Maskable<String>)>, errors::ConnectorError> {
            self.build_headers(req)
        }

        fn get_url(
            &self,
            req: &RouterDataV2<Void, PaymentFlowData, PaymentVoidData, PaymentsResponseData>,
        ) -> CustomResult<String, errors::ConnectorError> {
            Ok(format!("{}/transaction/cancel", self.connector_base_url_payments(req)))
        }
    }
);

macros::macro_connector_implementation!(
    connector_default_implementations: [get_content_type, get_error_response_v2],
    connector: Novalnet,
    curl_request: Json(NovalnetPaymentsRequest),
    curl_response: NovalnetPaymentsResponse,
    flow_name: SetupMandate,
    resource_common_data: PaymentFlowData,
    flow_request: SetupMandateRequestData<T>,
    flow_response: PaymentsResponseData,
    http_method: Post,
    generic_type: T,
    [PaymentMethodDataTypes + Debug + Sync + Send + 'static + Serialize],
    other_functions: {
        fn get_headers(
            &self,
            req: &RouterDataV2<SetupMandate, PaymentFlowData, SetupMandateRequestData<T>, PaymentsResponseData>,
        ) -> CustomResult<Vec<(String, Maskable<String>)>, errors::ConnectorError> {
            self.build_headers(req)
        }

        fn get_url(
            &self,
            req: &RouterDataV2<SetupMandate, PaymentFlowData, SetupMandateRequestData<T>, PaymentsResponseData>,
        ) -> CustomResult<String, errors::ConnectorError> {
            Ok(format!("{}/payment", self.connector_base_url_payments(req)))
        }
    }
);

macros::macro_connector_implementation!(
    connector_default_implementations: [get_content_type, get_error_response_v2],
    connector: Novalnet,
    curl_request: Json(NovalnetRepeatPaymentsRequest),
    curl_response: NovalnetRepeatPaymentsResponse,
    flow_name: RepeatPayment,
    resource_common_data: PaymentFlowData,
    flow_request: RepeatPaymentData,
    flow_response: PaymentsResponseData,
    http_method: Post,
    generic_type: T,
    [PaymentMethodDataTypes + Debug + Sync + Send + 'static + Serialize],
    other_functions: {
        fn get_headers(
            &self,
            req: &RouterDataV2<RepeatPayment, PaymentFlowData, RepeatPaymentData, PaymentsResponseData>,
        ) -> CustomResult<Vec<(String, Maskable<String>)>, errors::ConnectorError> {
            self.build_headers(req)
        }

        fn get_url(
            &self,
            req: &RouterDataV2<RepeatPayment, PaymentFlowData, RepeatPaymentData, PaymentsResponseData>,
        ) -> CustomResult<String, errors::ConnectorError> {
            let url = if req.request.is_auto_capture()? {
                format!("{}/payment",self.connector_base_url_payments(req))
            }
            else {
                format!("{}/authorize",self.connector_base_url_payments(req))
            };

            Ok(url)
        }
    }
);

impl<T: PaymentMethodDataTypes + Debug + Sync + Send + 'static + Serialize>
    connector_types::IncomingWebhook for Novalnet<T>
{
    fn get_webhook_source_verification_signature(
        &self,
        request: &RequestDetails,
        _connector_webhook_secret: &ConnectorWebhookSecrets,
    ) -> Result<Vec<u8>, error_stack::Report<domain_types::errors::ConnectorError>> {
        let notif_item = get_webhook_object_from_body(&request.body)
            .change_context(errors::ConnectorError::WebhookSourceVerificationFailed)?;

        hex::decode(notif_item.event.checksum)
            .change_context(errors::ConnectorError::WebhookVerificationSecretInvalid)
    }

    fn get_webhook_source_verification_message(
        &self,
        request: &RequestDetails,
        connector_webhook_secrets: &ConnectorWebhookSecrets,
    ) -> Result<Vec<u8>, error_stack::Report<domain_types::errors::ConnectorError>> {
        let notif = get_webhook_object_from_body(&request.body)
            .change_context(errors::ConnectorError::WebhookSourceVerificationFailed)?;

        let (amount, currency) = match notif.transaction {
            novalnet::NovalnetWebhookTransactionData::CaptureTransactionData(data) => {
                (data.amount, data.currency)
            }
            novalnet::NovalnetWebhookTransactionData::CancelTransactionData(data) => {
                (data.amount, data.currency)
            }

            novalnet::NovalnetWebhookTransactionData::RefundsTransactionData(data) => {
                (data.amount, data.currency)
            }

            novalnet::NovalnetWebhookTransactionData::SyncTransactionData(data) => {
                (data.amount, data.currency)
            }
        };
        let amount = amount
            .map(|amount| amount.to_string())
            .unwrap_or("".to_string());
        let currency = currency
            .map(|amount| amount.to_string())
            .unwrap_or("".to_string());

        let secret_auth = String::from_utf8(connector_webhook_secrets.secret.to_vec())
            .change_context(errors::ConnectorError::WebhookVerificationSecretInvalid)
            .attach_printable("Could not convert webhook secret auth to UTF-8")?;
        let reversed_secret_auth = novalnet::reverse_string(&secret_auth);

        let message = format!(
            "{}{}{}{}{}{}",
            notif.event.tid,
            notif.event.event_type,
            notif.result.status,
            amount,
            currency,
            reversed_secret_auth
        );

        Ok(message.into_bytes())
    }

    fn verify_webhook_source(
        &self,
        request: RequestDetails,
        connector_webhook_secret: Option<ConnectorWebhookSecrets>,
        _connector_account_details: Option<ConnectorAuthType>,
    ) -> Result<bool, error_stack::Report<domain_types::errors::ConnectorError>> {
        let algorithm = crypto::Sha256;

        let connector_webhook_secrets = match connector_webhook_secret {
            Some(secrets) => secrets,
            None => {
                tracing::warn!(
                    target: "novalnet_webhook",
                    "Missing webhook secret for Novalnet webhook verification - verification failed but continuing processing"
                );
                return Ok(false);
            }
        };

        let signature = match self
            .get_webhook_source_verification_signature(&request, &connector_webhook_secrets)
        {
            Ok(sig) => sig,
            Err(error) => {
                tracing::warn!(
                    target: "novalnet_webhook",
                    "Failed to get webhook source verification signature for Novalnet: {} - verification failed but continuing processing",
                    error
                );
                return Ok(false);
            }
        };

        let message = match self
            .get_webhook_source_verification_message(&request, &connector_webhook_secrets)
        {
            Ok(msg) => msg,
            Err(error) => {
                tracing::warn!(
                    target: "novalnet_webhook",
                    "Failed to get webhook source verification message for Novalnet: {} - verification failed but continuing processing",
                    error
                );
                return Ok(false);
            }
        };

        match algorithm.verify_signature(&connector_webhook_secrets.secret, &signature, &message) {
            Ok(is_verified) => Ok(is_verified),
            Err(error) => {
                tracing::warn!(
                    target: "novalnet_webhook",
                    "Failed to verify webhook signature for Novalnet: {} - verification failed but continuing processing",
                    error
                );
                Ok(false)
            }
        }
    }

    fn get_event_type(
        &self,
        request: RequestDetails,
        _connector_webhook_secret: Option<ConnectorWebhookSecrets>,
        _connector_account_details: Option<ConnectorAuthType>,
    ) -> Result<EventType, error_stack::Report<domain_types::errors::ConnectorError>> {
        let notif = get_webhook_object_from_body(&request.body)
            .change_context(errors::ConnectorError::WebhookEventTypeNotFound)?;

        let optional_transaction_status = match notif.transaction {
            novalnet::NovalnetWebhookTransactionData::CaptureTransactionData(data) => {
                Some(data.status)
            }
            novalnet::NovalnetWebhookTransactionData::CancelTransactionData(data) => data.status,
            novalnet::NovalnetWebhookTransactionData::RefundsTransactionData(data) => {
                Some(data.status)
            }
            novalnet::NovalnetWebhookTransactionData::SyncTransactionData(data) => {
                Some(data.status)
            }
        };

        let transaction_status =
            optional_transaction_status.ok_or(errors::ConnectorError::MissingRequiredField {
                field_name: "transaction_status",
            })?;
        // NOTE: transaction_status will always be present for Webhooks
        // But we are handling optional type here, since we are reusing TransactionData Struct from NovalnetPaymentsResponseTransactionData for Webhooks response too
        // In NovalnetPaymentsResponseTransactionData, transaction_status is optional

        let incoming_webhook_event =
            novalnet::get_incoming_webhook_event(notif.event.event_type, transaction_status);
        Ok(incoming_webhook_event)
    }

    fn process_payment_webhook(
        &self,
        request: RequestDetails,
        _connector_webhook_secret: Option<ConnectorWebhookSecrets>,
        _connector_account_details: Option<ConnectorAuthType>,
    ) -> Result<WebhookDetailsResponse, error_stack::Report<domain_types::errors::ConnectorError>>
    {
        let notif = get_webhook_object_from_body(&request.body)
            .change_context(errors::ConnectorError::WebhookReferenceIdNotFound)?;

        let response = WebhookDetailsResponse::try_from(notif)
            .change_context(errors::ConnectorError::WebhookBodyDecodingFailed);

        response.map(|mut response| {
            response.raw_connector_response =
                Some(String::from_utf8_lossy(&request.body).to_string());
            response
        })
    }

    fn process_refund_webhook(
        &self,
        request: RequestDetails,
        _connector_webhook_secret: Option<ConnectorWebhookSecrets>,
        _connector_account_details: Option<ConnectorAuthType>,
    ) -> Result<
        RefundWebhookDetailsResponse,
        error_stack::Report<domain_types::errors::ConnectorError>,
    > {
        let notif: novalnet::NovalnetWebhookNotificationResponseRefunds = request
            .body
            .parse_struct("NovalnetWebhookNotificationResponse")
            .change_context(errors::ConnectorError::WebhookBodyDecodingFailed)?;

        let response = RefundWebhookDetailsResponse::try_from(notif)
            .change_context(errors::ConnectorError::WebhookBodyDecodingFailed);

        response.map(|mut response| {
            response.raw_connector_response =
                Some(String::from_utf8_lossy(&request.body).to_string());
            response
        })
    }

    fn process_dispute_webhook(
        &self,
        request: RequestDetails,
        _connector_webhook_secret: Option<ConnectorWebhookSecrets>,
        _connector_account_details: Option<ConnectorAuthType>,
    ) -> Result<
        DisputeWebhookDetailsResponse,
        error_stack::Report<domain_types::errors::ConnectorError>,
    > {
        let notif: transformers::NovalnetWebhookNotificationResponse =
            get_webhook_object_from_body(&request.body)
                .change_context(errors::ConnectorError::WebhookBodyDecodingFailed)?;
        let (amount, currency, reason, reason_code) = match notif.transaction {
            novalnet::NovalnetWebhookTransactionData::CaptureTransactionData(data) => {
                (data.amount, data.currency, None, None)
            }
            novalnet::NovalnetWebhookTransactionData::CancelTransactionData(data) => {
                (data.amount, data.currency, None, None)
            }

            novalnet::NovalnetWebhookTransactionData::RefundsTransactionData(data) => {
                (data.amount, data.currency, None, None)
            }

            novalnet::NovalnetWebhookTransactionData::SyncTransactionData(data) => {
                (data.amount, data.currency, data.reason, data.reason_code)
            }
        };

        let dispute_status = novalnet::get_novalnet_dispute_status(notif.event.event_type);

        Ok(DisputeWebhookDetailsResponse {
            amount: utils::convert_amount(
                self.amount_converter,
                amount.ok_or(errors::ConnectorError::AmountConversionFailed)?,
                novalnet::option_to_result(currency)?,
            )?,
            currency: novalnet::option_to_result(currency)?,
            stage: common_enums::DisputeStage::Dispute,
            dispute_id: notif.event.tid.to_string(),
            connector_reason_code: reason_code,
            status: common_enums::DisputeStatus::foreign_try_from(dispute_status)?,
            connector_response_reference_id: None,
            dispute_message: reason,
            raw_connector_response: Some(String::from_utf8_lossy(&request.body).to_string()),
            status_code: 200,
            response_headers: None,
        })
    }
}

fn get_webhook_object_from_body(
    body: &[u8],
) -> CustomResult<novalnet::NovalnetWebhookNotificationResponse, errors::ConnectorError> {
    let novalnet_webhook_notification_response = body
        .parse_struct("NovalnetWebhookNotificationResponse")
        .change_context(errors::ConnectorError::WebhookBodyDecodingFailed)?;

    Ok(novalnet_webhook_notification_response)
}

// Stub implementations for unsupported flows
impl<T: PaymentMethodDataTypes + Debug + Sync + Send + 'static + Serialize>
    ConnectorIntegrationV2<
        CreateOrder,
        PaymentFlowData,
        PaymentCreateOrderData,
        PaymentCreateOrderResponse,
    > for Novalnet<T>
{
}

impl<T: PaymentMethodDataTypes + Debug + Sync + Send + 'static + Serialize>
    ConnectorIntegrationV2<SubmitEvidence, DisputeFlowData, SubmitEvidenceData, DisputeResponseData>
    for Novalnet<T>
{
}

impl<T: PaymentMethodDataTypes + Debug + Sync + Send + 'static + Serialize>
    ConnectorIntegrationV2<DefendDispute, DisputeFlowData, DisputeDefendData, DisputeResponseData>
    for Novalnet<T>
{
}

impl<T: PaymentMethodDataTypes + Debug + Sync + Send + 'static + Serialize>
    ConnectorIntegrationV2<Accept, DisputeFlowData, AcceptDisputeData, DisputeResponseData>
    for Novalnet<T>
{
}

impl<T: PaymentMethodDataTypes + Debug + Sync + Send + 'static + Serialize>
    ConnectorIntegrationV2<
        CreateSessionToken,
        PaymentFlowData,
        SessionTokenRequestData,
        SessionTokenResponseData,
    > for Novalnet<T>
{
}

impl<T: PaymentMethodDataTypes + Debug + Sync + Send + 'static + Serialize>
    ConnectorIntegrationV2<
        CreateAccessToken,
        PaymentFlowData,
        AccessTokenRequestData,
        AccessTokenResponseData,
    > for Novalnet<T>
{
}

impl<T: PaymentMethodDataTypes + Debug + Sync + Send + 'static + Serialize>
    ConnectorIntegrationV2<
        CreateConnectorCustomer,
        PaymentFlowData,
        ConnectorCustomerData,
        ConnectorCustomerResponse,
    > for Novalnet<T>
{
}
impl<
        T: PaymentMethodDataTypes
            + std::fmt::Debug
            + std::marker::Sync
            + std::marker::Send
            + 'static
            + Serialize,
    >
    ConnectorIntegrationV2<
        PaymentMethodToken,
        PaymentFlowData,
        PaymentMethodTokenizationData<T>,
        PaymentMethodTokenResponse,
    > for Novalnet<T>
{
}

impl<T: PaymentMethodDataTypes + Debug + Sync + Send + 'static + Serialize>
    connector_types::PaymentSessionToken for Novalnet<T>
{
}
impl<T: PaymentMethodDataTypes + Debug + Sync + Send + 'static + Serialize>
    connector_types::PaymentAccessToken for Novalnet<T>
{
}
impl<T: PaymentMethodDataTypes + Debug + Sync + Send + 'static + Serialize>
    connector_types::CreateConnectorCustomer for Novalnet<T>
{
}

// Authentication flow implementations
impl<T: PaymentMethodDataTypes + Debug + Sync + Send + 'static + Serialize>
    ConnectorIntegrationV2<
        PreAuthenticate,
        PaymentFlowData,
        PaymentsPreAuthenticateData<T>,
        PaymentsResponseData,
    > for Novalnet<T>
{
}

impl<T: PaymentMethodDataTypes + Debug + Sync + Send + 'static + Serialize>
    ConnectorIntegrationV2<
        Authenticate,
        PaymentFlowData,
        PaymentsAuthenticateData<T>,
        PaymentsResponseData,
    > for Novalnet<T>
{
}

impl<T: PaymentMethodDataTypes + Debug + Sync + Send + 'static + Serialize>
    ConnectorIntegrationV2<
        PostAuthenticate,
        PaymentFlowData,
        PaymentsPostAuthenticateData<T>,
        PaymentsResponseData,
    > for Novalnet<T>
{
}

impl<T: PaymentMethodDataTypes + Debug + Sync + Send + 'static + Serialize>
    ConnectorIntegrationV2<
        MandateRevoke,
        PaymentFlowData,
        MandateRevokeRequestData,
        MandateRevokeResponseData,
    > for Novalnet<T>
{
}
// SourceVerification implementations for all flows
impl<T: PaymentMethodDataTypes + Debug + Sync + Send + 'static + Serialize>
    interfaces::verification::SourceVerification<
        Authorize,
        PaymentFlowData,
        PaymentsAuthorizeData<T>,
        PaymentsResponseData,
    > for Novalnet<T>
{
}

impl<T: PaymentMethodDataTypes + Debug + Sync + Send + 'static + Serialize>
    interfaces::verification::SourceVerification<
        PSync,
        PaymentFlowData,
        PaymentsSyncData,
        PaymentsResponseData,
    > for Novalnet<T>
{
}

impl<T: PaymentMethodDataTypes + Debug + Sync + Send + 'static + Serialize>
    interfaces::verification::SourceVerification<
        Capture,
        PaymentFlowData,
        PaymentsCaptureData,
        PaymentsResponseData,
    > for Novalnet<T>
{
}

impl<T: PaymentMethodDataTypes + Debug + Sync + Send + 'static + Serialize>
    interfaces::verification::SourceVerification<
        Void,
        PaymentFlowData,
        PaymentVoidData,
        PaymentsResponseData,
    > for Novalnet<T>
{
}

impl<T: PaymentMethodDataTypes + Debug + Sync + Send + 'static + Serialize>
    interfaces::verification::SourceVerification<
        Refund,
        RefundFlowData,
        RefundsData,
        RefundsResponseData,
    > for Novalnet<T>
{
}

impl<T: PaymentMethodDataTypes + Debug + Sync + Send + 'static + Serialize>
    interfaces::verification::SourceVerification<
        RSync,
        RefundFlowData,
        RefundSyncData,
        RefundsResponseData,
    > for Novalnet<T>
{
}

impl<T: PaymentMethodDataTypes + Debug + Sync + Send + 'static + Serialize>
    interfaces::verification::SourceVerification<
        SetupMandate,
        PaymentFlowData,
        SetupMandateRequestData<T>,
        PaymentsResponseData,
    > for Novalnet<T>
{
}

impl<T: PaymentMethodDataTypes + Debug + Sync + Send + 'static + Serialize>
    interfaces::verification::SourceVerification<
        Accept,
        DisputeFlowData,
        AcceptDisputeData,
        DisputeResponseData,
    > for Novalnet<T>
{
}

impl<T: PaymentMethodDataTypes + Debug + Sync + Send + 'static + Serialize>
    interfaces::verification::SourceVerification<
        SubmitEvidence,
        DisputeFlowData,
        SubmitEvidenceData,
        DisputeResponseData,
    > for Novalnet<T>
{
}

impl<T: PaymentMethodDataTypes + Debug + Sync + Send + 'static + Serialize>
    interfaces::verification::SourceVerification<
        DefendDispute,
        DisputeFlowData,
        DisputeDefendData,
        DisputeResponseData,
    > for Novalnet<T>
{
}

impl<T: PaymentMethodDataTypes + Debug + Sync + Send + 'static + Serialize>
    interfaces::verification::SourceVerification<
        CreateOrder,
        PaymentFlowData,
        PaymentCreateOrderData,
        PaymentCreateOrderResponse,
    > for Novalnet<T>
{
}

impl<T: PaymentMethodDataTypes + Debug + Sync + Send + 'static + Serialize>
    interfaces::verification::SourceVerification<
        RepeatPayment,
        PaymentFlowData,
        RepeatPaymentData,
        PaymentsResponseData,
    > for Novalnet<T>
{
}

impl<T: PaymentMethodDataTypes + Debug + Sync + Send + 'static + Serialize>
    interfaces::verification::SourceVerification<
        CreateSessionToken,
        PaymentFlowData,
        SessionTokenRequestData,
        SessionTokenResponseData,
    > for Novalnet<T>
{
}

impl<T: PaymentMethodDataTypes + Debug + Sync + Send + 'static + Serialize>
    interfaces::verification::SourceVerification<
        CreateAccessToken,
        PaymentFlowData,
        AccessTokenRequestData,
        AccessTokenResponseData,
    > for Novalnet<T>
{
}

impl<
        T: PaymentMethodDataTypes
            + std::fmt::Debug
            + std::marker::Sync
            + std::marker::Send
            + 'static
            + Serialize,
    >
    interfaces::verification::SourceVerification<
        PaymentMethodToken,
        PaymentFlowData,
        PaymentMethodTokenizationData<T>,
        PaymentMethodTokenResponse,
    > for Novalnet<T>
{
}

// Authentication SourceVerification implementations
impl<T: PaymentMethodDataTypes + Debug + Sync + Send + 'static + Serialize>
    interfaces::verification::SourceVerification<
        PreAuthenticate,
        PaymentFlowData,
        PaymentsPreAuthenticateData<T>,
        PaymentsResponseData,
    > for Novalnet<T>
{
}

impl<T: PaymentMethodDataTypes + Debug + Sync + Send + 'static + Serialize>
    interfaces::verification::SourceVerification<
        Authenticate,
        PaymentFlowData,
        PaymentsAuthenticateData<T>,
        PaymentsResponseData,
    > for Novalnet<T>
{
}

impl<T: PaymentMethodDataTypes + Debug + Sync + Send + 'static + Serialize>
    interfaces::verification::SourceVerification<
        PostAuthenticate,
        PaymentFlowData,
        PaymentsPostAuthenticateData<T>,
        PaymentsResponseData,
    > for Novalnet<T>
{
}

impl<T: PaymentMethodDataTypes + Debug + Sync + Send + 'static + Serialize>
    interfaces::verification::SourceVerification<
<<<<<<< HEAD
        MandateRevoke,
        PaymentFlowData,
        MandateRevokeRequestData,
        MandateRevokeResponseData,
=======
        CreateConnectorCustomer,
        PaymentFlowData,
        ConnectorCustomerData,
        ConnectorCustomerResponse,
>>>>>>> 36731a85
    > for Novalnet<T>
{
}<|MERGE_RESOLUTION|>--- conflicted
+++ resolved
@@ -12,21 +12,15 @@
 };
 use domain_types::{
     connector_flow::{
-<<<<<<< HEAD
-        Accept, Authenticate, Authorize, Capture, CreateAccessToken, CreateOrder,
-        CreateSessionToken, DefendDispute, MandateRevoke, PSync, PaymentMethodToken,
-=======
         Accept, Authenticate, Authorize, Capture, CreateAccessToken, CreateConnectorCustomer,
-        CreateOrder, CreateSessionToken, DefendDispute, PSync, PaymentMethodToken,
->>>>>>> 36731a85
+        CreateOrder, CreateSessionToken, DefendDispute, MandateRevoke, PSync, PaymentMethodToken,
         PostAuthenticate, PreAuthenticate, RSync, Refund, RepeatPayment, SetupMandate,
         SubmitEvidence, Void,
     },
     connector_types::{
-<<<<<<< HEAD
-        AcceptDisputeData, AccessTokenRequestData, AccessTokenResponseData,
-        ConnectorWebhookSecrets, DisputeDefendData, DisputeFlowData, DisputeResponseData,
-        DisputeWebhookDetailsResponse, EventType, MandateRevokeRequestData,
+        AcceptDisputeData, AccessTokenRequestData, AccessTokenResponseData, ConnectorCustomerData,
+        ConnectorCustomerResponse, ConnectorWebhookSecrets, DisputeDefendData, DisputeFlowData,
+        DisputeResponseData, DisputeWebhookDetailsResponse, EventType, MandateRevokeRequestData,
         MandateRevokeResponseData, PaymentCreateOrderData, PaymentCreateOrderResponse,
         PaymentFlowData, PaymentMethodTokenResponse, PaymentMethodTokenizationData,
         PaymentVoidData, PaymentsAuthenticateData, PaymentsAuthorizeData, PaymentsCaptureData,
@@ -35,18 +29,6 @@
         RefundsData, RefundsResponseData, RepeatPaymentData, RequestDetails,
         SessionTokenRequestData, SessionTokenResponseData, SetupMandateRequestData,
         SubmitEvidenceData, WebhookDetailsResponse,
-=======
-        AcceptDisputeData, AccessTokenRequestData, AccessTokenResponseData, ConnectorCustomerData,
-        ConnectorCustomerResponse, ConnectorWebhookSecrets, DisputeDefendData, DisputeFlowData,
-        DisputeResponseData, DisputeWebhookDetailsResponse, EventType, PaymentCreateOrderData,
-        PaymentCreateOrderResponse, PaymentFlowData, PaymentMethodTokenResponse,
-        PaymentMethodTokenizationData, PaymentVoidData, PaymentsAuthenticateData,
-        PaymentsAuthorizeData, PaymentsCaptureData, PaymentsPostAuthenticateData,
-        PaymentsPreAuthenticateData, PaymentsResponseData, PaymentsSyncData, RefundFlowData,
-        RefundSyncData, RefundWebhookDetailsResponse, RefundsData, RefundsResponseData,
-        RepeatPaymentData, RequestDetails, SessionTokenRequestData, SessionTokenResponseData,
-        SetupMandateRequestData, SubmitEvidenceData, WebhookDetailsResponse,
->>>>>>> 36731a85
     },
     errors,
     payment_method_data::PaymentMethodDataTypes,
@@ -1156,17 +1138,20 @@
 
 impl<T: PaymentMethodDataTypes + Debug + Sync + Send + 'static + Serialize>
     interfaces::verification::SourceVerification<
-<<<<<<< HEAD
+        CreateConnectorCustomer,
+        PaymentFlowData,
+        ConnectorCustomerData,
+        ConnectorCustomerResponse,
+    > for Novalnet<T>
+{
+}
+
+impl<T: PaymentMethodDataTypes + Debug + Sync + Send + 'static + Serialize>
+    interfaces::verification::SourceVerification<
         MandateRevoke,
         PaymentFlowData,
         MandateRevokeRequestData,
         MandateRevokeResponseData,
-=======
-        CreateConnectorCustomer,
-        PaymentFlowData,
-        ConnectorCustomerData,
-        ConnectorCustomerResponse,
->>>>>>> 36731a85
     > for Novalnet<T>
 {
 }