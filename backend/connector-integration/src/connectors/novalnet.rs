pub mod transformers;

use std::fmt::Debug;

use base64::Engine;
use common_enums::CurrencyUnit;
use common_utils::{
    crypto::{self, VerifySignature},
    errors::CustomResult,
    ext_traits::ByteSliceExt,
    types::StringMinorUnit,
};
use domain_types::{
    connector_flow::{
        Accept, Authenticate, Authorize, Capture, CreateAccessToken, CreateOrder,
        CreateSessionToken, DefendDispute, PSync, PaymentMethodToken, PostAuthenticate,
        PreAuthenticate, RSync, Refund, RepeatPayment, SetupMandate, SubmitEvidence, Void,
    },
    connector_types::{
        AcceptDisputeData, AccessTokenRequestData, AccessTokenResponseData,
        ConnectorWebhookSecrets, DisputeDefendData, DisputeFlowData, DisputeResponseData,
        DisputeWebhookDetailsResponse, EventType, PaymentCreateOrderData,
        PaymentCreateOrderResponse, PaymentFlowData, PaymentMethodTokenResponse,
        PaymentMethodTokenizationData, PaymentVoidData, PaymentsAuthenticateData,
        PaymentsAuthorizeData, PaymentsCaptureData, PaymentsPostAuthenticateData,
        PaymentsPreAuthenticateData, PaymentsResponseData, PaymentsSyncData, RefundFlowData,
        RefundSyncData, RefundWebhookDetailsResponse, RefundsData, RefundsResponseData,
        RepeatPaymentData, RequestDetails, SessionTokenRequestData, SessionTokenResponseData,
        SetupMandateRequestData, SubmitEvidenceData, WebhookDetailsResponse,
    },
    errors,
    payment_method_data::PaymentMethodDataTypes,
    router_data::{ConnectorAuthType, ErrorResponse},
    router_data_v2::RouterDataV2,
    router_response_types::Response,
    types::Connectors,
    utils::{self, ForeignTryFrom},
};
use hyperswitch_masking::{ExposeInterface, Mask, Maskable};
use interfaces::{
    api::ConnectorCommon, connector_integration_v2::ConnectorIntegrationV2, connector_types,
    events::connector_api_logs::ConnectorEvent,
};
use serde::Serialize;
use transformers::{
    self as novalnet, NovalnetCancelRequest, NovalnetCancelResponse, NovalnetCaptureRequest,
    NovalnetCaptureResponse, NovalnetPSyncResponse, NovalnetPaymentsRequest,
    NovalnetPaymentsRequest as NovalnetPaymentsRequestMandate,
    NovalnetPaymentsRequest as NovalnetRepeatPaymentsRequest, NovalnetPaymentsResponse,
    NovalnetPaymentsResponse as NovalnetPaymentsResponseMandate,
    NovalnetPaymentsResponse as NovalnetRepeatPaymentsResponse, NovalnetRefundRequest,
    NovalnetRefundResponse, NovalnetRefundSyncResponse, NovalnetSyncRequest,
    NovalnetSyncRequest as NovalnetRSyncRequest,
};

use super::macros;
use crate::{types::ResponseRouterData, with_error_response_body};

pub const BASE64_ENGINE: base64::engine::GeneralPurpose = base64::engine::general_purpose::STANDARD;

use error_stack::ResultExt;

pub(crate) mod headers {
    pub(crate) const CONTENT_TYPE: &str = "Content-Type";
    pub(crate) const X_NN_ACCESS_KEY: &str = "X-NN-Access-Key";
}

// Trait implementations with generic type parameters
impl<T: PaymentMethodDataTypes + Debug + Sync + Send + 'static + Serialize>
    connector_types::ConnectorServiceTrait<T> for Novalnet<T>
{
}
impl<T: PaymentMethodDataTypes + Debug + Sync + Send + 'static + Serialize>
    connector_types::PaymentAuthorizeV2<T> for Novalnet<T>
{
}
impl<T: PaymentMethodDataTypes + Debug + Sync + Send + 'static + Serialize>
    connector_types::PaymentSyncV2 for Novalnet<T>
{
}
impl<T: PaymentMethodDataTypes + Debug + Sync + Send + 'static + Serialize>
    connector_types::PaymentVoidV2 for Novalnet<T>
{
}
impl<T: PaymentMethodDataTypes + Debug + Sync + Send + 'static + Serialize>
    connector_types::RefundSyncV2 for Novalnet<T>
{
}
impl<T: PaymentMethodDataTypes + Debug + Sync + Send + 'static + Serialize>
    connector_types::RefundV2 for Novalnet<T>
{
}
impl<T: PaymentMethodDataTypes + Debug + Sync + Send + 'static + Serialize>
    connector_types::PaymentCapture for Novalnet<T>
{
}
impl<T: PaymentMethodDataTypes + Debug + Sync + Send + 'static + Serialize>
    connector_types::ValidationTrait for Novalnet<T>
{
}
impl<T: PaymentMethodDataTypes + Debug + Sync + Send + 'static + Serialize>
    connector_types::PaymentOrderCreate for Novalnet<T>
{
}
impl<T: PaymentMethodDataTypes + Debug + Sync + Send + 'static + Serialize>
    connector_types::SetupMandateV2<T> for Novalnet<T>
{
}
impl<T: PaymentMethodDataTypes + Debug + Sync + Send + 'static + Serialize>
    connector_types::RepeatPaymentV2 for Novalnet<T>
{
}
impl<T: PaymentMethodDataTypes + Debug + Sync + Send + 'static + Serialize>
    connector_types::AcceptDispute for Novalnet<T>
{
}
impl<T: PaymentMethodDataTypes + Debug + Sync + Send + 'static + Serialize>
    connector_types::SubmitEvidenceV2 for Novalnet<T>
{
}
impl<T: PaymentMethodDataTypes + Debug + Sync + Send + 'static + Serialize>
    connector_types::DisputeDefend for Novalnet<T>
{
}
impl<T: PaymentMethodDataTypes + Debug + Sync + Send + 'static + Serialize>
    connector_types::PaymentTokenV2<T> for Novalnet<T>
{
}
impl<T: PaymentMethodDataTypes + Debug + Sync + Send + 'static + Serialize>
    connector_types::PaymentPreAuthenticateV2<T> for Novalnet<T>
{
}
impl<T: PaymentMethodDataTypes + Debug + Sync + Send + 'static + Serialize>
    connector_types::PaymentAuthenticateV2<T> for Novalnet<T>
{
}
impl<T: PaymentMethodDataTypes + Debug + Sync + Send + 'static + Serialize>
    connector_types::PaymentPostAuthenticateV2<T> for Novalnet<T>
{
}

// Authentication trait implementations
impl<T: PaymentMethodDataTypes + Debug + Sync + Send + 'static + Serialize>
    connector_types::PaymentPreAuthenticateV2<T> for Novalnet<T>
{
}

impl<T: PaymentMethodDataTypes + Debug + Sync + Send + 'static + Serialize>
    connector_types::PaymentAuthenticateV2<T> for Novalnet<T>
{
}

impl<T: PaymentMethodDataTypes + Debug + Sync + Send + 'static + Serialize>
    connector_types::PaymentPostAuthenticateV2<T> for Novalnet<T>
{
}

macros::create_all_prerequisites!(
    connector_name: Novalnet,
    generic_type: T,
    api: [
        (
            flow: Authorize,
            request_body: NovalnetPaymentsRequest<T>,
            response_body: NovalnetPaymentsResponse,
            router_data: RouterDataV2<Authorize, PaymentFlowData, PaymentsAuthorizeData<T>, PaymentsResponseData>,
        ),
        (
            flow: PSync,
            request_body: NovalnetSyncRequest,
            response_body: NovalnetPSyncResponse,
            router_data: RouterDataV2<PSync, PaymentFlowData, PaymentsSyncData, PaymentsResponseData>,
        ),
        (
            flow: Capture,
            request_body: NovalnetCaptureRequest,
            response_body: NovalnetCaptureResponse,
            router_data: RouterDataV2<Capture, PaymentFlowData, PaymentsCaptureData, PaymentsResponseData>,
        ),
        (
            flow: Refund,
            request_body: NovalnetRefundRequest,
            response_body: NovalnetRefundResponse,
            router_data: RouterDataV2<Refund, RefundFlowData, RefundsData, RefundsResponseData>,
        ),
        (
            flow: RSync,
            request_body: NovalnetRSyncRequest,
            response_body: NovalnetRefundSyncResponse,
            router_data: RouterDataV2<RSync, RefundFlowData, RefundSyncData, RefundsResponseData>,
        ),
        (
            flow: Void,
            request_body: NovalnetCancelRequest,
            response_body: NovalnetCancelResponse,
            router_data: RouterDataV2<Void, PaymentFlowData, PaymentVoidData, PaymentsResponseData>,
        ),
        (
            flow: SetupMandate,
            request_body: NovalnetPaymentsRequestMandate<T>,
            response_body: NovalnetPaymentsResponseMandate,
            router_data: RouterDataV2<SetupMandate, PaymentFlowData, SetupMandateRequestData<T>, PaymentsResponseData>,
        ),
        (
            flow: RepeatPayment,
            request_body: NovalnetRepeatPaymentsRequest<T>,
            response_body: NovalnetRepeatPaymentsResponse,
            router_data: RouterDataV2<RepeatPayment, PaymentFlowData, RepeatPaymentData, PaymentsResponseData>,
        )
    ],
    amount_converters: [
        amount_converter: StringMinorUnit
    ],
    member_functions: {
        pub fn build_headers<F, FCD, Req, Res>(
            &self,
            req: &RouterDataV2<F, FCD, Req, Res>,
        ) -> CustomResult<Vec<(String, Maskable<String>)>, errors::ConnectorError>
        where
            Self: ConnectorIntegrationV2<F, FCD, Req, Res>,
        {
            let mut header = vec![(
                headers::CONTENT_TYPE.to_string(),
                self.get_content_type().to_string().into(),
            )];
            let mut api_key = self.get_auth_header(&req.connector_auth_type)?;
            header.append(&mut api_key);
            Ok(header)
        }

        pub fn connector_base_url_payments<'a, F, Req, Res>(
            &self,
            req: &'a RouterDataV2<F, PaymentFlowData, Req, Res>,
        ) -> &'a str {
            &req.resource_common_data.connectors.novalnet.base_url
        }

        pub fn connector_base_url_refunds<'a, F, Req, Res>(
            &self,
            req: &'a RouterDataV2<F, RefundFlowData, Req, Res>,
        ) -> &'a str {
            &req.resource_common_data.connectors.novalnet.base_url
        }
    }
);

// Stub implementation for CreateSessionToken

// After adding the ConnectorIntegrationV2 implementation, we can now implement PaymentSessionToken
// Type alias for non-generic trait implementations
impl<T: PaymentMethodDataTypes + Debug + Sync + Send + 'static + Serialize> ConnectorCommon
    for Novalnet<T>
{
    fn id(&self) -> &'static str {
        "novalnet"
    }

    fn get_currency_unit(&self) -> CurrencyUnit {
        CurrencyUnit::Minor
    }

    fn common_get_content_type(&self) -> &'static str {
        "application/json"
    }

    fn base_url<'a>(&self, connectors: &'a Connectors) -> &'a str {
        connectors.novalnet.base_url.as_ref()
    }

    fn get_auth_header(
        &self,
        auth_type: &ConnectorAuthType,
    ) -> CustomResult<Vec<(String, hyperswitch_masking::Maskable<String>)>, errors::ConnectorError>
    {
        let auth = novalnet::NovalnetAuthType::try_from(auth_type)
            .change_context(errors::ConnectorError::FailedToObtainAuthType)?;
        let api_key: String = auth.payment_access_key.expose();
        let encoded_api_key = BASE64_ENGINE.encode(api_key);
        Ok(vec![(
            headers::X_NN_ACCESS_KEY.to_string(),
            encoded_api_key.into_masked(),
        )])
    }

    fn build_error_response(
        &self,
        res: Response,
        event_builder: Option<&mut ConnectorEvent>,
    ) -> CustomResult<ErrorResponse, errors::ConnectorError> {
        let response: novalnet::NovalnetErrorResponse = res
            .response
            .parse_struct("NovalnetErrorResponse")
            .change_context(errors::ConnectorError::ResponseDeserializationFailed)?;

        with_error_response_body!(event_builder, response);

        Ok(ErrorResponse {
            status_code: res.status_code,
            code: response.code,
            message: response.message,
            reason: response.reason,
            attempt_status: None,
            connector_transaction_id: None,
            network_advice_code: None,
            network_decline_code: None,
            network_error_message: None,
        })
    }
}

macros::macro_connector_implementation!(
    connector_default_implementations: [get_content_type, get_error_response_v2],
    connector: Novalnet,
    curl_request: Json(NovalnetPaymentsRequest),
    curl_response: NovalnetPaymentsResponse,
    flow_name: Authorize,
    resource_common_data: PaymentFlowData,
    flow_request: PaymentsAuthorizeData<T>,
    flow_response: PaymentsResponseData,
    http_method: Post,
    generic_type: T,
    [PaymentMethodDataTypes + Debug + Sync + Send + 'static + Serialize],
    other_functions: {
        fn get_headers(
            &self,
            req: &RouterDataV2<Authorize, PaymentFlowData, PaymentsAuthorizeData<T>, PaymentsResponseData>,
        ) -> CustomResult<Vec<(String, Maskable<String>)>, errors::ConnectorError> {
            self.build_headers(req)
        }
        fn get_url(
            &self,
            req: &RouterDataV2<Authorize, PaymentFlowData, PaymentsAuthorizeData<T>, PaymentsResponseData>,
        ) -> CustomResult<String, errors::ConnectorError> {
            let url = if req.request.is_auto_capture()? {
                format!("{}/payment",self.connector_base_url_payments(req))
            }
            else {
                format!("{}/authorize",self.connector_base_url_payments(req))
            };

            Ok(url)
        }
    }
);

macros::macro_connector_implementation!(
    connector_default_implementations: [get_content_type, get_error_response_v2],
    connector: Novalnet,
    curl_request: Json(NovalnetSyncRequest),
    curl_response: NovalnetPSyncResponse,
    flow_name: PSync,
    resource_common_data: PaymentFlowData,
    flow_request: PaymentsSyncData,
    flow_response: PaymentsResponseData,
    http_method: Post,
    generic_type: T,
    [PaymentMethodDataTypes + Debug + Sync + Send + 'static + Serialize],
    other_functions: {
        fn get_headers(
            &self,
            req: &RouterDataV2<PSync, PaymentFlowData, PaymentsSyncData, PaymentsResponseData>,
        ) -> CustomResult<Vec<(String, Maskable<String>)>, errors::ConnectorError> {
            self.build_headers(req)
        }
        fn get_url(
            &self,
            req: &RouterDataV2<PSync, PaymentFlowData, PaymentsSyncData, PaymentsResponseData>,
        ) -> CustomResult<String, errors::ConnectorError> {
            Ok(format!(
                "{}/transaction/details",
                self.connector_base_url_payments(req),
            ))
        }
    }
);

macros::macro_connector_implementation!(
    connector_default_implementations: [get_content_type, get_error_response_v2],
    connector: Novalnet,
    curl_request: Json(NovalnetCaptureRequest),
    curl_response: NovalnetCaptureResponse,
    flow_name: Capture,
    resource_common_data: PaymentFlowData,
    flow_request: PaymentsCaptureData,
    flow_response: PaymentsResponseData,
    http_method: Post,
    generic_type: T,
    [PaymentMethodDataTypes + Debug + Sync + Send + 'static + Serialize],
    other_functions: {
        fn get_headers(
            &self,
            req: &RouterDataV2<Capture, PaymentFlowData, PaymentsCaptureData, PaymentsResponseData>,
        ) -> CustomResult<Vec<(String, Maskable<String>)>, errors::ConnectorError> {
            self.build_headers(req)
        }
        fn get_url(
            &self,
            req: &RouterDataV2<Capture, PaymentFlowData, PaymentsCaptureData, PaymentsResponseData>,
        ) -> CustomResult<String, errors::ConnectorError> {
            Ok(format!(
                "{}/transaction/capture",
                self.connector_base_url_payments(req)
            ))
        }
    }
);

macros::macro_connector_implementation!(
    connector_default_implementations: [get_content_type, get_error_response_v2],
    connector: Novalnet,
    curl_request: Json(NovalnetRefundRequest),
    curl_response: NovalnetRefundResponse,
    flow_name: Refund,
    resource_common_data: RefundFlowData,
    flow_request: RefundsData,
    flow_response: RefundsResponseData,
    http_method: Post,
    generic_type: T,
    [PaymentMethodDataTypes + Debug + Sync + Send + 'static + Serialize],
    other_functions: {
        fn get_headers(
            &self,
            req: &RouterDataV2<Refund, RefundFlowData, RefundsData, RefundsResponseData>,
        ) -> CustomResult<Vec<(String, Maskable<String>)>, errors::ConnectorError> {
            self.build_headers(req)
        }
        fn get_url(
            &self,
            req: &RouterDataV2<Refund, RefundFlowData, RefundsData, RefundsResponseData>,
        ) -> CustomResult<String, errors::ConnectorError> {
            Ok(format!(
                "{}/transaction/refund",
                self.connector_base_url_refunds(req)
            ))
        }
    }
);

macros::macro_connector_implementation!(
    connector_default_implementations: [get_content_type, get_error_response_v2],
    connector: Novalnet,
    curl_request: Json(NovalnetSyncRequest),
    curl_response: NovalnetRefundSyncResponse,
    flow_name: RSync,
    resource_common_data: RefundFlowData,
    flow_request: RefundSyncData,
    flow_response: RefundsResponseData,
    http_method: Post,
    generic_type: T,
    [PaymentMethodDataTypes + Debug + Sync + Send + 'static + Serialize],
    other_functions: {
        fn get_headers(
            &self,
            req: &RouterDataV2<RSync, RefundFlowData, RefundSyncData, RefundsResponseData>,
        ) -> CustomResult<Vec<(String, Maskable<String>)>, errors::ConnectorError> {
            self.build_headers(req)
        }
        fn get_url(
            &self,
            req: &RouterDataV2<RSync, RefundFlowData, RefundSyncData, RefundsResponseData>,
        ) -> CustomResult<String, errors::ConnectorError> {
            Ok(format!(
                "{}/transaction/details",
                self.connector_base_url_refunds(req)
            ))
        }
    }
);

macros::macro_connector_implementation!(
    connector_default_implementations: [get_content_type, get_error_response_v2],
    connector: Novalnet,
    curl_request: Json(NovalnetCancelRequest),
    curl_response: NovalnetCancelResponse,
    flow_name: Void,
    resource_common_data: PaymentFlowData,
    flow_request: PaymentVoidData,
    flow_response: PaymentsResponseData,
    http_method: Post,
    generic_type: T,
    [PaymentMethodDataTypes + Debug + Sync + Send + 'static + Serialize],
    other_functions: {
        fn get_headers(
            &self,
            req: &RouterDataV2<Void, PaymentFlowData, PaymentVoidData, PaymentsResponseData>,
        ) -> CustomResult<Vec<(String, Maskable<String>)>, errors::ConnectorError> {
            self.build_headers(req)
        }

        fn get_url(
            &self,
            req: &RouterDataV2<Void, PaymentFlowData, PaymentVoidData, PaymentsResponseData>,
        ) -> CustomResult<String, errors::ConnectorError> {
            Ok(format!("{}/transaction/cancel", self.connector_base_url_payments(req)))
        }
    }
);

macros::macro_connector_implementation!(
    connector_default_implementations: [get_content_type, get_error_response_v2],
    connector: Novalnet,
    curl_request: Json(NovalnetPaymentsRequest),
    curl_response: NovalnetPaymentsResponse,
    flow_name: SetupMandate,
    resource_common_data: PaymentFlowData,
    flow_request: SetupMandateRequestData<T>,
    flow_response: PaymentsResponseData,
    http_method: Post,
    generic_type: T,
    [PaymentMethodDataTypes + Debug + Sync + Send + 'static + Serialize],
    other_functions: {
        fn get_headers(
            &self,
            req: &RouterDataV2<SetupMandate, PaymentFlowData, SetupMandateRequestData<T>, PaymentsResponseData>,
        ) -> CustomResult<Vec<(String, Maskable<String>)>, errors::ConnectorError> {
            self.build_headers(req)
        }

        fn get_url(
            &self,
            req: &RouterDataV2<SetupMandate, PaymentFlowData, SetupMandateRequestData<T>, PaymentsResponseData>,
        ) -> CustomResult<String, errors::ConnectorError> {
            Ok(format!("{}/payment", self.connector_base_url_payments(req)))
        }
    }
);

macros::macro_connector_implementation!(
    connector_default_implementations: [get_content_type, get_error_response_v2],
    connector: Novalnet,
    curl_request: Json(NovalnetRepeatPaymentsRequest),
    curl_response: NovalnetRepeatPaymentsResponse,
    flow_name: RepeatPayment,
    resource_common_data: PaymentFlowData,
    flow_request: RepeatPaymentData,
    flow_response: PaymentsResponseData,
    http_method: Post,
    generic_type: T,
    [PaymentMethodDataTypes + Debug + Sync + Send + 'static + Serialize],
    other_functions: {
        fn get_headers(
            &self,
            req: &RouterDataV2<RepeatPayment, PaymentFlowData, RepeatPaymentData, PaymentsResponseData>,
        ) -> CustomResult<Vec<(String, Maskable<String>)>, errors::ConnectorError> {
            self.build_headers(req)
        }

        fn get_url(
            &self,
            req: &RouterDataV2<RepeatPayment, PaymentFlowData, RepeatPaymentData, PaymentsResponseData>,
        ) -> CustomResult<String, errors::ConnectorError> {
            let url = if req.request.is_auto_capture()? {
                format!("{}/payment",self.connector_base_url_payments(req))
            }
            else {
                format!("{}/authorize",self.connector_base_url_payments(req))
            };

            Ok(url)
        }
    }
);

impl<T: PaymentMethodDataTypes + Debug + Sync + Send + 'static + Serialize>
    connector_types::IncomingWebhook for Novalnet<T>
{
    fn get_webhook_source_verification_signature(
        &self,
        request: &RequestDetails,
        _connector_webhook_secret: &ConnectorWebhookSecrets,
    ) -> Result<Vec<u8>, error_stack::Report<domain_types::errors::ConnectorError>> {
        let notif_item = get_webhook_object_from_body(&request.body)
            .change_context(errors::ConnectorError::WebhookSourceVerificationFailed)?;

        hex::decode(notif_item.event.checksum)
            .change_context(errors::ConnectorError::WebhookVerificationSecretInvalid)
    }

    fn get_webhook_source_verification_message(
        &self,
        request: &RequestDetails,
        connector_webhook_secrets: &ConnectorWebhookSecrets,
    ) -> Result<Vec<u8>, error_stack::Report<domain_types::errors::ConnectorError>> {
        let notif = get_webhook_object_from_body(&request.body)
            .change_context(errors::ConnectorError::WebhookSourceVerificationFailed)?;

        let (amount, currency) = match notif.transaction {
            novalnet::NovalnetWebhookTransactionData::CaptureTransactionData(data) => {
                (data.amount, data.currency)
            }
            novalnet::NovalnetWebhookTransactionData::CancelTransactionData(data) => {
                (data.amount, data.currency)
            }

            novalnet::NovalnetWebhookTransactionData::RefundsTransactionData(data) => {
                (data.amount, data.currency)
            }

            novalnet::NovalnetWebhookTransactionData::SyncTransactionData(data) => {
                (data.amount, data.currency)
            }
        };
        let amount = amount
            .map(|amount| amount.to_string())
            .unwrap_or("".to_string());
        let currency = currency
            .map(|amount| amount.to_string())
            .unwrap_or("".to_string());

        let secret_auth = String::from_utf8(connector_webhook_secrets.secret.to_vec())
            .change_context(errors::ConnectorError::WebhookVerificationSecretInvalid)
            .attach_printable("Could not convert webhook secret auth to UTF-8")?;
        let reversed_secret_auth = novalnet::reverse_string(&secret_auth);

        let message = format!(
            "{}{}{}{}{}{}",
            notif.event.tid,
            notif.event.event_type,
            notif.result.status,
            amount,
            currency,
            reversed_secret_auth
        );

        Ok(message.into_bytes())
    }

    fn verify_webhook_source(
        &self,
        request: RequestDetails,
        connector_webhook_secret: Option<ConnectorWebhookSecrets>,
        _connector_account_details: Option<ConnectorAuthType>,
    ) -> Result<bool, error_stack::Report<domain_types::errors::ConnectorError>> {
        let algorithm = crypto::Sha256;

        let connector_webhook_secrets = match connector_webhook_secret {
            Some(secrets) => secrets,
            None => {
                tracing::warn!(
                    target: "novalnet_webhook",
                    "Missing webhook secret for Novalnet webhook verification - verification failed but continuing processing"
                );
                return Ok(false);
            }
        };

        let signature = match self
            .get_webhook_source_verification_signature(&request, &connector_webhook_secrets)
        {
            Ok(sig) => sig,
            Err(error) => {
                tracing::warn!(
                    target: "novalnet_webhook",
                    "Failed to get webhook source verification signature for Novalnet: {} - verification failed but continuing processing",
                    error
                );
                return Ok(false);
            }
        };

        let message = match self
            .get_webhook_source_verification_message(&request, &connector_webhook_secrets)
        {
            Ok(msg) => msg,
            Err(error) => {
                tracing::warn!(
                    target: "novalnet_webhook",
                    "Failed to get webhook source verification message for Novalnet: {} - verification failed but continuing processing",
                    error
                );
                return Ok(false);
            }
        };

        match algorithm.verify_signature(&connector_webhook_secrets.secret, &signature, &message) {
            Ok(is_verified) => Ok(is_verified),
            Err(error) => {
                tracing::warn!(
                    target: "novalnet_webhook",
                    "Failed to verify webhook signature for Novalnet: {} - verification failed but continuing processing",
                    error
                );
                Ok(false)
            }
        }
    }

    fn get_event_type(
        &self,
        request: RequestDetails,
        _connector_webhook_secret: Option<ConnectorWebhookSecrets>,
        _connector_account_details: Option<ConnectorAuthType>,
    ) -> Result<EventType, error_stack::Report<domain_types::errors::ConnectorError>> {
        let notif = get_webhook_object_from_body(&request.body)
            .change_context(errors::ConnectorError::WebhookEventTypeNotFound)?;

        let optional_transaction_status = match notif.transaction {
            novalnet::NovalnetWebhookTransactionData::CaptureTransactionData(data) => {
                Some(data.status)
            }
            novalnet::NovalnetWebhookTransactionData::CancelTransactionData(data) => data.status,
            novalnet::NovalnetWebhookTransactionData::RefundsTransactionData(data) => {
                Some(data.status)
            }
            novalnet::NovalnetWebhookTransactionData::SyncTransactionData(data) => {
                Some(data.status)
            }
        };

        let transaction_status =
            optional_transaction_status.ok_or(errors::ConnectorError::MissingRequiredField {
                field_name: "transaction_status",
            })?;
        // NOTE: transaction_status will always be present for Webhooks
        // But we are handling optional type here, since we are reusing TransactionData Struct from NovalnetPaymentsResponseTransactionData for Webhooks response too
        // In NovalnetPaymentsResponseTransactionData, transaction_status is optional

        let incoming_webhook_event =
            novalnet::get_incoming_webhook_event(notif.event.event_type, transaction_status);
        Ok(incoming_webhook_event)
    }

    fn process_payment_webhook(
        &self,
        request: RequestDetails,
        _connector_webhook_secret: Option<ConnectorWebhookSecrets>,
        _connector_account_details: Option<ConnectorAuthType>,
    ) -> Result<WebhookDetailsResponse, error_stack::Report<domain_types::errors::ConnectorError>>
    {
        let notif = get_webhook_object_from_body(&request.body)
            .change_context(errors::ConnectorError::WebhookReferenceIdNotFound)?;

        let response = WebhookDetailsResponse::try_from(notif)
            .change_context(errors::ConnectorError::WebhookBodyDecodingFailed);

        response.map(|mut response| {
            response.raw_connector_response =
                Some(String::from_utf8_lossy(&request.body).to_string());
            response
        })
    }

    fn process_refund_webhook(
        &self,
        request: RequestDetails,
        _connector_webhook_secret: Option<ConnectorWebhookSecrets>,
        _connector_account_details: Option<ConnectorAuthType>,
    ) -> Result<
        RefundWebhookDetailsResponse,
        error_stack::Report<domain_types::errors::ConnectorError>,
    > {
        let notif: novalnet::NovalnetWebhookNotificationResponseRefunds = request
            .body
            .parse_struct("NovalnetWebhookNotificationResponse")
            .change_context(errors::ConnectorError::WebhookBodyDecodingFailed)?;

        let response = RefundWebhookDetailsResponse::try_from(notif)
            .change_context(errors::ConnectorError::WebhookBodyDecodingFailed);

        response.map(|mut response| {
            response.raw_connector_response =
                Some(String::from_utf8_lossy(&request.body).to_string());
            response
        })
    }

    fn process_dispute_webhook(
        &self,
        request: RequestDetails,
        _connector_webhook_secret: Option<ConnectorWebhookSecrets>,
        _connector_account_details: Option<ConnectorAuthType>,
    ) -> Result<
        DisputeWebhookDetailsResponse,
        error_stack::Report<domain_types::errors::ConnectorError>,
    > {
        let notif: transformers::NovalnetWebhookNotificationResponse =
            get_webhook_object_from_body(&request.body)
                .change_context(errors::ConnectorError::WebhookBodyDecodingFailed)?;
        let (amount, currency, reason, reason_code) = match notif.transaction {
            novalnet::NovalnetWebhookTransactionData::CaptureTransactionData(data) => {
                (data.amount, data.currency, None, None)
            }
            novalnet::NovalnetWebhookTransactionData::CancelTransactionData(data) => {
                (data.amount, data.currency, None, None)
            }

            novalnet::NovalnetWebhookTransactionData::RefundsTransactionData(data) => {
                (data.amount, data.currency, None, None)
            }

            novalnet::NovalnetWebhookTransactionData::SyncTransactionData(data) => {
                (data.amount, data.currency, data.reason, data.reason_code)
            }
        };

        let dispute_status = novalnet::get_novalnet_dispute_status(notif.event.event_type);

        Ok(DisputeWebhookDetailsResponse {
            amount: utils::convert_amount(
                self.amount_converter,
                amount.ok_or(errors::ConnectorError::AmountConversionFailed)?,
                novalnet::option_to_result(currency)?,
            )?,
            currency: novalnet::option_to_result(currency)?,
            stage: common_enums::DisputeStage::Dispute,
            dispute_id: notif.event.tid.to_string(),
            connector_reason_code: reason_code,
            status: common_enums::DisputeStatus::foreign_try_from(dispute_status)?,
            connector_response_reference_id: None,
            dispute_message: reason,
            raw_connector_response: Some(String::from_utf8_lossy(&request.body).to_string()),
            status_code: 200,
            response_headers: None,
        })
    }
}

fn get_webhook_object_from_body(
    body: &[u8],
) -> CustomResult<novalnet::NovalnetWebhookNotificationResponse, errors::ConnectorError> {
    let novalnet_webhook_notification_response = body
        .parse_struct("NovalnetWebhookNotificationResponse")
        .change_context(errors::ConnectorError::WebhookBodyDecodingFailed)?;

    Ok(novalnet_webhook_notification_response)
}

// Stub implementations for unsupported flows
impl<T: PaymentMethodDataTypes + Debug + Sync + Send + 'static + Serialize>
    ConnectorIntegrationV2<
        CreateOrder,
        PaymentFlowData,
        PaymentCreateOrderData,
        PaymentCreateOrderResponse,
    > for Novalnet<T>
{
}

impl<T: PaymentMethodDataTypes + Debug + Sync + Send + 'static + Serialize>
    ConnectorIntegrationV2<SubmitEvidence, DisputeFlowData, SubmitEvidenceData, DisputeResponseData>
    for Novalnet<T>
{
}

impl<T: PaymentMethodDataTypes + Debug + Sync + Send + 'static + Serialize>
    ConnectorIntegrationV2<DefendDispute, DisputeFlowData, DisputeDefendData, DisputeResponseData>
    for Novalnet<T>
{
}

impl<T: PaymentMethodDataTypes + Debug + Sync + Send + 'static + Serialize>
    ConnectorIntegrationV2<Accept, DisputeFlowData, AcceptDisputeData, DisputeResponseData>
    for Novalnet<T>
{
}

impl<T: PaymentMethodDataTypes + Debug + Sync + Send + 'static + Serialize>
    ConnectorIntegrationV2<
        CreateSessionToken,
        PaymentFlowData,
        SessionTokenRequestData,
        SessionTokenResponseData,
    > for Novalnet<T>
{
}

impl<T: PaymentMethodDataTypes + Debug + Sync + Send + 'static + Serialize>
    ConnectorIntegrationV2<
        CreateAccessToken,
        PaymentFlowData,
        AccessTokenRequestData,
        AccessTokenResponseData,
    > for Novalnet<T>
{
}
impl<
        T: PaymentMethodDataTypes
            + std::fmt::Debug
            + std::marker::Sync
            + std::marker::Send
            + 'static
            + Serialize,
    >
    ConnectorIntegrationV2<
        PaymentMethodToken,
        PaymentFlowData,
        PaymentMethodTokenizationData<T>,
        PaymentMethodTokenResponse,
    > for Novalnet<T>
{
}

impl<T: PaymentMethodDataTypes + Debug + Sync + Send + 'static + Serialize>
    connector_types::PaymentSessionToken for Novalnet<T>
{
}
impl<T: PaymentMethodDataTypes + Debug + Sync + Send + 'static + Serialize>
    connector_types::PaymentAccessToken for Novalnet<T>
{
}

// Authentication flow implementations
impl<T: PaymentMethodDataTypes + Debug + Sync + Send + 'static + Serialize>
    ConnectorIntegrationV2<
        PreAuthenticate,
        PaymentFlowData,
        PaymentsPreAuthenticateData<T>,
        PaymentsResponseData,
    > for Novalnet<T>
{
}

impl<T: PaymentMethodDataTypes + Debug + Sync + Send + 'static + Serialize>
    ConnectorIntegrationV2<
        Authenticate,
        PaymentFlowData,
        PaymentsAuthenticateData<T>,
        PaymentsResponseData,
    > for Novalnet<T>
{
}

impl<T: PaymentMethodDataTypes + Debug + Sync + Send + 'static + Serialize>
    ConnectorIntegrationV2<
        PostAuthenticate,
        PaymentFlowData,
        PaymentsPostAuthenticateData<T>,
        PaymentsResponseData,
    > for Novalnet<T>
{
}

// SourceVerification implementations for all flows
impl<T: PaymentMethodDataTypes + Debug + Sync + Send + 'static + Serialize>
    interfaces::verification::SourceVerification<
        Authorize,
        PaymentFlowData,
        PaymentsAuthorizeData<T>,
        PaymentsResponseData,
    > for Novalnet<T>
{
}

impl<T: PaymentMethodDataTypes + Debug + Sync + Send + 'static + Serialize>
    interfaces::verification::SourceVerification<
        PSync,
        PaymentFlowData,
        PaymentsSyncData,
        PaymentsResponseData,
    > for Novalnet<T>
{
}

impl<T: PaymentMethodDataTypes + Debug + Sync + Send + 'static + Serialize>
    interfaces::verification::SourceVerification<
        Capture,
        PaymentFlowData,
        PaymentsCaptureData,
        PaymentsResponseData,
    > for Novalnet<T>
{
}

impl<T: PaymentMethodDataTypes + Debug + Sync + Send + 'static + Serialize>
    interfaces::verification::SourceVerification<
        Void,
        PaymentFlowData,
        PaymentVoidData,
        PaymentsResponseData,
    > for Novalnet<T>
{
}

impl<T: PaymentMethodDataTypes + Debug + Sync + Send + 'static + Serialize>
    interfaces::verification::SourceVerification<
        Refund,
        RefundFlowData,
        RefundsData,
        RefundsResponseData,
    > for Novalnet<T>
{
}

impl<T: PaymentMethodDataTypes + Debug + Sync + Send + 'static + Serialize>
    interfaces::verification::SourceVerification<
        RSync,
        RefundFlowData,
        RefundSyncData,
        RefundsResponseData,
    > for Novalnet<T>
{
}

impl<T: PaymentMethodDataTypes + Debug + Sync + Send + 'static + Serialize>
    interfaces::verification::SourceVerification<
        SetupMandate,
        PaymentFlowData,
        SetupMandateRequestData<T>,
        PaymentsResponseData,
    > for Novalnet<T>
{
}

impl<T: PaymentMethodDataTypes + Debug + Sync + Send + 'static + Serialize>
    interfaces::verification::SourceVerification<
        Accept,
        DisputeFlowData,
        AcceptDisputeData,
        DisputeResponseData,
    > for Novalnet<T>
{
}

impl<T: PaymentMethodDataTypes + Debug + Sync + Send + 'static + Serialize>
    interfaces::verification::SourceVerification<
        SubmitEvidence,
        DisputeFlowData,
        SubmitEvidenceData,
        DisputeResponseData,
    > for Novalnet<T>
{
}

impl<T: PaymentMethodDataTypes + Debug + Sync + Send + 'static + Serialize>
    interfaces::verification::SourceVerification<
        DefendDispute,
        DisputeFlowData,
        DisputeDefendData,
        DisputeResponseData,
    > for Novalnet<T>
{
}

impl<T: PaymentMethodDataTypes + Debug + Sync + Send + 'static + Serialize>
    interfaces::verification::SourceVerification<
        CreateOrder,
        PaymentFlowData,
        PaymentCreateOrderData,
        PaymentCreateOrderResponse,
    > for Novalnet<T>
{
}

impl<T: PaymentMethodDataTypes + Debug + Sync + Send + 'static + Serialize>
    interfaces::verification::SourceVerification<
        RepeatPayment,
        PaymentFlowData,
        RepeatPaymentData,
        PaymentsResponseData,
    > for Novalnet<T>
{
}

impl<T: PaymentMethodDataTypes + Debug + Sync + Send + 'static + Serialize>
    interfaces::verification::SourceVerification<
        CreateSessionToken,
        PaymentFlowData,
        SessionTokenRequestData,
        SessionTokenResponseData,
    > for Novalnet<T>
{
}

impl<T: PaymentMethodDataTypes + Debug + Sync + Send + 'static + Serialize>
    interfaces::verification::SourceVerification<
        CreateAccessToken,
        PaymentFlowData,
        AccessTokenRequestData,
        AccessTokenResponseData,
    > for Novalnet<T>
{
}

impl<
        T: PaymentMethodDataTypes
            + std::fmt::Debug
            + std::marker::Sync
            + std::marker::Send
            + 'static
            + Serialize,
    >
    interfaces::verification::SourceVerification<
        PaymentMethodToken,
        PaymentFlowData,
        PaymentMethodTokenizationData<T>,
        PaymentMethodTokenResponse,
    > for Novalnet<T>
{
}

<<<<<<< HEAD
// ConnectorIntegrationV2 implementations for authentication flows
impl<T: PaymentMethodDataTypes + Debug + Sync + Send + 'static + Serialize>
    ConnectorIntegrationV2<
        PreAuthenticate,
        PaymentFlowData,
        PaymentsPreAuthenticateData<T>,
        PaymentsResponseData,
    > for Novalnet<T>
{
}

impl<T: PaymentMethodDataTypes + Debug + Sync + Send + 'static + Serialize>
    ConnectorIntegrationV2<
        Authenticate,
        PaymentFlowData,
        PaymentsAuthenticateData<T>,
        PaymentsResponseData,
    > for Novalnet<T>
{
}

impl<T: PaymentMethodDataTypes + Debug + Sync + Send + 'static + Serialize>
    ConnectorIntegrationV2<
        PostAuthenticate,
        PaymentFlowData,
        PaymentsPostAuthenticateData<T>,
        PaymentsResponseData,
    > for Novalnet<T>
{
}

// SourceVerification implementations for authentication flows
=======
// Authentication SourceVerification implementations
>>>>>>> d6fba387
impl<T: PaymentMethodDataTypes + Debug + Sync + Send + 'static + Serialize>
    interfaces::verification::SourceVerification<
        PreAuthenticate,
        PaymentFlowData,
        PaymentsPreAuthenticateData<T>,
        PaymentsResponseData,
    > for Novalnet<T>
{
}

impl<T: PaymentMethodDataTypes + Debug + Sync + Send + 'static + Serialize>
    interfaces::verification::SourceVerification<
        Authenticate,
        PaymentFlowData,
        PaymentsAuthenticateData<T>,
        PaymentsResponseData,
    > for Novalnet<T>
{
}

impl<T: PaymentMethodDataTypes + Debug + Sync + Send + 'static + Serialize>
    interfaces::verification::SourceVerification<
        PostAuthenticate,
        PaymentFlowData,
        PaymentsPostAuthenticateData<T>,
        PaymentsResponseData,
    > for Novalnet<T>
{
}<|MERGE_RESOLUTION|>--- conflicted
+++ resolved
@@ -12,9 +12,12 @@
 };
 use domain_types::{
     connector_flow::{
-        Accept, Authenticate, Authorize, Capture, CreateAccessToken, CreateOrder,
-        CreateSessionToken, DefendDispute, PSync, PaymentMethodToken, PostAuthenticate,
-        PreAuthenticate, RSync, Refund, RepeatPayment, SetupMandate, SubmitEvidence, Void,
+        Accept, Accept, Authenticate, Authenticate, Authorize, Authorize, Capture, Capture,
+        CreateAccessToken, CreateAccessToken, CreateOrder, CreateOrder, CreateSessionToken,
+        CreateSessionToken, DefendDispute, DefendDispute, PSync, PSync, PaymentMethodToken,
+        PaymentMethodToken, PostAuthenticate, PostAuthenticate, PreAuthenticate, PreAuthenticate,
+        RSync, RSync, Refund, Refund, RepeatPayment, RepeatPayment, SetupMandate, SetupMandate,
+        SubmitEvidence, SubmitEvidence, Void, Void,
     },
     connector_types::{
         AcceptDisputeData, AccessTokenRequestData, AccessTokenResponseData,
@@ -124,18 +127,6 @@
 }
 impl<T: PaymentMethodDataTypes + Debug + Sync + Send + 'static + Serialize>
     connector_types::PaymentTokenV2<T> for Novalnet<T>
-{
-}
-impl<T: PaymentMethodDataTypes + Debug + Sync + Send + 'static + Serialize>
-    connector_types::PaymentPreAuthenticateV2<T> for Novalnet<T>
-{
-}
-impl<T: PaymentMethodDataTypes + Debug + Sync + Send + 'static + Serialize>
-    connector_types::PaymentAuthenticateV2<T> for Novalnet<T>
-{
-}
-impl<T: PaymentMethodDataTypes + Debug + Sync + Send + 'static + Serialize>
-    connector_types::PaymentPostAuthenticateV2<T> for Novalnet<T>
 {
 }
 
@@ -1088,10 +1079,9 @@
 {
 }
 
-<<<<<<< HEAD
-// ConnectorIntegrationV2 implementations for authentication flows
-impl<T: PaymentMethodDataTypes + Debug + Sync + Send + 'static + Serialize>
-    ConnectorIntegrationV2<
+// Authentication SourceVerification implementations
+impl<T: PaymentMethodDataTypes + Debug + Sync + Send + 'static + Serialize>
+    interfaces::verification::SourceVerification<
         PreAuthenticate,
         PaymentFlowData,
         PaymentsPreAuthenticateData<T>,
@@ -1101,7 +1091,7 @@
 }
 
 impl<T: PaymentMethodDataTypes + Debug + Sync + Send + 'static + Serialize>
-    ConnectorIntegrationV2<
+    interfaces::verification::SourceVerification<
         Authenticate,
         PaymentFlowData,
         PaymentsAuthenticateData<T>,
@@ -1111,45 +1101,11 @@
 }
 
 impl<T: PaymentMethodDataTypes + Debug + Sync + Send + 'static + Serialize>
-    ConnectorIntegrationV2<
+    interfaces::verification::SourceVerification<
         PostAuthenticate,
         PaymentFlowData,
         PaymentsPostAuthenticateData<T>,
         PaymentsResponseData,
     > for Novalnet<T>
 {
-}
-
-// SourceVerification implementations for authentication flows
-=======
-// Authentication SourceVerification implementations
->>>>>>> d6fba387
-impl<T: PaymentMethodDataTypes + Debug + Sync + Send + 'static + Serialize>
-    interfaces::verification::SourceVerification<
-        PreAuthenticate,
-        PaymentFlowData,
-        PaymentsPreAuthenticateData<T>,
-        PaymentsResponseData,
-    > for Novalnet<T>
-{
-}
-
-impl<T: PaymentMethodDataTypes + Debug + Sync + Send + 'static + Serialize>
-    interfaces::verification::SourceVerification<
-        Authenticate,
-        PaymentFlowData,
-        PaymentsAuthenticateData<T>,
-        PaymentsResponseData,
-    > for Novalnet<T>
-{
-}
-
-impl<T: PaymentMethodDataTypes + Debug + Sync + Send + 'static + Serialize>
-    interfaces::verification::SourceVerification<
-        PostAuthenticate,
-        PaymentFlowData,
-        PaymentsPostAuthenticateData<T>,
-        PaymentsResponseData,
-    > for Novalnet<T>
-{
 }