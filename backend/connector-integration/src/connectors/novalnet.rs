--- conflicted
+++ resolved
@@ -12,23 +12,11 @@
 };
 use domain_types::{
     connector_flow::{
-<<<<<<< HEAD
-        Accept, Authorize, Capture, CreateAccessToken, CreateOrder, CreateSessionToken, DefendDispute, PSync, RSync,
-        Refund, RepeatPayment, SetupMandate, SubmitEvidence, Void,
-    },
-    connector_types::{
-        AcceptDisputeData, AccessTokenRequestData, AccessTokenResponseData, DisputeDefendData, DisputeFlowData, DisputeResponseData,
-        PaymentCreateOrderData, PaymentCreateOrderResponse, PaymentFlowData, PaymentVoidData,
-        PaymentsAuthorizeData, PaymentsCaptureData, PaymentsResponseData, PaymentsSyncData,
-        RefundFlowData, RefundSyncData, RefundsData, RefundsResponseData, RepeatPaymentData,
-        SessionTokenRequestData, SessionTokenResponseData, SetupMandateRequestData,
-        SubmitEvidenceData,
-=======
-        Accept, Authorize, Capture, CreateOrder, CreateSessionToken, DefendDispute, PSync,
+        Accept, Authorize, Capture, CreateAccessToken, CreateOrder, CreateSessionToken, DefendDispute, PSync,
         PaymentMethodToken, RSync, Refund, RepeatPayment, SetupMandate, SubmitEvidence, Void,
     },
     connector_types::{
-        AcceptDisputeData, ConnectorWebhookSecrets, DisputeDefendData, DisputeFlowData,
+        AcceptDisputeData, AccessTokenRequestData, AccessTokenResponseData, ConnectorWebhookSecrets, DisputeDefendData, DisputeFlowData,
         DisputeResponseData, DisputeWebhookDetailsResponse, EventType, PaymentCreateOrderData,
         PaymentCreateOrderResponse, PaymentFlowData, PaymentMethodTokenResponse,
         PaymentMethodTokenizationData, PaymentVoidData, PaymentsAuthorizeData, PaymentsCaptureData,
@@ -36,7 +24,6 @@
         RefundWebhookDetailsResponse, RefundsData, RefundsResponseData, RepeatPaymentData,
         RequestDetails, SessionTokenRequestData, SessionTokenResponseData, SetupMandateRequestData,
         SubmitEvidenceData, WebhookDetailsResponse,
->>>>>>> 7bdb34fc
     },
     errors,
     payment_method_data::PaymentMethodDataTypes,
@@ -845,6 +832,16 @@
     > for Novalnet<T>
 {
 }
+
+impl<T: PaymentMethodDataTypes + Debug + Sync + Send + 'static + Serialize>
+    ConnectorIntegrationV2<
+        CreateAccessToken,
+        PaymentFlowData,
+        AccessTokenRequestData,
+        AccessTokenResponseData,
+    > for Novalnet<T>
+{
+}
 impl<
         T: PaymentMethodDataTypes
             + std::fmt::Debug
@@ -863,16 +860,6 @@
 }
 
 impl<T: PaymentMethodDataTypes + Debug + Sync + Send + 'static + Serialize>
-    ConnectorIntegrationV2<
-        CreateAccessToken,
-        PaymentFlowData,
-        AccessTokenRequestData,
-        AccessTokenResponseData,
-    > for Novalnet<T>
-{
-}
-
-impl<T: PaymentMethodDataTypes + Debug + Sync + Send + 'static + Serialize>
     connector_types::PaymentSessionToken for Novalnet<T>
 {
 }
@@ -1012,14 +999,16 @@
 {
 }
 
-<<<<<<< HEAD
 impl<T: PaymentMethodDataTypes + Debug + Sync + Send + 'static + Serialize>
     interfaces::verification::SourceVerification<
         CreateAccessToken,
         PaymentFlowData,
         AccessTokenRequestData,
         AccessTokenResponseData,
-=======
+    > for Novalnet<T>
+{
+}
+
 impl<
         T: PaymentMethodDataTypes
             + std::fmt::Debug
@@ -1033,7 +1022,6 @@
         PaymentFlowData,
         PaymentMethodTokenizationData<T>,
         PaymentMethodTokenResponse,
->>>>>>> 7bdb34fc
     > for Novalnet<T>
 {
 }