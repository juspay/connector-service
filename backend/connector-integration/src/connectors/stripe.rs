--- conflicted
+++ resolved
@@ -19,24 +19,14 @@
     connector_types::{
         AcceptDisputeData, AccessTokenRequestData, AccessTokenResponseData, ConnectorCustomerData,
         ConnectorCustomerResponse, DisputeDefendData, DisputeFlowData, DisputeResponseData,
-<<<<<<< HEAD
         MandateRevokeRequestData, MandateRevokeResponseData, PaymentCreateOrderData,
         PaymentCreateOrderResponse, PaymentFlowData, PaymentMethodTokenResponse,
         PaymentMethodTokenizationData, PaymentVoidData, PaymentsAuthenticateData,
-        PaymentsAuthorizeData, PaymentsCaptureData, PaymentsPostAuthenticateData,
-        PaymentsPreAuthenticateData, PaymentsResponseData, PaymentsSyncData, RefundFlowData,
-        RefundSyncData, RefundsData, RefundsResponseData, RepeatPaymentData,
-        SessionTokenRequestData, SessionTokenResponseData, SetupMandateRequestData,
-        SubmitEvidenceData,
-=======
-        PaymentCreateOrderData, PaymentCreateOrderResponse, PaymentFlowData,
-        PaymentMethodTokenResponse, PaymentMethodTokenizationData, PaymentVoidData,
-        PaymentsAuthenticateData, PaymentsAuthorizeData, PaymentsCancelPostCaptureData,
-        PaymentsCaptureData, PaymentsPostAuthenticateData, PaymentsPreAuthenticateData,
-        PaymentsResponseData, PaymentsSyncData, RefundFlowData, RefundSyncData, RefundsData,
-        RefundsResponseData, RepeatPaymentData, SessionTokenRequestData, SessionTokenResponseData,
+        PaymentsAuthorizeData, PaymentsCancelPostCaptureData, PaymentsCaptureData,
+        PaymentsPostAuthenticateData, PaymentsPreAuthenticateData, PaymentsResponseData,
+        PaymentsSyncData, RefundFlowData, RefundSyncData, RefundsData, RefundsResponseData,
+        RepeatPaymentData, SessionTokenRequestData, SessionTokenResponseData,
         SetupMandateRequestData, SubmitEvidenceData,
->>>>>>> 5f969735
     },
     errors::{self, ConnectorError},
     payment_method_data::PaymentMethodDataTypes,
@@ -916,17 +906,6 @@
 {
 }
 
-<<<<<<< HEAD
-impl<T: PaymentMethodDataTypes + Debug + Sync + Send + 'static + Serialize>
-    ConnectorIntegrationV2<
-        CreateConnectorCustomer,
-        PaymentFlowData,
-        ConnectorCustomerData,
-        ConnectorCustomerResponse,
-    > for Stripe<T>
-{
-}
-
 impl<T: PaymentMethodDataTypes + Debug + Sync + Send + 'static + Serialize>
     ConnectorIntegrationV2<
         MandateRevoke,
@@ -936,8 +915,6 @@
     > for Stripe<T>
 {
 }
-=======
->>>>>>> 5f969735
 // SourceVerification implementations for all flows
 impl<T: PaymentMethodDataTypes + Debug + Sync + Send + 'static + Serialize>
     interfaces::verification::SourceVerification<
