pub mod transformers;

use std::fmt::Debug;

use common_enums::CurrencyUnit;
use common_utils::{errors::CustomResult, ext_traits::ByteSliceExt, StringMajorUnit};
use domain_types::{
    connector_flow::{
<<<<<<< HEAD
        Accept, Authorize, Capture, CreateAccessToken, CreateOrder, CreateSessionToken, DefendDispute, PSync, RSync,
        Refund, RepeatPayment, SetupMandate, SubmitEvidence, Void,
    },
    connector_types::{
        AcceptDisputeData, AccessTokenRequestData, AccessTokenResponseData, DisputeDefendData, DisputeFlowData, DisputeResponseData,
        PaymentCreateOrderData, PaymentCreateOrderResponse, PaymentFlowData, PaymentVoidData,
=======
        Accept, Authorize, Capture, CreateOrder, CreateSessionToken, DefendDispute, PSync,
        PaymentMethodToken, RSync, Refund, RepeatPayment, SetupMandate, SubmitEvidence, Void,
    },
    connector_types::{
        AcceptDisputeData, DisputeDefendData, DisputeFlowData, DisputeResponseData,
        PaymentCreateOrderData, PaymentCreateOrderResponse, PaymentFlowData,
        PaymentMethodTokenResponse, PaymentMethodTokenizationData, PaymentVoidData,
>>>>>>> 7bdb34fc
        PaymentsAuthorizeData, PaymentsCaptureData, PaymentsResponseData, PaymentsSyncData,
        RefundFlowData, RefundSyncData, RefundsData, RefundsResponseData, RepeatPaymentData,
        SessionTokenRequestData, SessionTokenResponseData, SetupMandateRequestData,
        SubmitEvidenceData,
    },
    errors::{self, ConnectorError},
    payment_method_data::PaymentMethodDataTypes,
    router_data::{ConnectorAuthType, ErrorResponse},
    router_data_v2::RouterDataV2,
    router_response_types::Response,
    types::Connectors,
};
use error_stack::{Report, ResultExt};
use hyperswitch_masking::{ExposeInterface, Mask, Maskable};
use interfaces::{
    api::ConnectorCommon, connector_integration_v2::ConnectorIntegrationV2, connector_types,
    events::connector_api_logs::ConnectorEvent,
};
use serde::Serialize;

use super::macros;
use crate::{
    connectors::mifinity::transformers::{
        auth_headers, MifinityAuthType, MifinityErrorResponse, MifinityPaymentsRequest,
        MifinityPaymentsResponse, MifinityPsyncResponse,
    },
    types::ResponseRouterData,
};

pub(crate) mod headers {
    pub(crate) const CONTENT_TYPE: &str = "Content-Type";
}

impl<T: PaymentMethodDataTypes + Debug + Sync + Send + 'static + Serialize>
    connector_types::ConnectorServiceTrait<T> for Mifinity<T>
{
}
impl<T: PaymentMethodDataTypes + Debug + Sync + Send + 'static + Serialize>
    connector_types::PaymentAuthorizeV2<T> for Mifinity<T>
{
}
impl<T: PaymentMethodDataTypes + Debug + Sync + Send + 'static + Serialize>
    connector_types::PaymentSyncV2 for Mifinity<T>
{
}
impl<T: PaymentMethodDataTypes + Debug + Sync + Send + 'static + Serialize>
    connector_types::PaymentVoidV2 for Mifinity<T>
{
}
impl<T: PaymentMethodDataTypes + Debug + Sync + Send + 'static + Serialize>
    connector_types::RefundSyncV2 for Mifinity<T>
{
}
impl<T: PaymentMethodDataTypes + Debug + Sync + Send + 'static + Serialize>
    connector_types::RefundV2 for Mifinity<T>
{
}
impl<T: PaymentMethodDataTypes + Debug + Sync + Send + 'static + Serialize>
    connector_types::PaymentCapture for Mifinity<T>
{
}
impl<T: PaymentMethodDataTypes + Debug + Sync + Send + 'static + Serialize>
    connector_types::ValidationTrait for Mifinity<T>
{
}
impl<T: PaymentMethodDataTypes + Debug + Sync + Send + 'static + Serialize>
    connector_types::SetupMandateV2<T> for Mifinity<T>
{
}
impl<T: PaymentMethodDataTypes + Debug + Sync + Send + 'static + Serialize>
    connector_types::RepeatPaymentV2 for Mifinity<T>
{
}
impl<T: PaymentMethodDataTypes + Debug + Sync + Send + 'static + Serialize>
    connector_types::AcceptDispute for Mifinity<T>
{
}
impl<T: PaymentMethodDataTypes + Debug + Sync + Send + 'static + Serialize>
    connector_types::SubmitEvidenceV2 for Mifinity<T>
{
}
impl<T: PaymentMethodDataTypes + Debug + Sync + Send + 'static + Serialize>
    connector_types::DisputeDefend for Mifinity<T>
{
}
impl<T: PaymentMethodDataTypes + Debug + Sync + Send + 'static + Serialize>
    connector_types::IncomingWebhook for Mifinity<T>
{
}
impl<T: PaymentMethodDataTypes + Debug + Sync + Send + 'static + Serialize>
    connector_types::PaymentOrderCreate for Mifinity<T>
{
}
impl<T: PaymentMethodDataTypes + Debug + Sync + Send + 'static + Serialize>
    connector_types::PaymentSessionToken for Mifinity<T>
{
}
impl<T: PaymentMethodDataTypes + Debug + Sync + Send + 'static + Serialize>
<<<<<<< HEAD
    connector_types::PaymentAccessToken for Mifinity<T>
=======
    connector_types::PaymentTokenV2<T> for Mifinity<T>
>>>>>>> 7bdb34fc
{
}

const API_VERSION: &str = "1";

macros::create_all_prerequisites!(
    connector_name: Mifinity,
    generic_type: T,
    api: [
        (
            flow: Authorize,
            request_body: MifinityPaymentsRequest,
            response_body: MifinityPaymentsResponse,
            router_data: RouterDataV2<Authorize, PaymentFlowData, PaymentsAuthorizeData<T>, PaymentsResponseData>,
        ),
        (
            flow: PSync,
            response_body: MifinityPsyncResponse,
            router_data: RouterDataV2<PSync, PaymentFlowData, PaymentsSyncData, PaymentsResponseData>,
        )
    ],
    amount_converters: [
        amount_converter: StringMajorUnit
    ],
    member_functions: {
        pub fn build_headers<F, FCD, Req, Res>(
            &self,
            req: &RouterDataV2<F, FCD, Req, Res>,
        ) -> CustomResult<Vec<(String, Maskable<String>)>, ConnectorError> {
            let mut header = vec![(
                headers::CONTENT_TYPE.to_string(),
                "application/json".to_string().into(),
            ),
            (
                auth_headers::API_VERSION.to_string(),
                API_VERSION.to_string().into(),
            ),
            ];
            let mut auth_header = self.get_auth_header(&req.connector_auth_type)?;
            header.append(&mut auth_header);
            Ok(header)
        }

        pub fn connector_base_url_payments<'a, F, Req, Res>(
            &self,
            req: &'a RouterDataV2<F, PaymentFlowData, Req, Res>,
        ) -> &'a str {
            &req.resource_common_data.connectors.mifinity.base_url
        }
    }
);

macros::macro_connector_implementation!(
    connector_default_implementations: [get_content_type, get_error_response_v2],
    connector: Mifinity,
    curl_request: Json(MifinityPaymentsRequest),
    curl_response: MifinityPaymentsResponse,
    flow_name: Authorize,
    resource_common_data: PaymentFlowData,
    flow_request: PaymentsAuthorizeData<T>,
    flow_response: PaymentsResponseData,
    http_method: Post,
    generic_type: T,
    [PaymentMethodDataTypes + Debug + Sync + Send + 'static + Serialize],
    other_functions: {
        fn get_headers(
            &self,
            req: &RouterDataV2<Authorize, PaymentFlowData, PaymentsAuthorizeData<T>, PaymentsResponseData>,
        ) -> CustomResult<Vec<(String, Maskable<String>)>, errors::ConnectorError> {
            self.build_headers(req)
        }
        fn get_url(
            &self,
            req: &RouterDataV2<Authorize, PaymentFlowData, PaymentsAuthorizeData<T>, PaymentsResponseData>,
        ) -> CustomResult<String, errors::ConnectorError> {
            Ok(format!("{}pegasus-ci/api/gateway/init-iframe", self.connector_base_url_payments(req)))
        }
    }
);

macros::macro_connector_implementation!(
    connector_default_implementations: [get_content_type, get_error_response_v2],
    connector: Mifinity,
    curl_response: MifinityPsyncResponse,
    flow_name: PSync,
    resource_common_data: PaymentFlowData,
    flow_request: PaymentsSyncData,
    flow_response: PaymentsResponseData,
    http_method: Get,
    generic_type: T,
    [PaymentMethodDataTypes + Debug + Sync + Send + 'static + Serialize],
    other_functions: {
        fn get_headers(
            &self,
            req: &RouterDataV2<PSync, PaymentFlowData, PaymentsSyncData, PaymentsResponseData>,
        ) -> CustomResult<Vec<(String, Maskable<String>)>, errors::ConnectorError> {
            self.build_headers(req)
        }
        fn get_url(
            &self,
            req: &RouterDataV2<PSync, PaymentFlowData, PaymentsSyncData, PaymentsResponseData>,
        ) -> CustomResult<String, errors::ConnectorError> {
            let merchant_id = &req.resource_common_data.merchant_id;
            let payment_id = &req.resource_common_data.connector_request_reference_id;
            Ok(format!(
                "{}api/gateway/payment-status/payment_validation_key_{}_{}",
                self.connector_base_url_payments(req),
                merchant_id.get_string_repr(),
                payment_id
            ))
        }
    }
);

impl<T: PaymentMethodDataTypes + Debug + Sync + Send + 'static + Serialize>
    ConnectorIntegrationV2<Void, PaymentFlowData, PaymentVoidData, PaymentsResponseData>
    for Mifinity<T>
{
}

impl<T: PaymentMethodDataTypes + Debug + Sync + Send + 'static + Serialize>
    ConnectorIntegrationV2<RSync, RefundFlowData, RefundSyncData, RefundsResponseData>
    for Mifinity<T>
{
}

impl<T: PaymentMethodDataTypes + Debug + Sync + Send + 'static + Serialize>
    ConnectorIntegrationV2<Refund, RefundFlowData, RefundsData, RefundsResponseData>
    for Mifinity<T>
{
}

impl<T: PaymentMethodDataTypes + Debug + Sync + Send + 'static + Serialize>
    ConnectorIntegrationV2<Capture, PaymentFlowData, PaymentsCaptureData, PaymentsResponseData>
    for Mifinity<T>
{
}

impl<T: PaymentMethodDataTypes + Debug + Sync + Send + 'static + Serialize>
    ConnectorIntegrationV2<
        SetupMandate,
        PaymentFlowData,
        SetupMandateRequestData<T>,
        PaymentsResponseData,
    > for Mifinity<T>
{
}
impl<T: PaymentMethodDataTypes + Debug + Sync + Send + 'static + Serialize>
    ConnectorIntegrationV2<Accept, DisputeFlowData, AcceptDisputeData, DisputeResponseData>
    for Mifinity<T>
{
}
impl<T: PaymentMethodDataTypes + Debug + Sync + Send + 'static + Serialize>
    ConnectorIntegrationV2<SubmitEvidence, DisputeFlowData, SubmitEvidenceData, DisputeResponseData>
    for Mifinity<T>
{
}
impl<T: PaymentMethodDataTypes + Debug + Sync + Send + 'static + Serialize>
    ConnectorIntegrationV2<DefendDispute, DisputeFlowData, DisputeDefendData, DisputeResponseData>
    for Mifinity<T>
{
}
impl<T: PaymentMethodDataTypes + Debug + Sync + Send + 'static + Serialize>
    ConnectorIntegrationV2<
        CreateOrder,
        PaymentFlowData,
        PaymentCreateOrderData,
        PaymentCreateOrderResponse,
    > for Mifinity<T>
{
}
impl<T: PaymentMethodDataTypes + Debug + Sync + Send + 'static + Serialize>
    ConnectorIntegrationV2<
        CreateSessionToken,
        PaymentFlowData,
        SessionTokenRequestData,
        SessionTokenResponseData,
    > for Mifinity<T>
{
}
impl<
        T: PaymentMethodDataTypes
            + std::fmt::Debug
            + std::marker::Sync
            + std::marker::Send
            + 'static
            + Serialize,
    >
    ConnectorIntegrationV2<
        PaymentMethodToken,
        PaymentFlowData,
        PaymentMethodTokenizationData<T>,
        PaymentMethodTokenResponse,
    > for Mifinity<T>
{
}

impl<T: PaymentMethodDataTypes + Debug + Sync + Send + 'static + Serialize>
    ConnectorIntegrationV2<
        CreateAccessToken,
        PaymentFlowData,
        AccessTokenRequestData,
        AccessTokenResponseData,
    > for Mifinity<T>
{
}

// SourceVerification implementations for all flows
impl<T: PaymentMethodDataTypes + Debug + Sync + Send + 'static + Serialize>
    interfaces::verification::SourceVerification<
        Authorize,
        PaymentFlowData,
        PaymentsAuthorizeData<T>,
        PaymentsResponseData,
    > for Mifinity<T>
{
}

impl<T: PaymentMethodDataTypes + Debug + Sync + Send + 'static + Serialize>
    interfaces::verification::SourceVerification<
        PSync,
        PaymentFlowData,
        PaymentsSyncData,
        PaymentsResponseData,
    > for Mifinity<T>
{
}

impl<T: PaymentMethodDataTypes + Debug + Sync + Send + 'static + Serialize>
    interfaces::verification::SourceVerification<
        Capture,
        PaymentFlowData,
        PaymentsCaptureData,
        PaymentsResponseData,
    > for Mifinity<T>
{
}

impl<T: PaymentMethodDataTypes + Debug + Sync + Send + 'static + Serialize>
    interfaces::verification::SourceVerification<
        Void,
        PaymentFlowData,
        PaymentVoidData,
        PaymentsResponseData,
    > for Mifinity<T>
{
}

impl<T: PaymentMethodDataTypes + Debug + Sync + Send + 'static + Serialize>
    interfaces::verification::SourceVerification<
        Refund,
        RefundFlowData,
        RefundsData,
        RefundsResponseData,
    > for Mifinity<T>
{
}

impl<T: PaymentMethodDataTypes + Debug + Sync + Send + 'static + Serialize>
    interfaces::verification::SourceVerification<
        RSync,
        RefundFlowData,
        RefundSyncData,
        RefundsResponseData,
    > for Mifinity<T>
{
}

impl<T: PaymentMethodDataTypes + Debug + Sync + Send + 'static + Serialize>
    interfaces::verification::SourceVerification<
        SetupMandate,
        PaymentFlowData,
        SetupMandateRequestData<T>,
        PaymentsResponseData,
    > for Mifinity<T>
{
}

impl<T: PaymentMethodDataTypes + Debug + Sync + Send + 'static + Serialize>
    interfaces::verification::SourceVerification<
        Accept,
        DisputeFlowData,
        AcceptDisputeData,
        DisputeResponseData,
    > for Mifinity<T>
{
}

impl<T: PaymentMethodDataTypes + Debug + Sync + Send + 'static + Serialize>
    interfaces::verification::SourceVerification<
        SubmitEvidence,
        DisputeFlowData,
        SubmitEvidenceData,
        DisputeResponseData,
    > for Mifinity<T>
{
}

impl<T: PaymentMethodDataTypes + Debug + Sync + Send + 'static + Serialize>
    interfaces::verification::SourceVerification<
        DefendDispute,
        DisputeFlowData,
        DisputeDefendData,
        DisputeResponseData,
    > for Mifinity<T>
{
}

impl<T: PaymentMethodDataTypes + Debug + Sync + Send + 'static + Serialize>
    interfaces::verification::SourceVerification<
        CreateOrder,
        PaymentFlowData,
        PaymentCreateOrderData,
        PaymentCreateOrderResponse,
    > for Mifinity<T>
{
}

impl<T: PaymentMethodDataTypes + Debug + Sync + Send + 'static + Serialize>
    interfaces::verification::SourceVerification<
        RepeatPayment,
        PaymentFlowData,
        RepeatPaymentData,
        PaymentsResponseData,
    > for Mifinity<T>
{
}

impl<T: PaymentMethodDataTypes + Debug + Sync + Send + 'static + Serialize>
    ConnectorIntegrationV2<RepeatPayment, PaymentFlowData, RepeatPaymentData, PaymentsResponseData>
    for Mifinity<T>
{
}
impl<T: PaymentMethodDataTypes + Debug + Sync + Send + 'static + Serialize>
    interfaces::verification::SourceVerification<
        CreateSessionToken,
        PaymentFlowData,
        SessionTokenRequestData,
        SessionTokenResponseData,
    > for Mifinity<T>
{
}
impl<
        T: PaymentMethodDataTypes
            + std::fmt::Debug
            + std::marker::Sync
            + std::marker::Send
            + 'static
            + Serialize,
    >
    interfaces::verification::SourceVerification<
        PaymentMethodToken,
        PaymentFlowData,
        PaymentMethodTokenizationData<T>,
        PaymentMethodTokenResponse,
    > for Mifinity<T>
{
}

impl<T: PaymentMethodDataTypes + Debug + Sync + Send + 'static + Serialize>
    interfaces::verification::SourceVerification<
        CreateAccessToken,
        PaymentFlowData,
        AccessTokenRequestData,
        AccessTokenResponseData,
    > for Mifinity<T>
{
}

impl<T: PaymentMethodDataTypes + Debug + Sync + Send + 'static + Serialize> ConnectorCommon
    for Mifinity<T>
{
    fn id(&self) -> &'static str {
        "mifinity"
    }

    fn get_currency_unit(&self) -> CurrencyUnit {
        CurrencyUnit::Base
    }

    fn common_get_content_type(&self) -> &'static str {
        "application/json"
    }

    fn base_url<'a>(&self, connectors: &'a Connectors) -> &'a str {
        connectors.mifinity.base_url.as_ref()
    }

    fn get_auth_header(
        &self,
        auth_type: &ConnectorAuthType,
    ) -> CustomResult<Vec<(String, hyperswitch_masking::Maskable<String>)>, errors::ConnectorError>
    {
        let auth = MifinityAuthType::try_from(auth_type)
            .change_context(errors::ConnectorError::FailedToObtainAuthType)?;
        Ok(vec![("key".to_string(), auth.key.expose().into_masked())])
    }

    fn build_error_response(
        &self,
        res: Response,
        event_builder: Option<&mut ConnectorEvent>,
    ) -> CustomResult<ErrorResponse, errors::ConnectorError> {
        if res.response.is_empty() {
            Ok(ErrorResponse {
                status_code: res.status_code,
                code: "No error code".to_string(),
                message: "No error message".to_string(),
                reason: Some("Authentication Error from the connector".to_string()),
                attempt_status: None,
                connector_transaction_id: None,
                network_advice_code: None,
                network_decline_code: None,
                network_error_message: None,
            })
        } else {
            let response: Result<
                MifinityErrorResponse,
                Report<common_utils::errors::ParsingError>,
            > = res.response.parse_struct("MifinityErrorResponse");

            match response {
                Ok(response) => {
                    if let Some(i) = event_builder {
                        i.set_response_body(&response);
                    }
                    let error_codes = response
                        .errors
                        .iter()
                        .map(|error| error.error_code.clone())
                        .collect::<Vec<String>>()
                        .join(" & ");
                    let error_messages = response
                        .errors
                        .iter()
                        .map(|error| error.message.clone())
                        .collect::<Vec<String>>()
                        .join(" & ");
                    Ok(ErrorResponse {
                        status_code: res.status_code,
                        code: error_codes,
                        message: error_messages.clone(),
                        reason: Some(error_messages),
                        attempt_status: None,
                        connector_transaction_id: None,
                        network_advice_code: None,
                        network_decline_code: None,
                        network_error_message: None,
                    })
                }

                Err(_error_msg) => {
                    if let Some(event) = event_builder {
                        event.set_error(serde_json::json!({"error": res.response.escape_ascii().to_string(), "status_code": res.status_code}));
                    }
                    crate::utils::handle_json_response_deserialization_failure(res, "mifinity")
                }
            }
        }
    }
}<|MERGE_RESOLUTION|>--- conflicted
+++ resolved
@@ -6,22 +6,13 @@
 use common_utils::{errors::CustomResult, ext_traits::ByteSliceExt, StringMajorUnit};
 use domain_types::{
     connector_flow::{
-<<<<<<< HEAD
-        Accept, Authorize, Capture, CreateAccessToken, CreateOrder, CreateSessionToken, DefendDispute, PSync, RSync,
-        Refund, RepeatPayment, SetupMandate, SubmitEvidence, Void,
+        Accept, Authorize, Capture, CreateAccessToken, CreateOrder, CreateSessionToken, DefendDispute, PSync,
+        PaymentMethodToken, RSync, Refund, RepeatPayment, SetupMandate, SubmitEvidence, Void,
     },
     connector_types::{
         AcceptDisputeData, AccessTokenRequestData, AccessTokenResponseData, DisputeDefendData, DisputeFlowData, DisputeResponseData,
-        PaymentCreateOrderData, PaymentCreateOrderResponse, PaymentFlowData, PaymentVoidData,
-=======
-        Accept, Authorize, Capture, CreateOrder, CreateSessionToken, DefendDispute, PSync,
-        PaymentMethodToken, RSync, Refund, RepeatPayment, SetupMandate, SubmitEvidence, Void,
-    },
-    connector_types::{
-        AcceptDisputeData, DisputeDefendData, DisputeFlowData, DisputeResponseData,
         PaymentCreateOrderData, PaymentCreateOrderResponse, PaymentFlowData,
         PaymentMethodTokenResponse, PaymentMethodTokenizationData, PaymentVoidData,
->>>>>>> 7bdb34fc
         PaymentsAuthorizeData, PaymentsCaptureData, PaymentsResponseData, PaymentsSyncData,
         RefundFlowData, RefundSyncData, RefundsData, RefundsResponseData, RepeatPaymentData,
         SessionTokenRequestData, SessionTokenResponseData, SetupMandateRequestData,
@@ -120,11 +111,11 @@
 {
 }
 impl<T: PaymentMethodDataTypes + Debug + Sync + Send + 'static + Serialize>
-<<<<<<< HEAD
     connector_types::PaymentAccessToken for Mifinity<T>
-=======
+{
+}
+impl<T: PaymentMethodDataTypes + Debug + Sync + Send + 'static + Serialize>
     connector_types::PaymentTokenV2<T> for Mifinity<T>
->>>>>>> 7bdb34fc
 {
 }
 
@@ -305,6 +296,16 @@
     > for Mifinity<T>
 {
 }
+
+impl<T: PaymentMethodDataTypes + Debug + Sync + Send + 'static + Serialize>
+    ConnectorIntegrationV2<
+        CreateAccessToken,
+        PaymentFlowData,
+        AccessTokenRequestData,
+        AccessTokenResponseData,
+    > for Mifinity<T>
+{
+}
 impl<
         T: PaymentMethodDataTypes
             + std::fmt::Debug
@@ -322,16 +323,6 @@
 {
 }
 
-impl<T: PaymentMethodDataTypes + Debug + Sync + Send + 'static + Serialize>
-    ConnectorIntegrationV2<
-        CreateAccessToken,
-        PaymentFlowData,
-        AccessTokenRequestData,
-        AccessTokenResponseData,
-    > for Mifinity<T>
-{
-}
-
 // SourceVerification implementations for all flows
 impl<T: PaymentMethodDataTypes + Debug + Sync + Send + 'static + Serialize>
     interfaces::verification::SourceVerification<
@@ -464,6 +455,16 @@
         PaymentFlowData,
         SessionTokenRequestData,
         SessionTokenResponseData,
+    > for Mifinity<T>
+{
+}
+
+impl<T: PaymentMethodDataTypes + Debug + Sync + Send + 'static + Serialize>
+    interfaces::verification::SourceVerification<
+        CreateAccessToken,
+        PaymentFlowData,
+        AccessTokenRequestData,
+        AccessTokenResponseData,
     > for Mifinity<T>
 {
 }
@@ -480,16 +481,6 @@
         PaymentFlowData,
         PaymentMethodTokenizationData<T>,
         PaymentMethodTokenResponse,
-    > for Mifinity<T>
-{
-}
-
-impl<T: PaymentMethodDataTypes + Debug + Sync + Send + 'static + Serialize>
-    interfaces::verification::SourceVerification<
-        CreateAccessToken,
-        PaymentFlowData,
-        AccessTokenRequestData,
-        AccessTokenResponseData,
     > for Mifinity<T>
 {
 }
