pub mod transformers;

use std::fmt::Debug;

use common_enums::CurrencyUnit;
use common_utils::{errors::CustomResult, ext_traits::ByteSliceExt, StringMajorUnit};
use domain_types::{
    connector_flow::{
        Accept, Authenticate, Authorize, Capture, CreateAccessToken, CreateOrder,
        CreateSessionToken, DefendDispute, PSync, PaymentMethodToken, PostAuthenticate,
        PreAuthenticate, RSync, Refund, RepeatPayment, SetupMandate, SubmitEvidence, Void,
    },
    connector_types::{
        AcceptDisputeData, AccessTokenRequestData, AccessTokenResponseData, DisputeDefendData,
        DisputeFlowData, DisputeResponseData, PaymentCreateOrderData, PaymentCreateOrderResponse,
        PaymentFlowData, PaymentMethodTokenResponse, PaymentMethodTokenizationData,
        PaymentVoidData, PaymentsAuthenticateData, PaymentsAuthorizeData, PaymentsCaptureData,
        PaymentsPostAuthenticateData, PaymentsPreAuthenticateData, PaymentsResponseData,
        PaymentsSyncData, RefundFlowData, RefundSyncData, RefundsData, RefundsResponseData,
        RepeatPaymentData, SessionTokenRequestData, SessionTokenResponseData,
        SetupMandateRequestData, SubmitEvidenceData,
    },
    errors::{self, ConnectorError},
    payment_method_data::PaymentMethodDataTypes,
    router_data::{ConnectorAuthType, ErrorResponse},
    router_data_v2::RouterDataV2,
    router_response_types::Response,
    types::Connectors,
};
use error_stack::{Report, ResultExt};
use hyperswitch_masking::{ExposeInterface, Mask, Maskable};
use interfaces::{
    api::ConnectorCommon, connector_integration_v2::ConnectorIntegrationV2, connector_types,
    events::connector_api_logs::ConnectorEvent,
};
use serde::Serialize;

use super::macros;
use crate::{
    connectors::mifinity::transformers::{
        auth_headers, MifinityAuthType, MifinityErrorResponse, MifinityPaymentsRequest,
        MifinityPaymentsResponse, MifinityPsyncResponse,
    },
    types::ResponseRouterData,
};

pub(crate) mod headers {
    pub(crate) const CONTENT_TYPE: &str = "Content-Type";
}

impl<T: PaymentMethodDataTypes + Debug + Sync + Send + 'static + Serialize>
    connector_types::PaymentPreAuthenticateV2<T> for Mifinity<T>
{
}

impl<T: PaymentMethodDataTypes + Debug + Sync + Send + 'static + Serialize>
    connector_types::PaymentAuthenticateV2<T> for Mifinity<T>
{
}

impl<T: PaymentMethodDataTypes + Debug + Sync + Send + 'static + Serialize>
    connector_types::PaymentPostAuthenticateV2<T> for Mifinity<T>
{
}

impl<T: PaymentMethodDataTypes + Debug + Sync + Send + 'static + Serialize>
    connector_types::ConnectorServiceTrait<T> for Mifinity<T>
{
}
impl<T: PaymentMethodDataTypes + Debug + Sync + Send + 'static + Serialize>
    connector_types::PaymentAuthorizeV2<T> for Mifinity<T>
{
}
impl<T: PaymentMethodDataTypes + Debug + Sync + Send + 'static + Serialize>
    connector_types::PaymentSyncV2 for Mifinity<T>
{
}
impl<T: PaymentMethodDataTypes + Debug + Sync + Send + 'static + Serialize>
    connector_types::PaymentVoidV2 for Mifinity<T>
{
}
impl<T: PaymentMethodDataTypes + Debug + Sync + Send + 'static + Serialize>
    connector_types::RefundSyncV2 for Mifinity<T>
{
}
impl<T: PaymentMethodDataTypes + Debug + Sync + Send + 'static + Serialize>
    connector_types::RefundV2 for Mifinity<T>
{
}
impl<T: PaymentMethodDataTypes + Debug + Sync + Send + 'static + Serialize>
    connector_types::PaymentCapture for Mifinity<T>
{
}
impl<T: PaymentMethodDataTypes + Debug + Sync + Send + 'static + Serialize>
    connector_types::ValidationTrait for Mifinity<T>
{
}
impl<T: PaymentMethodDataTypes + Debug + Sync + Send + 'static + Serialize>
    connector_types::SetupMandateV2<T> for Mifinity<T>
{
}
impl<T: PaymentMethodDataTypes + Debug + Sync + Send + 'static + Serialize>
    connector_types::RepeatPaymentV2 for Mifinity<T>
{
}
impl<T: PaymentMethodDataTypes + Debug + Sync + Send + 'static + Serialize>
    connector_types::AcceptDispute for Mifinity<T>
{
}
impl<T: PaymentMethodDataTypes + Debug + Sync + Send + 'static + Serialize>
    connector_types::SubmitEvidenceV2 for Mifinity<T>
{
}
impl<T: PaymentMethodDataTypes + Debug + Sync + Send + 'static + Serialize>
    connector_types::DisputeDefend for Mifinity<T>
{
}
impl<T: PaymentMethodDataTypes + Debug + Sync + Send + 'static + Serialize>
    connector_types::IncomingWebhook for Mifinity<T>
{
}
impl<T: PaymentMethodDataTypes + Debug + Sync + Send + 'static + Serialize>
    connector_types::PaymentOrderCreate for Mifinity<T>
{
}
impl<T: PaymentMethodDataTypes + Debug + Sync + Send + 'static + Serialize>
    connector_types::PaymentSessionToken for Mifinity<T>
{
}
impl<T: PaymentMethodDataTypes + Debug + Sync + Send + 'static + Serialize>
    connector_types::PaymentAccessToken for Mifinity<T>
{
}
impl<T: PaymentMethodDataTypes + Debug + Sync + Send + 'static + Serialize>
    connector_types::PaymentTokenV2<T> for Mifinity<T>
{
}

impl<T: PaymentMethodDataTypes + Debug + Sync + Send + 'static + Serialize>
    connector_types::PaymentPreAuthenticateV2<T> for Mifinity<T>
{
}

impl<T: PaymentMethodDataTypes + Debug + Sync + Send + 'static + Serialize>
    connector_types::PaymentAuthenticateV2<T> for Mifinity<T>
{
}

impl<T: PaymentMethodDataTypes + Debug + Sync + Send + 'static + Serialize>
    connector_types::PaymentPostAuthenticateV2<T> for Mifinity<T>
{
}

const API_VERSION: &str = "1";

macros::create_all_prerequisites!(
    connector_name: Mifinity,
    generic_type: T,
    api: [
        (
            flow: Authorize,
            request_body: MifinityPaymentsRequest,
            response_body: MifinityPaymentsResponse,
            router_data: RouterDataV2<Authorize, PaymentFlowData, PaymentsAuthorizeData<T>, PaymentsResponseData>,
        ),
        (
            flow: PSync,
            response_body: MifinityPsyncResponse,
            router_data: RouterDataV2<PSync, PaymentFlowData, PaymentsSyncData, PaymentsResponseData>,
        )
    ],
    amount_converters: [
        amount_converter: StringMajorUnit
    ],
    member_functions: {
        pub fn build_headers<F, FCD, Req, Res>(
            &self,
            req: &RouterDataV2<F, FCD, Req, Res>,
        ) -> CustomResult<Vec<(String, Maskable<String>)>, ConnectorError> {
            let mut header = vec![(
                headers::CONTENT_TYPE.to_string(),
                "application/json".to_string().into(),
            ),
            (
                auth_headers::API_VERSION.to_string(),
                API_VERSION.to_string().into(),
            ),
            ];
            let mut auth_header = self.get_auth_header(&req.connector_auth_type)?;
            header.append(&mut auth_header);
            Ok(header)
        }

        pub fn connector_base_url_payments<'a, F, Req, Res>(
            &self,
            req: &'a RouterDataV2<F, PaymentFlowData, Req, Res>,
        ) -> &'a str {
            &req.resource_common_data.connectors.mifinity.base_url
        }
    }
);

macros::macro_connector_implementation!(
    connector_default_implementations: [get_content_type, get_error_response_v2],
    connector: Mifinity,
    curl_request: Json(MifinityPaymentsRequest),
    curl_response: MifinityPaymentsResponse,
    flow_name: Authorize,
    resource_common_data: PaymentFlowData,
    flow_request: PaymentsAuthorizeData<T>,
    flow_response: PaymentsResponseData,
    http_method: Post,
    generic_type: T,
    [PaymentMethodDataTypes + Debug + Sync + Send + 'static + Serialize],
    other_functions: {
        fn get_headers(
            &self,
            req: &RouterDataV2<Authorize, PaymentFlowData, PaymentsAuthorizeData<T>, PaymentsResponseData>,
        ) -> CustomResult<Vec<(String, Maskable<String>)>, errors::ConnectorError> {
            self.build_headers(req)
        }
        fn get_url(
            &self,
            req: &RouterDataV2<Authorize, PaymentFlowData, PaymentsAuthorizeData<T>, PaymentsResponseData>,
        ) -> CustomResult<String, errors::ConnectorError> {
            Ok(format!("{}pegasus-ci/api/gateway/init-iframe", self.connector_base_url_payments(req)))
        }
    }
);

macros::macro_connector_implementation!(
    connector_default_implementations: [get_content_type, get_error_response_v2],
    connector: Mifinity,
    curl_response: MifinityPsyncResponse,
    flow_name: PSync,
    resource_common_data: PaymentFlowData,
    flow_request: PaymentsSyncData,
    flow_response: PaymentsResponseData,
    http_method: Get,
    generic_type: T,
    [PaymentMethodDataTypes + Debug + Sync + Send + 'static + Serialize],
    other_functions: {
        fn get_headers(
            &self,
            req: &RouterDataV2<PSync, PaymentFlowData, PaymentsSyncData, PaymentsResponseData>,
        ) -> CustomResult<Vec<(String, Maskable<String>)>, errors::ConnectorError> {
            self.build_headers(req)
        }
        fn get_url(
            &self,
            req: &RouterDataV2<PSync, PaymentFlowData, PaymentsSyncData, PaymentsResponseData>,
        ) -> CustomResult<String, errors::ConnectorError> {
            let merchant_id = &req.resource_common_data.merchant_id;
            let payment_id = &req.resource_common_data.connector_request_reference_id;
            Ok(format!(
                "{}api/gateway/payment-status/payment_validation_key_{}_{}",
                self.connector_base_url_payments(req),
                merchant_id.get_string_repr(),
                payment_id
            ))
        }
    }
);

impl<T: PaymentMethodDataTypes + Debug + Sync + Send + 'static + Serialize>
    ConnectorIntegrationV2<Void, PaymentFlowData, PaymentVoidData, PaymentsResponseData>
    for Mifinity<T>
{
}

impl<T: PaymentMethodDataTypes + Debug + Sync + Send + 'static + Serialize>
    ConnectorIntegrationV2<RSync, RefundFlowData, RefundSyncData, RefundsResponseData>
    for Mifinity<T>
{
}

impl<T: PaymentMethodDataTypes + Debug + Sync + Send + 'static + Serialize>
    ConnectorIntegrationV2<Refund, RefundFlowData, RefundsData, RefundsResponseData>
    for Mifinity<T>
{
}

impl<T: PaymentMethodDataTypes + Debug + Sync + Send + 'static + Serialize>
    ConnectorIntegrationV2<Capture, PaymentFlowData, PaymentsCaptureData, PaymentsResponseData>
    for Mifinity<T>
{
}

impl<T: PaymentMethodDataTypes + Debug + Sync + Send + 'static + Serialize>
    ConnectorIntegrationV2<
        SetupMandate,
        PaymentFlowData,
        SetupMandateRequestData<T>,
        PaymentsResponseData,
    > for Mifinity<T>
{
}
impl<T: PaymentMethodDataTypes + Debug + Sync + Send + 'static + Serialize>
    ConnectorIntegrationV2<Accept, DisputeFlowData, AcceptDisputeData, DisputeResponseData>
    for Mifinity<T>
{
}
impl<T: PaymentMethodDataTypes + Debug + Sync + Send + 'static + Serialize>
    ConnectorIntegrationV2<SubmitEvidence, DisputeFlowData, SubmitEvidenceData, DisputeResponseData>
    for Mifinity<T>
{
}
impl<T: PaymentMethodDataTypes + Debug + Sync + Send + 'static + Serialize>
    ConnectorIntegrationV2<DefendDispute, DisputeFlowData, DisputeDefendData, DisputeResponseData>
    for Mifinity<T>
{
}
impl<T: PaymentMethodDataTypes + Debug + Sync + Send + 'static + Serialize>
    ConnectorIntegrationV2<
        CreateOrder,
        PaymentFlowData,
        PaymentCreateOrderData,
        PaymentCreateOrderResponse,
    > for Mifinity<T>
{
}
impl<T: PaymentMethodDataTypes + Debug + Sync + Send + 'static + Serialize>
    ConnectorIntegrationV2<
        CreateSessionToken,
        PaymentFlowData,
        SessionTokenRequestData,
        SessionTokenResponseData,
    > for Mifinity<T>
{
}

impl<T: PaymentMethodDataTypes + Debug + Sync + Send + 'static + Serialize>
    ConnectorIntegrationV2<
        CreateAccessToken,
        PaymentFlowData,
        AccessTokenRequestData,
        AccessTokenResponseData,
    > for Mifinity<T>
{
}
impl<
        T: PaymentMethodDataTypes
            + std::fmt::Debug
            + std::marker::Sync
            + std::marker::Send
            + 'static
            + Serialize,
    >
    ConnectorIntegrationV2<
        PaymentMethodToken,
        PaymentFlowData,
        PaymentMethodTokenizationData<T>,
        PaymentMethodTokenResponse,
    > for Mifinity<T>
{
}

impl<T: PaymentMethodDataTypes + Debug + Sync + Send + 'static + Serialize>
    ConnectorIntegrationV2<
        PreAuthenticate,
        PaymentFlowData,
        PaymentsPreAuthenticateData<T>,
        PaymentsResponseData,
    > for Mifinity<T>
{
}

impl<T: PaymentMethodDataTypes + Debug + Sync + Send + 'static + Serialize>
    ConnectorIntegrationV2<
        Authenticate,
        PaymentFlowData,
        PaymentsAuthenticateData<T>,
        PaymentsResponseData,
    > for Mifinity<T>
{
}

impl<T: PaymentMethodDataTypes + Debug + Sync + Send + 'static + Serialize>
    ConnectorIntegrationV2<
        PostAuthenticate,
        PaymentFlowData,
        PaymentsPostAuthenticateData<T>,
        PaymentsResponseData,
    > for Mifinity<T>
{
}

// SourceVerification implementations for all flows
impl<T: PaymentMethodDataTypes + Debug + Sync + Send + 'static + Serialize>
    interfaces::verification::SourceVerification<
        Authorize,
        PaymentFlowData,
        PaymentsAuthorizeData<T>,
        PaymentsResponseData,
    > for Mifinity<T>
{
}

impl<T: PaymentMethodDataTypes + Debug + Sync + Send + 'static + Serialize>
    interfaces::verification::SourceVerification<
        PSync,
        PaymentFlowData,
        PaymentsSyncData,
        PaymentsResponseData,
    > for Mifinity<T>
{
}

impl<T: PaymentMethodDataTypes + Debug + Sync + Send + 'static + Serialize>
    interfaces::verification::SourceVerification<
        Capture,
        PaymentFlowData,
        PaymentsCaptureData,
        PaymentsResponseData,
    > for Mifinity<T>
{
}

impl<T: PaymentMethodDataTypes + Debug + Sync + Send + 'static + Serialize>
    interfaces::verification::SourceVerification<
        Void,
        PaymentFlowData,
        PaymentVoidData,
        PaymentsResponseData,
    > for Mifinity<T>
{
}

impl<T: PaymentMethodDataTypes + Debug + Sync + Send + 'static + Serialize>
    interfaces::verification::SourceVerification<
        Refund,
        RefundFlowData,
        RefundsData,
        RefundsResponseData,
    > for Mifinity<T>
{
}

impl<T: PaymentMethodDataTypes + Debug + Sync + Send + 'static + Serialize>
    interfaces::verification::SourceVerification<
        RSync,
        RefundFlowData,
        RefundSyncData,
        RefundsResponseData,
    > for Mifinity<T>
{
}

impl<T: PaymentMethodDataTypes + Debug + Sync + Send + 'static + Serialize>
    interfaces::verification::SourceVerification<
        SetupMandate,
        PaymentFlowData,
        SetupMandateRequestData<T>,
        PaymentsResponseData,
    > for Mifinity<T>
{
}

impl<T: PaymentMethodDataTypes + Debug + Sync + Send + 'static + Serialize>
    interfaces::verification::SourceVerification<
        Accept,
        DisputeFlowData,
        AcceptDisputeData,
        DisputeResponseData,
    > for Mifinity<T>
{
}

impl<T: PaymentMethodDataTypes + Debug + Sync + Send + 'static + Serialize>
    interfaces::verification::SourceVerification<
        SubmitEvidence,
        DisputeFlowData,
        SubmitEvidenceData,
        DisputeResponseData,
    > for Mifinity<T>
{
}

impl<T: PaymentMethodDataTypes + Debug + Sync + Send + 'static + Serialize>
    interfaces::verification::SourceVerification<
        DefendDispute,
        DisputeFlowData,
        DisputeDefendData,
        DisputeResponseData,
    > for Mifinity<T>
{
}

impl<T: PaymentMethodDataTypes + Debug + Sync + Send + 'static + Serialize>
    interfaces::verification::SourceVerification<
        CreateOrder,
        PaymentFlowData,
        PaymentCreateOrderData,
        PaymentCreateOrderResponse,
    > for Mifinity<T>
{
}

impl<T: PaymentMethodDataTypes + Debug + Sync + Send + 'static + Serialize>
    interfaces::verification::SourceVerification<
        RepeatPayment,
        PaymentFlowData,
        RepeatPaymentData,
        PaymentsResponseData,
    > for Mifinity<T>
{
}

impl<T: PaymentMethodDataTypes + Debug + Sync + Send + 'static + Serialize>
    ConnectorIntegrationV2<RepeatPayment, PaymentFlowData, RepeatPaymentData, PaymentsResponseData>
    for Mifinity<T>
{
}
impl<T: PaymentMethodDataTypes + Debug + Sync + Send + 'static + Serialize>
    interfaces::verification::SourceVerification<
        CreateSessionToken,
        PaymentFlowData,
        SessionTokenRequestData,
        SessionTokenResponseData,
    > for Mifinity<T>
{
}

impl<T: PaymentMethodDataTypes + Debug + Sync + Send + 'static + Serialize>
    interfaces::verification::SourceVerification<
        CreateAccessToken,
        PaymentFlowData,
        AccessTokenRequestData,
        AccessTokenResponseData,
    > for Mifinity<T>
{
}
impl<
        T: PaymentMethodDataTypes
            + std::fmt::Debug
            + std::marker::Sync
            + std::marker::Send
            + 'static
            + Serialize,
    >
    interfaces::verification::SourceVerification<
        PaymentMethodToken,
        PaymentFlowData,
        PaymentMethodTokenizationData<T>,
        PaymentMethodTokenResponse,
    > for Mifinity<T>
{
}

impl<T: PaymentMethodDataTypes + Debug + Sync + Send + 'static + Serialize>
<<<<<<< HEAD
    ConnectorIntegrationV2<
        PreAuthenticate,
        PaymentFlowData,
        PaymentsPreAuthenticateData<T>,
        PaymentsResponseData,
    > for Mifinity<T>
{
}

impl<T: PaymentMethodDataTypes + Debug + Sync + Send + 'static + Serialize>
    ConnectorIntegrationV2<
        Authenticate,
        PaymentFlowData,
        PaymentsAuthenticateData<T>,
        PaymentsResponseData,
    > for Mifinity<T>
{
}

impl<T: PaymentMethodDataTypes + Debug + Sync + Send + 'static + Serialize>
    ConnectorIntegrationV2<
        PostAuthenticate,
        PaymentFlowData,
        PaymentsPostAuthenticateData<T>,
        PaymentsResponseData,
    > for Mifinity<T>
{
}

impl<T: PaymentMethodDataTypes + Debug + Sync + Send + 'static + Serialize>
=======
>>>>>>> d6fba387
    interfaces::verification::SourceVerification<
        PreAuthenticate,
        PaymentFlowData,
        PaymentsPreAuthenticateData<T>,
        PaymentsResponseData,
    > for Mifinity<T>
{
}

impl<T: PaymentMethodDataTypes + Debug + Sync + Send + 'static + Serialize>
    interfaces::verification::SourceVerification<
        Authenticate,
        PaymentFlowData,
        PaymentsAuthenticateData<T>,
        PaymentsResponseData,
    > for Mifinity<T>
{
}

impl<T: PaymentMethodDataTypes + Debug + Sync + Send + 'static + Serialize>
    interfaces::verification::SourceVerification<
        PostAuthenticate,
        PaymentFlowData,
        PaymentsPostAuthenticateData<T>,
        PaymentsResponseData,
    > for Mifinity<T>
{
}

impl<T: PaymentMethodDataTypes + Debug + Sync + Send + 'static + Serialize> ConnectorCommon
    for Mifinity<T>
{
    fn id(&self) -> &'static str {
        "mifinity"
    }

    fn get_currency_unit(&self) -> CurrencyUnit {
        CurrencyUnit::Base
    }

    fn common_get_content_type(&self) -> &'static str {
        "application/json"
    }

    fn base_url<'a>(&self, connectors: &'a Connectors) -> &'a str {
        connectors.mifinity.base_url.as_ref()
    }

    fn get_auth_header(
        &self,
        auth_type: &ConnectorAuthType,
    ) -> CustomResult<Vec<(String, hyperswitch_masking::Maskable<String>)>, errors::ConnectorError>
    {
        let auth = MifinityAuthType::try_from(auth_type)
            .change_context(errors::ConnectorError::FailedToObtainAuthType)?;
        Ok(vec![("key".to_string(), auth.key.expose().into_masked())])
    }

    fn build_error_response(
        &self,
        res: Response,
        event_builder: Option<&mut ConnectorEvent>,
    ) -> CustomResult<ErrorResponse, errors::ConnectorError> {
        if res.response.is_empty() {
            Ok(ErrorResponse {
                status_code: res.status_code,
                code: "No error code".to_string(),
                message: "No error message".to_string(),
                reason: Some("Authentication Error from the connector".to_string()),
                attempt_status: None,
                connector_transaction_id: None,
                network_advice_code: None,
                network_decline_code: None,
                network_error_message: None,
            })
        } else {
            let response: Result<
                MifinityErrorResponse,
                Report<common_utils::errors::ParsingError>,
            > = res.response.parse_struct("MifinityErrorResponse");

            match response {
                Ok(response) => {
                    if let Some(i) = event_builder {
                        i.set_response_body(&response);
                    }
                    let error_codes = response
                        .errors
                        .iter()
                        .map(|error| error.error_code.clone())
                        .collect::<Vec<String>>()
                        .join(" & ");
                    let error_messages = response
                        .errors
                        .iter()
                        .map(|error| error.message.clone())
                        .collect::<Vec<String>>()
                        .join(" & ");
                    Ok(ErrorResponse {
                        status_code: res.status_code,
                        code: error_codes,
                        message: error_messages.clone(),
                        reason: Some(error_messages),
                        attempt_status: None,
                        connector_transaction_id: None,
                        network_advice_code: None,
                        network_decline_code: None,
                        network_error_message: None,
                    })
                }

                Err(_error_msg) => {
                    if let Some(event) = event_builder {
                        event.set_error(serde_json::json!({"error": res.response.escape_ascii().to_string(), "status_code": res.status_code}));
                    }
                    crate::utils::handle_json_response_deserialization_failure(res, "mifinity")
                }
            }
        }
    }
}<|MERGE_RESOLUTION|>--- conflicted
+++ resolved
@@ -6,9 +6,12 @@
 use common_utils::{errors::CustomResult, ext_traits::ByteSliceExt, StringMajorUnit};
 use domain_types::{
     connector_flow::{
-        Accept, Authenticate, Authorize, Capture, CreateAccessToken, CreateOrder,
-        CreateSessionToken, DefendDispute, PSync, PaymentMethodToken, PostAuthenticate,
-        PreAuthenticate, RSync, Refund, RepeatPayment, SetupMandate, SubmitEvidence, Void,
+        Accept, Accept, Authenticate, Authenticate, Authorize, Authorize, Capture, Capture,
+        CreateAccessToken, CreateAccessToken, CreateOrder, CreateOrder, CreateSessionToken,
+        CreateSessionToken, DefendDispute, DefendDispute, PSync, PSync, PaymentMethodToken,
+        PaymentMethodToken, PostAuthenticate, PostAuthenticate, PreAuthenticate, PreAuthenticate,
+        RSync, RSync, Refund, Refund, RepeatPayment, RepeatPayment, SetupMandate, SetupMandate,
+        SubmitEvidence, SubmitEvidence, Void, Void,
     },
     connector_types::{
         AcceptDisputeData, AccessTokenRequestData, AccessTokenResponseData, DisputeDefendData,
@@ -548,39 +551,6 @@
 }
 
 impl<T: PaymentMethodDataTypes + Debug + Sync + Send + 'static + Serialize>
-<<<<<<< HEAD
-    ConnectorIntegrationV2<
-        PreAuthenticate,
-        PaymentFlowData,
-        PaymentsPreAuthenticateData<T>,
-        PaymentsResponseData,
-    > for Mifinity<T>
-{
-}
-
-impl<T: PaymentMethodDataTypes + Debug + Sync + Send + 'static + Serialize>
-    ConnectorIntegrationV2<
-        Authenticate,
-        PaymentFlowData,
-        PaymentsAuthenticateData<T>,
-        PaymentsResponseData,
-    > for Mifinity<T>
-{
-}
-
-impl<T: PaymentMethodDataTypes + Debug + Sync + Send + 'static + Serialize>
-    ConnectorIntegrationV2<
-        PostAuthenticate,
-        PaymentFlowData,
-        PaymentsPostAuthenticateData<T>,
-        PaymentsResponseData,
-    > for Mifinity<T>
-{
-}
-
-impl<T: PaymentMethodDataTypes + Debug + Sync + Send + 'static + Serialize>
-=======
->>>>>>> d6fba387
     interfaces::verification::SourceVerification<
         PreAuthenticate,
         PaymentFlowData,
