use crate::types::ResponseRouterData;
use cards::CardNumberStrategy;
use common_enums::{self, enums, AttemptStatus, MandateStatus, RefundStatus};
use common_utils::{
    consts,
    ext_traits::{OptionExt, ValueExt},
    pii::Email,
};
<<<<<<< HEAD
=======
use domain_types::connector_types::Status;
>>>>>>> 3712451e
use domain_types::errors::ConnectorError;
use domain_types::{
    connector_flow::{Authorize, PSync, RSync, Refund, RepeatPayment, SetupMandate},
    connector_types::{
        MandateReferenceId, PaymentFlowData, PaymentVoidData, PaymentsAuthorizeData,
        PaymentsCaptureData, PaymentsResponseData, PaymentsSyncData, RefundFlowData,
        RefundSyncData, RefundsData, RefundsResponseData, RepeatPaymentData, ResponseId,
        SetupMandateRequestData,
    },
    payment_method_data::PaymentMethodData,
    router_data::{ConnectorAuthType, ErrorResponse},
    router_data_v2::RouterDataV2,
};
// Alias to make the transition easier
type HsInterfacesConnectorError = ConnectorError;
use super::AuthorizedotnetRouterData;
use error_stack::ResultExt;
use hyperswitch_masking::{PeekInterface, Secret, StrongSecret};
use serde::{Deserialize, Serialize};
use serde_with::skip_serializing_none;
use std::str::FromStr;

type Error = error_stack::Report<domain_types::errors::ConnectorError>;

// Constants
const MAX_ID_LENGTH: usize = 20;

// Re-export common enums for use in this file
pub mod api_enums {
    pub use common_enums::Currency;
}

pub trait ForeignTryFrom<F>: Sized {
    type Error;

    fn foreign_try_from(from: F) -> Result<Self, Self::Error>;
}

#[skip_serializing_none]
#[derive(Debug, Serialize, Clone)]
#[serde(rename_all = "camelCase")]
pub struct MerchantAuthentication {
    name: Secret<String>,
    transaction_key: Secret<String>,
}

impl TryFrom<&ConnectorAuthType> for MerchantAuthentication {
    type Error = Error;
    fn try_from(auth_type: &ConnectorAuthType) -> Result<Self, Self::Error> {
        match auth_type {
            ConnectorAuthType::BodyKey { api_key, key1 } => Ok(Self {
                name: api_key.clone(),
                transaction_key: key1.clone(),
            }),
            _ => Err(error_stack::report!(ConnectorError::FailedToObtainAuthType)),
        }
    }
}

impl ForeignTryFrom<serde_json::Value> for Vec<UserField> {
    type Error = Error;
    fn foreign_try_from(metadata: serde_json::Value) -> Result<Self, Self::Error> {
        let mut vector = Self::new();

        if let serde_json::Value::Object(obj) = metadata {
            for (key, value) in obj {
                vector.push(UserField {
                    name: key,
                    value: match value {
                        serde_json::Value::String(s) => s,
                        _ => value.to_string(),
                    },
                });
            }
        }

        Ok(vector)
    }
}

#[skip_serializing_none]
#[derive(Debug, Serialize, Deserialize, Clone)]
#[serde(rename_all = "camelCase")]
pub struct CreditCardDetails {
    card_number: StrongSecret<String, CardNumberStrategy>,
    expiration_date: Secret<String>, // YYYY-MM
    card_code: Option<Secret<String>>,
}

#[derive(Debug, Serialize, Deserialize, Clone)]
#[serde(rename_all = "camelCase")]
pub enum PaymentDetails {
    CreditCard(CreditCardDetails),
}

#[skip_serializing_none]
#[derive(Debug, Serialize, Deserialize, Clone, PartialEq, Eq)]
#[serde(rename_all = "camelCase")]
pub enum TransactionType {
    AuthOnlyTransaction,
    AuthCaptureTransaction,
    PriorAuthCaptureTransaction,
    VoidTransaction,
    RefundTransaction,
}

#[skip_serializing_none]
#[derive(Debug, Default, Serialize, Deserialize, Clone)]
#[serde(rename_all = "camelCase")]
pub struct Order {
    invoice_number: String,
    description: String,
}

#[skip_serializing_none]
#[derive(Debug, Default, Serialize)]
#[serde(rename_all = "camelCase")]
pub struct BillTo {
    first_name: Option<Secret<String>>,
    last_name: Option<Secret<String>>,
    address: Option<Secret<String>>,
    city: Option<String>,
    state: Option<Secret<String>>,
    zip: Option<Secret<String>>,
    country: Option<enums::CountryAlpha2>,
}

#[skip_serializing_none]
#[derive(Debug, Default, Serialize)]
#[serde(rename_all = "camelCase")]
pub struct ShipTo {
    first_name: Option<Secret<String>>,
    last_name: Option<Secret<String>>,
    company: Option<String>,
    address: Option<Secret<String>>,
    city: Option<String>,
    state: Option<String>,
    zip: Option<Secret<String>>,
    country: Option<enums::CountryAlpha2>,
}

#[skip_serializing_none]
#[derive(Debug, Default, Serialize)]
#[serde(rename_all = "camelCase")]
pub struct CustomerDetails {
    id: String,
    email: Option<Email>,
}

#[skip_serializing_none]
#[derive(Debug, Default, Serialize)]
#[serde(rename_all = "camelCase")]
pub struct UserField {
    name: String,
    value: String,
}

#[skip_serializing_none]
#[derive(Debug, Default, Serialize)]
#[serde(rename_all = "camelCase")]
pub struct UserFields {
    user_field: Vec<UserField>,
}

#[skip_serializing_none]
#[derive(Debug, Default, Serialize)]
#[serde(rename_all = "camelCase")]
pub struct ProcessingOptions {
    is_subsequent_auth: bool,
}

#[skip_serializing_none]
#[derive(Debug, Serialize)]
#[serde(rename_all = "camelCase")]
pub struct SubsequentAuthInformation {
    original_network_trans_id: Secret<String>,
    reason: Reason,
}

#[derive(Debug, Serialize)]
#[serde(rename_all = "lowercase")]
pub enum Reason {
    Resubmission,
    #[serde(rename = "delayedCharge")]
    DelayedCharge,
    Reauthorization,
    #[serde(rename = "noShow")]
    NoShow,
}

#[skip_serializing_none]
#[derive(Debug, Serialize)]
#[serde(rename_all = "camelCase")]
pub enum AuthorizationIndicator {
    Final,
    Pre,
}

#[derive(Debug, Serialize)]
#[serde(untagged)]
pub enum ProfileDetails {
    CreateProfileDetails(CreateProfileDetails),
    CustomerProfileDetails(CustomerProfileDetails),
}

#[derive(Debug, Serialize)]
#[serde(rename_all = "camelCase")]
pub struct CreateProfileDetails {
    create_profile: bool,
}

#[derive(Debug, Serialize)]
#[serde(rename_all = "camelCase")]
pub struct CustomerProfileDetails {
    customer_profile_id: Secret<String>,
    payment_profile: PaymentProfileDetails,
}

#[derive(Debug, Serialize)]
<<<<<<< HEAD
#[serde(rename_all = "camelCase")]
pub struct PaymentProfileDetails {
    payment_profile_id: Secret<String>,
}

#[derive(Debug, Serialize)]
#[serde(rename_all = "camelCase")]
=======
#[serde(rename_all = "camelCase")]
pub struct PaymentProfileDetails {
    payment_profile_id: Secret<String>,
}

#[derive(Debug, Serialize)]
#[serde(rename_all = "camelCase")]
>>>>>>> 3712451e
struct AuthorizationIndicatorType {
    authorization_indicator: AuthorizationIndicator,
}

#[skip_serializing_none]
#[derive(Debug, Serialize)]
#[serde(rename_all = "camelCase")]
pub struct AuthorizedotnetTransactionRequest {
    // General structure for transaction details in Authorize
    transaction_type: TransactionType,
    amount: Option<String>,
    currency_code: Option<api_enums::Currency>,
    payment: Option<PaymentDetails>,
    profile: Option<ProfileDetails>,
    order: Option<Order>,
    customer: Option<CustomerDetails>,
    bill_to: Option<BillTo>,
    user_fields: Option<UserFields>,
    processing_options: Option<ProcessingOptions>,
    subsequent_auth_information: Option<SubsequentAuthInformation>,
    authorization_indicator_type: Option<AuthorizationIndicatorType>,
    ref_trans_id: Option<String>,
}

#[derive(Debug, Serialize)]
#[serde(rename_all = "camelCase")]
pub struct TransactionSettings {
    setting: Vec<TransactionSetting>,
}

#[derive(Debug, Serialize)]
#[serde(rename_all = "camelCase")]
pub struct TransactionSetting {
    setting_name: String,
    setting_value: String,
}

#[skip_serializing_none]
#[derive(Debug, Serialize)]
#[serde(rename_all = "camelCase")]
pub struct CreateTransactionRequest {
    // Used by Authorize Flow, wraps the general transaction request
    merchant_authentication: AuthorizedotnetAuthType,
    ref_id: Option<String>,
    transaction_request: AuthorizedotnetTransactionRequest,
}

#[derive(Debug, Serialize)]
#[serde(rename_all = "camelCase")]
pub struct AuthorizedotnetPaymentsRequest {
    // Top-level wrapper for Authorize Flow
    create_transaction_request: CreateTransactionRequest,
}

// Implementation for owned RouterData that doesn't depend on reference version
impl
    TryFrom<
        AuthorizedotnetRouterData<
            RouterDataV2<Authorize, PaymentFlowData, PaymentsAuthorizeData, PaymentsResponseData>,
        >,
    > for AuthorizedotnetPaymentsRequest
{
    type Error = Error;
    fn try_from(
        item: AuthorizedotnetRouterData<
            RouterDataV2<Authorize, PaymentFlowData, PaymentsAuthorizeData, PaymentsResponseData>,
        >,
    ) -> Result<Self, Self::Error> {
        let merchant_authentication =
            AuthorizedotnetAuthType::try_from(&item.router_data.connector_auth_type)?;
<<<<<<< HEAD

        let currency_str = item.router_data.request.currency.to_string();
        let currency = api_enums::Currency::from_str(&currency_str)
            .map_err(|_| error_stack::report!(ConnectorError::RequestEncodingFailed))?;

        // Always create regular transaction request (mandate logic moved to RepeatPayment flow)
        let transaction_request = create_regular_transaction_request(&item, currency)?;

        let ref_id = Some(
            &item
                .router_data
                .resource_common_data
                .connector_request_reference_id,
        )
        .filter(|id| !id.is_empty())
        .cloned();

        let ref_id = get_the_truncate_id(ref_id, MAX_ID_LENGTH);
=======

        let currency_str = item.router_data.request.currency.to_string();
        let currency = api_enums::Currency::from_str(&currency_str)
            .map_err(|_| error_stack::report!(ConnectorError::RequestEncodingFailed))?;

        // Always create regular transaction request (mandate logic moved to RepeatPayment flow)
        let transaction_request = create_regular_transaction_request(&item, currency)?;

        let ref_id = Some(
            &item
                .router_data
                .resource_common_data
                .connector_request_reference_id,
        )
        .filter(|id| !id.is_empty())
        .cloned();

>>>>>>> 3712451e
        let create_transaction_request = CreateTransactionRequest {
            merchant_authentication,
            ref_id,
            transaction_request,
        };

        Ok(AuthorizedotnetPaymentsRequest {
            create_transaction_request,
        })
    }
}

// Helper function to create regular transaction request (non-mandate)
fn create_regular_transaction_request(
    item: &AuthorizedotnetRouterData<
        RouterDataV2<Authorize, PaymentFlowData, PaymentsAuthorizeData, PaymentsResponseData>,
    >,
    currency: api_enums::Currency,
) -> Result<AuthorizedotnetTransactionRequest, Error> {
    let card_data = match &item.router_data.request.payment_method_data {
        PaymentMethodData::Card(card) => Ok(card),
        _ => Err(ConnectorError::RequestEncodingFailed),
    }?;

    let expiry_month = card_data.card_exp_month.peek().clone();
    let year = card_data.card_exp_year.peek().clone();
    let expiry_year = if year.len() == 2 {
        format!("20{year}")
    } else {
        year
    };
    let expiration_date = format!("{expiry_year}-{expiry_month}");

    let credit_card_details = CreditCardDetails {
        card_number: StrongSecret::new(card_data.card_number.peek().to_string()),
        expiration_date: Secret::new(expiration_date),
        card_code: Some(card_data.card_cvc.clone()),
    };

    let payment_details = PaymentDetails::CreditCard(credit_card_details);

    let transaction_type = match item.router_data.request.capture_method {
        Some(enums::CaptureMethod::Manual) => TransactionType::AuthOnlyTransaction,
        Some(enums::CaptureMethod::Automatic) | None => TransactionType::AuthCaptureTransaction,
        Some(_) => {
            return Err(error_stack::report!(ConnectorError::NotSupported {
                message: "Capture method not supported".to_string(),
                connector: "authorizedotnet",
            }))
        }
    };

    let order_description = item
        .router_data
        .resource_common_data
        .description
        .clone()
        .unwrap_or_else(|| "Payment".to_string());

    // Truncate invoice number to 20 characters (Authorize.Net limit)
    let invoice_number = Some(
        &item
            .router_data
            .resource_common_data
            .connector_request_reference_id,
    )
    .filter(|id| !id.is_empty())
    .ok_or_else(|| {
        error_stack::report!(ConnectorError::MissingRequiredField {
            field_name: "connector_request_reference_id"
        })
    })?;

    let truncated_invoice_number = if invoice_number.len() > 20 {
        invoice_number[0..20].to_string()
    } else {
        invoice_number.to_string()
    };

    let order = Order {
        invoice_number: truncated_invoice_number,
        description: order_description,
    };

    // Extract user fields from metadata
    let user_fields: Option<UserFields> = match item.router_data.request.metadata.clone() {
        Some(metadata) => Some(UserFields {
            user_field: Vec::<UserField>::foreign_try_from(metadata)?,
        }),
        None => None,
    };

    // Process billing address
    let billing_address = item
        .router_data
        .resource_common_data
        .address
        .get_payment_billing();
    let bill_to = billing_address.as_ref().map(|billing| {
        let first_name = billing.address.as_ref().and_then(|a| a.first_name.clone());
        let last_name = billing.address.as_ref().and_then(|a| a.last_name.clone());

        BillTo {
            first_name,
            last_name,
            address: billing.address.as_ref().and_then(|a| a.line1.clone()),
            city: billing.address.as_ref().and_then(|a| a.city.clone()),
            state: billing.address.as_ref().and_then(|a| a.state.clone()),
            zip: billing.address.as_ref().and_then(|a| a.zip.clone()),
            country: billing
                .address
                .as_ref()
                .and_then(|a| a.country)
                .and_then(|api_country| {
                    enums::CountryAlpha2::from_str(&api_country.to_string()).ok()
                }),
        }
    });

    let customer_id_string: String = item
        .router_data
        .request
        .customer_id
        .as_ref()
        .map(|cid| cid.get_string_repr().to_owned())
        .unwrap_or_else(|| "anonymous_customer".to_string());

    let customer_details = CustomerDetails {
        id: customer_id_string,
        email: item.router_data.request.email.clone(),
    };

    // Check if we should create a profile for future mandate usage
    let profile = if item.router_data.request.setup_future_usage.is_some() {
        Some(ProfileDetails::CreateProfileDetails(CreateProfileDetails {
            create_profile: true,
        }))
    } else {
        None
    };

    Ok(AuthorizedotnetTransactionRequest {
        transaction_type,
        amount: Some(item.router_data.request.amount.to_string()),
        currency_code: Some(currency),
        payment: Some(payment_details),
        profile,
        order: Some(order),
        customer: Some(customer_details),
        bill_to,
        user_fields,
        processing_options: None,
        subsequent_auth_information: None,
        authorization_indicator_type: None,
        ref_trans_id: None,
    })
}

// RepeatPayment request structures
#[derive(Debug, Serialize)]
#[serde(rename_all = "camelCase")]
pub struct AuthorizedotnetRepeatPaymentRequest {
    create_transaction_request: CreateRepeatPaymentRequest,
}

#[skip_serializing_none]
#[derive(Debug, Serialize)]
#[serde(rename_all = "camelCase")]
pub struct CreateRepeatPaymentRequest {
    merchant_authentication: AuthorizedotnetAuthType,
    ref_id: Option<String>,
    transaction_request: AuthorizedotnetRepeatPaymentTransactionRequest,
}

#[skip_serializing_none]
#[derive(Debug, Serialize)]
#[serde(rename_all = "camelCase")]
pub struct AuthorizedotnetRepeatPaymentTransactionRequest {
    transaction_type: TransactionType,
    amount: String,
    currency_code: api_enums::Currency,
    profile: ProfileDetails,
    order: Option<Order>,
    customer: Option<CustomerDetails>,
    user_fields: Option<UserFields>,
}
<<<<<<< HEAD

// Implementation for RepeatPayment request conversion
impl
    TryFrom<
        AuthorizedotnetRouterData<
            RouterDataV2<RepeatPayment, PaymentFlowData, RepeatPaymentData, PaymentsResponseData>,
        >,
    > for AuthorizedotnetRepeatPaymentRequest
{
    type Error = Error;
    fn try_from(
        item: AuthorizedotnetRouterData<
            RouterDataV2<RepeatPayment, PaymentFlowData, RepeatPaymentData, PaymentsResponseData>,
        >,
    ) -> Result<Self, Self::Error> {
        let merchant_authentication =
            AuthorizedotnetAuthType::try_from(&item.router_data.connector_auth_type)?;

        let currency_str = item.router_data.request.currency.to_string();
        let currency = api_enums::Currency::from_str(&currency_str)
            .map_err(|_| error_stack::report!(ConnectorError::RequestEncodingFailed))?;

=======

// Implementation for RepeatPayment request conversion
impl
    TryFrom<
        AuthorizedotnetRouterData<
            RouterDataV2<RepeatPayment, PaymentFlowData, RepeatPaymentData, PaymentsResponseData>,
        >,
    > for AuthorizedotnetRepeatPaymentRequest
{
    type Error = Error;
    fn try_from(
        item: AuthorizedotnetRouterData<
            RouterDataV2<RepeatPayment, PaymentFlowData, RepeatPaymentData, PaymentsResponseData>,
        >,
    ) -> Result<Self, Self::Error> {
        let merchant_authentication =
            AuthorizedotnetAuthType::try_from(&item.router_data.connector_auth_type)?;

        let currency_str = item.router_data.request.currency.to_string();
        let currency = api_enums::Currency::from_str(&currency_str)
            .map_err(|_| error_stack::report!(ConnectorError::RequestEncodingFailed))?;

>>>>>>> 3712451e
        // Extract mandate reference
        let mandate_id = match &item.router_data.request.mandate_reference {
            MandateReferenceId::ConnectorMandateId(connector_mandate_ref) => connector_mandate_ref
                .get_connector_mandate_id()
                .ok_or_else(|| {
                    error_stack::report!(ConnectorError::MissingRequiredField {
                        field_name: "connector_mandate_id"
                    })
                })?,
            MandateReferenceId::NetworkMandateId(_) => {
                return Err(error_stack::report!(ConnectorError::NotImplemented(
                    "Network mandate ID not supported for repeat payments in authorizedotnet"
                        .to_string(),
                )))
            }
            MandateReferenceId::NetworkTokenWithNTI(_) => {
                return Err(error_stack::report!(ConnectorError::NotImplemented(
                    "Network token with NTI not supported for authorizedotnet".to_string(),
                )))
            }
        };

        // Parse the mandate_id to extract customer_profile_id and payment_profile_id
        let profile = mandate_id
            .split_once('-')
            .map(|(customer_profile_id, payment_profile_id)| {
                ProfileDetails::CustomerProfileDetails(CustomerProfileDetails {
                    customer_profile_id: Secret::from(customer_profile_id.to_string()),
                    payment_profile: PaymentProfileDetails {
                        payment_profile_id: Secret::from(payment_profile_id.to_string()),
                    },
                })
            })
            .ok_or_else(|| {
                error_stack::report!(ConnectorError::MissingRequiredField {
                    field_name: "valid mandate_id format (should contain '-')"
                })
            })?;

        let order_description = item
            .router_data
            .resource_common_data
            .description
            .clone()
            .unwrap_or_else(|| "Repeat Payment".to_string());

        let invoice_number = Some(
            &item
                .router_data
                .resource_common_data
                .connector_request_reference_id,
        )
        .filter(|id| !id.is_empty())
        .ok_or_else(|| {
            error_stack::report!(ConnectorError::MissingRequiredField {
                field_name: "connector_request_reference_id"
            })
        })?;

        let truncated_invoice_number = if invoice_number.len() > 20 {
            invoice_number[0..20].to_string()
        } else {
            invoice_number.to_string()
        };

        let order = Order {
            invoice_number: truncated_invoice_number,
            description: order_description,
        };

        let customer_id_string =
            if item.router_data.resource_common_data.payment_id.len() <= MAX_ID_LENGTH {
                item.router_data.resource_common_data.payment_id.clone()
            } else {
                "repeat_payment_customer".to_string()
            };

        let customer_details = CustomerDetails {
            id: customer_id_string,
            email: None, // Email not available in RepeatPaymentData
        };

        // Extract user fields from metadata
        let user_fields: Option<UserFields> = match item.router_data.request.metadata.clone() {
            Some(metadata) => {
                let metadata_value = serde_json::to_value(metadata)
                    .change_context(ConnectorError::RequestEncodingFailed)?;
                Some(UserFields {
                    user_field: Vec::<UserField>::foreign_try_from(metadata_value)?,
                })
            }
            None => None,
        };
<<<<<<< HEAD

        let ref_id = Some(
            &item
                .router_data
                .resource_common_data
                .connector_request_reference_id,
        )
        .filter(|id| !id.is_empty())
        .cloned();

        let ref_id = get_the_truncate_id(ref_id, MAX_ID_LENGTH);

=======

        let ref_id = Some(
            &item
                .router_data
                .resource_common_data
                .connector_request_reference_id,
        )
        .filter(|id| !id.is_empty())
        .cloned();

>>>>>>> 3712451e
        let transaction_request = AuthorizedotnetRepeatPaymentTransactionRequest {
            transaction_type: TransactionType::AuthCaptureTransaction, // Repeat payments are typically captured immediately
            amount: item.router_data.request.amount.to_string(),
            currency_code: currency,
            profile,
            order: Some(order),
            customer: Some(customer_details),
            user_fields,
        };

        Ok(Self {
            create_transaction_request: CreateRepeatPaymentRequest {
                merchant_authentication,
                ref_id,
                transaction_request,
            },
        })
    }
}

#[skip_serializing_none]
#[derive(Debug, Serialize)]
#[serde(rename_all = "camelCase")]
pub struct AuthorizedotnetCaptureTransactionInternal {
    // Specific transaction details for Capture
    transaction_type: TransactionType,
    amount: String,
    ref_trans_id: String,
}

#[skip_serializing_none]
#[derive(Debug, Serialize)]
#[serde(rename_all = "camelCase")]
pub struct CreateCaptureTransactionRequest {
    // Used by Capture Flow, wraps specific capture transaction details
    merchant_authentication: AuthorizedotnetAuthType,
    transaction_request: AuthorizedotnetCaptureTransactionInternal,
}

#[derive(Debug, Serialize)]
#[serde(rename_all = "camelCase")]
pub struct AuthorizedotnetCaptureRequest {
    // Top-level wrapper for Capture Flow
    create_transaction_request: CreateCaptureTransactionRequest,
}

// New direct implementation for capture without relying on the reference version
impl
    TryFrom<
        AuthorizedotnetRouterData<
            RouterDataV2<
                domain_types::connector_flow::Capture,
                PaymentFlowData,
                PaymentsCaptureData,
                PaymentsResponseData,
            >,
        >,
    > for AuthorizedotnetCaptureRequest
{
    type Error = Error;
    fn try_from(
        item: AuthorizedotnetRouterData<
            RouterDataV2<
                domain_types::connector_flow::Capture,
                PaymentFlowData,
                PaymentsCaptureData,
                PaymentsResponseData,
            >,
        >,
    ) -> Result<Self, Self::Error> {
        let router_data = &item.router_data;

        let original_connector_txn_id = match &router_data.request.connector_transaction_id {
            ResponseId::ConnectorTransactionId(id) => id.clone(),
            _ => {
                return Err(error_stack::report!(
                    HsInterfacesConnectorError::MissingRequiredField {
                        field_name: "connector_transaction_id"
                    }
                ));
            }
        };

        let transaction_request_payload = AuthorizedotnetCaptureTransactionInternal {
            transaction_type: TransactionType::PriorAuthCaptureTransaction,
            amount: item
                .router_data
                .request
                .amount_to_capture
                .to_string()
                .clone(),
            ref_trans_id: original_connector_txn_id,
        };

        let merchant_authentication =
            AuthorizedotnetAuthType::try_from(&item.router_data.connector_auth_type)?;

        let create_transaction_request_payload = CreateCaptureTransactionRequest {
            merchant_authentication,
            transaction_request: transaction_request_payload,
        };

        Ok(Self {
            create_transaction_request: create_transaction_request_payload,
        })
    }
}

#[skip_serializing_none]
#[derive(Debug, Serialize)]
#[serde(rename_all = "camelCase")]
pub struct AuthorizedotnetTransactionVoidDetails {
    // Specific transaction details for Void
    transaction_type: TransactionType,
    ref_trans_id: String,
    amount: Option<f64>,
}

#[skip_serializing_none]
#[derive(Debug, Serialize)]
#[serde(rename_all = "camelCase")]
pub struct CreateTransactionVoidRequest {
    // Used by Void Flow, wraps specific void transaction details
    merchant_authentication: AuthorizedotnetAuthType,
    ref_id: Option<String>,
    transaction_request: AuthorizedotnetTransactionVoidDetails,
}

#[derive(Debug, Serialize)]
#[serde(rename_all = "camelCase")]
pub struct AuthorizedotnetVoidRequest {
    // Top-level wrapper for Void Flow
    create_transaction_request: CreateTransactionVoidRequest,
}

#[derive(Debug, Serialize)]
#[serde(rename_all = "camelCase")]
pub struct AuthorizedotnetAuthType {
    name: Secret<String>,
    transaction_key: Secret<String>,
}

impl TryFrom<&ConnectorAuthType> for AuthorizedotnetAuthType {
    type Error = error_stack::Report<ConnectorError>;

    fn try_from(auth_type: &ConnectorAuthType) -> Result<Self, Self::Error> {
        if let ConnectorAuthType::BodyKey { api_key, key1 } = auth_type {
            Ok(Self {
                name: api_key.to_owned(),
                transaction_key: key1.to_owned(),
            })
        } else {
            Err(ConnectorError::FailedToObtainAuthType)?
        }
    }
}

impl
    TryFrom<
        AuthorizedotnetRouterData<
            RouterDataV2<
                domain_types::connector_flow::Void,
                PaymentFlowData,
                domain_types::connector_types::PaymentVoidData,
                PaymentsResponseData,
            >,
        >,
    > for AuthorizedotnetVoidRequest
{
    type Error = Error;

    fn try_from(
        item: AuthorizedotnetRouterData<
            RouterDataV2<
                domain_types::connector_flow::Void,
                PaymentFlowData,
                domain_types::connector_types::PaymentVoidData,
                PaymentsResponseData,
            >,
        >,
    ) -> Result<Self, Self::Error> {
        let router_data = &item.router_data;

        // Extract transaction ID from the connector_transaction_id string
        // This transaction ID comes from the authorization response
        let transaction_id = match router_data.request.connector_transaction_id.as_str() {
            "" => {
                return Err(error_stack::report!(
                    HsInterfacesConnectorError::MissingRequiredField {
                        field_name: "connector_transaction_id"
                    }
                ));
            }
            id => id.to_string(),
        };

        let ref_id = Some(
            &item
                .router_data
                .resource_common_data
                .connector_request_reference_id,
        )
        .filter(|id| !id.is_empty())
        .cloned();

<<<<<<< HEAD
        let ref_id = get_the_truncate_id(ref_id, MAX_ID_LENGTH);

=======
>>>>>>> 3712451e
        let transaction_void_details = AuthorizedotnetTransactionVoidDetails {
            transaction_type: TransactionType::VoidTransaction,
            ref_trans_id: transaction_id,
            amount: None,
        };

        let merchant_authentication =
            AuthorizedotnetAuthType::try_from(&router_data.connector_auth_type)?;

        let create_transaction_void_request = CreateTransactionVoidRequest {
            merchant_authentication,
            ref_id,
            transaction_request: transaction_void_details,
        };

        Ok(Self {
            create_transaction_request: create_transaction_void_request,
        })
    }
}

#[derive(Debug, Serialize)]
#[serde(rename_all = "camelCase")]
pub struct TransactionDetails {
    pub merchant_authentication: MerchantAuthentication,
    #[serde(rename = "transId")]
    pub transaction_id: Option<String>,
}

#[derive(Debug, Serialize)]
#[serde(rename_all = "camelCase")]
pub struct AuthorizedotnetCreateSyncRequest {
    pub get_transaction_details_request: TransactionDetails,
}

#[derive(Debug, Serialize)]
#[serde(rename_all = "camelCase")]
pub struct AuthorizedotnetRSyncRequest {
    pub get_transaction_details_request: TransactionDetails,
}

impl
    TryFrom<
        AuthorizedotnetRouterData<
            RouterDataV2<PSync, PaymentFlowData, PaymentsSyncData, PaymentsResponseData>,
        >,
    > for AuthorizedotnetCreateSyncRequest
{
    type Error = Error;

    fn try_from(
        item: AuthorizedotnetRouterData<
            RouterDataV2<PSync, PaymentFlowData, PaymentsSyncData, PaymentsResponseData>,
        >,
    ) -> Result<Self, Self::Error> {
        // Extract connector_transaction_id from the request
        let connector_transaction_id = match &item.router_data.request.connector_transaction_id {
            ResponseId::ConnectorTransactionId(id) => id.clone(),
            _ => {
                return Err(error_stack::report!(
                    HsInterfacesConnectorError::MissingRequiredField {
                        field_name: "connector_transaction_id"
                    }
                ))
            }
        };

        let merchant_authentication =
            MerchantAuthentication::try_from(&item.router_data.connector_auth_type)?;

        let payload = Self {
            get_transaction_details_request: TransactionDetails {
                merchant_authentication,
                transaction_id: Some(connector_transaction_id),
            },
        };
        Ok(payload)
    }
}

// Implementation for the RSync flow to support refund synchronization
impl
    TryFrom<
        AuthorizedotnetRouterData<
            RouterDataV2<RSync, RefundFlowData, RefundSyncData, RefundsResponseData>,
        >,
    > for AuthorizedotnetRSyncRequest
{
    type Error = Error;

    fn try_from(
        item: AuthorizedotnetRouterData<
            RouterDataV2<RSync, RefundFlowData, RefundSyncData, RefundsResponseData>,
        >,
    ) -> Result<Self, Self::Error> {
        // Extract connector_refund_id from the request
        let connector_refund_id = if !item.router_data.request.connector_refund_id.is_empty() {
            item.router_data.request.connector_refund_id.clone()
        } else {
            return Err(error_stack::report!(
                HsInterfacesConnectorError::MissingRequiredField {
                    field_name: "connector_refund_id"
                }
            ));
        };

        let merchant_authentication =
            MerchantAuthentication::try_from(&item.router_data.connector_auth_type)?;

        let payload = Self {
            get_transaction_details_request: TransactionDetails {
                merchant_authentication,
                transaction_id: Some(connector_refund_id),
            },
        };
        Ok(payload)
    }
}

// Refund-related structs and implementations
#[skip_serializing_none]
#[derive(Debug, Serialize)]
#[serde(rename_all = "camelCase")]
pub struct AuthorizedotnetRefundCardDetails {
    card_number: Secret<String>,
    expiration_date: Secret<String>,
}

#[derive(Serialize, Deserialize, Debug, Clone)]
#[serde(rename_all = "camelCase")]
enum AuthorizedotnetRefundPaymentDetails {
    CreditCard(CreditCardDetails),
}

#[skip_serializing_none]
#[derive(Debug, Serialize)]
#[serde(rename_all = "camelCase")]
pub struct AuthorizedotnetRefundTransactionDetails {
    transaction_type: TransactionType,
    amount: String,
    payment: PaymentDetails,
    ref_trans_id: String,
}

#[skip_serializing_none]
#[derive(Debug, Serialize)]
#[serde(rename_all = "camelCase")]
pub struct AuthorizedotnetRefundRequest {
    create_transaction_request: CreateTransactionRefundRequest,
}

#[skip_serializing_none]
#[derive(Debug, Serialize)]
#[serde(rename_all = "camelCase")]
pub struct CreateTransactionRefundRequest {
    merchant_authentication: AuthorizedotnetAuthType,
    ref_id: Option<String>,
    transaction_request: AuthorizedotnetRefundTransactionDetails,
}

#[skip_serializing_none]
#[derive(Debug, Serialize, Deserialize)]
#[serde(rename_all = "camelCase")]
pub struct CreditCardPayment {
    credit_card: CreditCardInfo,
}

#[skip_serializing_none]
#[derive(Debug, Serialize, Deserialize)]
#[serde(rename_all = "camelCase")]
pub struct CreditCardInfo {
    card_number: String,
    expiration_date: String,
}

impl
    TryFrom<
        AuthorizedotnetRouterData<
            RouterDataV2<Refund, RefundFlowData, RefundsData, RefundsResponseData>,
        >,
    > for AuthorizedotnetRefundRequest
{
    type Error = Error;

    fn try_from(
        item: AuthorizedotnetRouterData<
            RouterDataV2<Refund, RefundFlowData, RefundsData, RefundsResponseData>,
        >,
    ) -> Result<Self, Self::Error> {
        // Get connector metadata which contains payment details
        let payment_details = item
            .router_data
            .request
            .refund_connector_metadata
            .as_ref()
            .get_required_value("refund_connector_metadata")
            .change_context(HsInterfacesConnectorError::MissingRequiredField {
                field_name: "refund_connector_metadata",
            })?
            .clone();

        let merchant_authentication =
            AuthorizedotnetAuthType::try_from(&item.router_data.connector_auth_type)?;

        // Handle the payment details which might be a JSON string or a serde_json::Value
        // We need to peek into the Secret to get the actual Value
        let payment_details_inner = payment_details.peek();
        let payment_details_value = match payment_details_inner {
            serde_json::Value::String(s) => {
                // If it's a string, try to parse it as JSON first
                serde_json::from_str::<serde_json::Value>(s.as_str())
                    .change_context(HsInterfacesConnectorError::RequestEncodingFailed)?
            }
            _ => payment_details_inner.clone(),
        };

        // Build the refund transaction request with parsed payment details
        let transaction_request = AuthorizedotnetRefundTransactionDetails {
            transaction_type: TransactionType::RefundTransaction,
            amount: item.router_data.request.minor_refund_amount.to_string(),
            payment: payment_details_value
                .parse_value("PaymentDetails")
                .change_context(HsInterfacesConnectorError::MissingRequiredField {
                    field_name: "payment_details",
                })?,
            ref_trans_id: item.router_data.request.connector_transaction_id.clone(),
        };

<<<<<<< HEAD
        let ref_id = Some(&item.router_data.request.refund_id)
            .filter(|id| !id.is_empty())
            .cloned();
        let ref_id = get_the_truncate_id(ref_id, MAX_ID_LENGTH);
=======
        let ref_id = if item.router_data.request.refund_id.is_empty() {
            None
        } else {
            Some(item.router_data.request.refund_id.to_string())
        };
>>>>>>> 3712451e

        Ok(Self {
            create_transaction_request: CreateTransactionRefundRequest {
                merchant_authentication,
                ref_id,
                transaction_request,
            },
        })
    }
}

// Refund request struct is fully implemented above

#[derive(Debug, Clone, Deserialize, Serialize)]
#[serde(untagged)]
pub enum TransactionResponse {
    AuthorizedotnetTransactionResponse(Box<AuthorizedotnetTransactionResponse>),
    AuthorizedotnetTransactionResponseError(Box<AuthorizedotnetTransactionResponseError>),
}

// Base transaction response - used internally
#[derive(Debug, Clone, Deserialize, Serialize)]
#[serde(rename_all = "camelCase")]
pub struct AuthorizedotnetTransactionResponse {
    response_code: AuthorizedotnetPaymentStatus,
    #[serde(rename = "transId")]
    transaction_id: String,
    transaction_status: Option<String>,
    network_trans_id: Option<Secret<String>>,
    pub(super) account_number: Option<Secret<String>>,
    pub(super) errors: Option<Vec<ErrorMessage>>,
    secure_acceptance: Option<SecureAcceptance>,
}

// Create flow-specific response types
#[derive(Debug, Clone, Deserialize, Serialize)]
pub struct AuthorizedotnetAuthorizeResponse(pub AuthorizedotnetPaymentsResponse);

#[derive(Debug, Clone, Deserialize, Serialize)]
pub struct AuthorizedotnetCaptureResponse(pub AuthorizedotnetPaymentsResponse);

#[derive(Debug, Clone, Deserialize, Serialize)]
pub struct AuthorizedotnetVoidResponse(pub AuthorizedotnetPaymentsResponse);

#[derive(Debug, Clone, Deserialize, Serialize)]
pub struct AuthorizedotnetRepeatPaymentResponse(pub AuthorizedotnetPaymentsResponse);

#[derive(Debug, Clone, Deserialize, Serialize)]
#[serde(rename_all = "camelCase")]
pub struct RefundResponse {
    response_code: AuthorizedotnetRefundStatus,
    #[serde(rename = "transId")]
    transaction_id: String,
    network_trans_id: Option<Secret<String>>,
    pub account_number: Option<Secret<String>>,
    pub errors: Option<Vec<ErrorMessage>>,
}

#[derive(Debug, Clone, Deserialize, Serialize)]
#[serde(rename_all = "camelCase")]
pub struct AuthorizedotnetRefundResponse {
    pub transaction_response: RefundResponse,
    pub messages: ResponseMessages,
}

#[derive(Debug, Serialize)]
#[serde(rename_all = "camelCase")]
pub struct CreateCustomerProfileRequest {
    create_customer_profile_request: AuthorizedotnetZeroMandateRequest,
}

#[derive(Debug, Serialize)]
#[serde(rename_all = "camelCase")]
pub struct AuthorizedotnetZeroMandateRequest {
    merchant_authentication: AuthorizedotnetAuthType,
    profile: Profile,
    validation_mode: ValidationMode,
}

#[derive(Debug, Serialize)]
#[serde(rename_all = "camelCase")]
struct Profile {
    merchant_customer_id: Option<String>,
    description: String,
    email: Option<String>,
    payment_profiles: Vec<PaymentProfiles>,
}

#[derive(Debug, Serialize)]
#[serde(rename_all = "camelCase")]
struct PaymentProfiles {
    customer_type: CustomerType,
    payment: PaymentDetails,
}

#[derive(Debug, Serialize)]
#[serde(rename_all = "lowercase")]
pub enum CustomerType {
    Individual,
    Business,
}

#[derive(Debug, Serialize)]
#[serde(rename_all = "camelCase")]
pub enum ValidationMode {
    // testMode performs a Luhn mod-10 check on the card number, without further validation at connector.
    TestMode,
    // liveMode submits a zero-dollar or one-cent transaction (depending on card type and processor support) to confirm that the card number belongs to an active credit or debit account.
    LiveMode,
}

// PSync response wrapper - Using direct structure instead of wrapping AuthorizedotnetPaymentsResponse
#[derive(Debug, Clone, Deserialize, Serialize)]
pub struct AuthorizedotnetPSyncResponse {
    pub transaction: Option<SyncTransactionResponse>,
    pub messages: ResponseMessages,
}

// Implement From/TryFrom for the response types
impl From<AuthorizedotnetPaymentsResponse> for AuthorizedotnetAuthorizeResponse {
    fn from(response: AuthorizedotnetPaymentsResponse) -> Self {
        Self(response)
    }
}

impl From<AuthorizedotnetPaymentsResponse> for AuthorizedotnetCaptureResponse {
    fn from(response: AuthorizedotnetPaymentsResponse) -> Self {
        Self(response)
    }
}

impl From<AuthorizedotnetPaymentsResponse> for AuthorizedotnetVoidResponse {
    fn from(response: AuthorizedotnetPaymentsResponse) -> Self {
        Self(response)
    }
}

impl From<AuthorizedotnetPaymentsResponse> for AuthorizedotnetRepeatPaymentResponse {
    fn from(response: AuthorizedotnetPaymentsResponse) -> Self {
        Self(response)
    }
}

// We no longer need the From implementation for AuthorizedotnetPSyncResponse since we're using the direct structure

// TryFrom implementations for the router data conversions

impl<F> TryFrom<ResponseRouterData<AuthorizedotnetAuthorizeResponse, Self>>
    for RouterDataV2<F, PaymentFlowData, PaymentsAuthorizeData, PaymentsResponseData>
{
    type Error = error_stack::Report<HsInterfacesConnectorError>;
    fn try_from(
        value: ResponseRouterData<AuthorizedotnetAuthorizeResponse, Self>,
    ) -> Result<Self, Self::Error> {
        let ResponseRouterData {
            response,
            router_data,
            http_code,
        } = value;

        // Use our helper function to convert the response
        let (status, response_result) = convert_to_payments_response_data_or_error(
            &response.0,
            http_code,
            Operation::Authorize,
            router_data.request.capture_method,
            router_data
                .resource_common_data
                .raw_connector_response
                .clone(),
        )
        .change_context(HsInterfacesConnectorError::ResponseHandlingFailed)?;

        // Create a new RouterDataV2 with updated fields
        let mut new_router_data = router_data;

        // Update the status in resource_common_data
        let mut resource_common_data = new_router_data.resource_common_data.clone();
        resource_common_data.status = Status::Attempt(status);
        new_router_data.resource_common_data = resource_common_data;

        // Set the response
        new_router_data.response = response_result;

        Ok(new_router_data)
    }
}

impl<F> TryFrom<ResponseRouterData<AuthorizedotnetCaptureResponse, Self>>
    for RouterDataV2<F, PaymentFlowData, PaymentsCaptureData, PaymentsResponseData>
{
    type Error = error_stack::Report<HsInterfacesConnectorError>;
    fn try_from(
        value: ResponseRouterData<AuthorizedotnetCaptureResponse, Self>,
    ) -> Result<Self, Self::Error> {
        let ResponseRouterData {
            response,
            router_data,
            http_code,
        } = value;

        // Use our helper function to convert the response
        let (status, response_result) = convert_to_payments_response_data_or_error(
            &response.0,
            http_code,
            Operation::Capture,
            None,
            router_data
                .resource_common_data
                .raw_connector_response
                .clone(),
        )
        .change_context(HsInterfacesConnectorError::ResponseHandlingFailed)?;

        // Create a new RouterDataV2 with updated fields
        let mut new_router_data = router_data;

        // Update the status in resource_common_data
        let mut resource_common_data = new_router_data.resource_common_data.clone();
        resource_common_data.status = Status::Attempt(status);
        new_router_data.resource_common_data = resource_common_data;

        // Set the response
        new_router_data.response = response_result;

        Ok(new_router_data)
    }
}

impl<F> TryFrom<ResponseRouterData<AuthorizedotnetVoidResponse, Self>>
    for RouterDataV2<F, PaymentFlowData, PaymentVoidData, PaymentsResponseData>
{
    type Error = error_stack::Report<HsInterfacesConnectorError>;
    fn try_from(
        value: ResponseRouterData<AuthorizedotnetVoidResponse, Self>,
    ) -> Result<Self, Self::Error> {
        let ResponseRouterData {
            response,
            router_data,
            http_code,
        } = value;
        // Use our helper function to convert the response
        let (status, response_result) = convert_to_payments_response_data_or_error(
            &response.0,
            http_code,
            Operation::Void,
            None,
            router_data
                .resource_common_data
                .raw_connector_response
                .clone(),
        )
        .change_context(HsInterfacesConnectorError::ResponseHandlingFailed)?;

        // Create a new RouterDataV2 with updated fields
        let mut new_router_data = router_data;

        // Update the status in resource_common_data
        let mut resource_common_data = new_router_data.resource_common_data.clone();
        resource_common_data.status = status;
        new_router_data.resource_common_data = resource_common_data;

        // Set the response
        new_router_data.response = response_result;

        Ok(new_router_data)
    }
}

impl<F> TryFrom<ResponseRouterData<AuthorizedotnetRepeatPaymentResponse, Self>>
    for RouterDataV2<F, PaymentFlowData, RepeatPaymentData, PaymentsResponseData>
{
    type Error = error_stack::Report<HsInterfacesConnectorError>;
    fn try_from(
        value: ResponseRouterData<AuthorizedotnetRepeatPaymentResponse, Self>,
    ) -> Result<Self, Self::Error> {
        let ResponseRouterData {
            response,
            router_data,
            http_code,
        } = value;

        // Use our helper function to convert the response
        // RepeatPayment is always captured immediately, so no capture_method needed
        let (status, response_result) = convert_to_payments_response_data_or_error(
            &response.0,
            http_code,
            Operation::Authorize,
            Some(enums::CaptureMethod::Automatic),
            router_data
                .resource_common_data
                .raw_connector_response
                .clone(),
        )
        .change_context(HsInterfacesConnectorError::ResponseHandlingFailed)?;

        // Create a new RouterDataV2 with updated fields
        let mut new_router_data = router_data;

        // Update the status in resource_common_data
        let mut resource_common_data = new_router_data.resource_common_data.clone();
        resource_common_data.status = Status::Attempt(status);
        new_router_data.resource_common_data = resource_common_data;

        // Set the response
        new_router_data.response = response_result;

        Ok(new_router_data)
    }
}

impl<F> TryFrom<ResponseRouterData<AuthorizedotnetRepeatPaymentResponse, Self>>
    for RouterDataV2<F, PaymentFlowData, RepeatPaymentData, PaymentsResponseData>
{
    type Error = error_stack::Report<HsInterfacesConnectorError>;
    fn try_from(
        value: ResponseRouterData<AuthorizedotnetRepeatPaymentResponse, Self>,
    ) -> Result<Self, Self::Error> {
        let ResponseRouterData {
            response,
            router_data,
            http_code,
        } = value;

        // Use our helper function to convert the response
        // RepeatPayment is always captured immediately, so no capture_method needed
        let (status, response_result) = convert_to_payments_response_data_or_error(
            &response.0,
            http_code,
            Operation::Authorize,
            Some(enums::CaptureMethod::Automatic),
        )
        .change_context(HsInterfacesConnectorError::ResponseHandlingFailed)?;

        // Create a new RouterDataV2 with updated fields
        let mut new_router_data = router_data;

        // Update the status in resource_common_data
        let mut resource_common_data = new_router_data.resource_common_data.clone();
        resource_common_data.status = Status::Attempt(status);
        new_router_data.resource_common_data = resource_common_data;

        // Set the response
        new_router_data.response = response_result;

        Ok(new_router_data)
    }
}

impl TryFrom<ResponseRouterData<AuthorizedotnetRefundResponse, Self>>
    for RouterDataV2<Refund, RefundFlowData, RefundsData, RefundsResponseData>
{
    type Error = error_stack::Report<HsInterfacesConnectorError>;
    fn try_from(
        value: ResponseRouterData<AuthorizedotnetRefundResponse, Self>,
    ) -> Result<Self, Self::Error> {
        let ResponseRouterData {
            response,
            router_data,
            http_code,
        } = value;

        let transaction_response = &response.transaction_response;
        let refund_status = enums::RefundStatus::from(transaction_response.response_code.clone());
        let raw_connector_response = router_data
            .resource_common_data
            .raw_connector_response
            .clone();

        let error = transaction_response.errors.clone().and_then(|errors| {
            errors.first().map(|error| ErrorResponse {
                code: error.error_code.clone(),
                message: error.error_text.clone(),
                reason: Some(error.error_text.clone()),
                status_code: http_code,
                attempt_status: Some(AttemptStatus::Failure),
                connector_transaction_id: Some(transaction_response.transaction_id.clone()),
                network_advice_code: None,
                network_decline_code: None,
                network_error_message: None,
                raw_connector_response: raw_connector_response.clone(),
            })
        });

        // Create a new RouterDataV2 with updated fields
        let mut new_router_data = router_data;

        // Update the status in resource_common_data
        let mut resource_common_data = new_router_data.resource_common_data.clone();
        resource_common_data.status = refund_status;
        new_router_data.resource_common_data = resource_common_data;

        // Set the response based on whether there was an error
        new_router_data.response = match error {
            Some(err) => Err(err),
            None => Ok(RefundsResponseData {
                connector_refund_id: transaction_response.transaction_id.clone(),
                refund_status,
                raw_connector_response,
            }),
        };

        Ok(new_router_data)
    }
}

// Implementation for PSync flow
impl<F> TryFrom<ResponseRouterData<AuthorizedotnetPSyncResponse, Self>>
    for RouterDataV2<F, PaymentFlowData, PaymentsSyncData, PaymentsResponseData>
{
    type Error = error_stack::Report<HsInterfacesConnectorError>;
    fn try_from(
        value: ResponseRouterData<AuthorizedotnetPSyncResponse, Self>,
    ) -> Result<Self, Self::Error> {
        let ResponseRouterData {
            response,
            router_data,
            http_code,
        } = value;

        // No need to transform the response since we're using the direct structure
        // Use the clean approach with the From trait implementation
        let raw_connector_response = router_data
            .resource_common_data
            .raw_connector_response
            .clone();
        match response.transaction {
            Some(transaction) => {
                let payment_status = AttemptStatus::from(transaction.transaction_status);

                // Create a new RouterDataV2 with updated fields
                let mut new_router_data = router_data;

                // Update the status in resource_common_data
                let mut resource_common_data = new_router_data.resource_common_data.clone();
                resource_common_data.status = Status::Attempt(payment_status);
                new_router_data.resource_common_data = resource_common_data;

                // Set the response
                new_router_data.response = Ok(PaymentsResponseData::TransactionResponse {
                    resource_id: ResponseId::ConnectorTransactionId(
                        transaction.transaction_id.clone(),
                    ),
                    redirection_data: None,
                    mandate_reference: None,
                    connector_metadata: None,
                    network_txn_id: None,
                    connector_response_reference_id: Some(transaction.transaction_id.clone()),
                    incremental_authorization_allowed: None,
                    raw_connector_response,
                });

                Ok(new_router_data)
            }
            None => {
                // Handle missing transaction response
                let status = match response.messages.result_code {
                    ResultCode::Error => AttemptStatus::Failure,
                    ResultCode::Ok => AttemptStatus::Pending,
                };

                let error_response = ErrorResponse {
                    status_code: http_code,
                    code: response
                        .messages
                        .message
                        .first()
                        .map(|m| m.code.clone())
                        .unwrap_or_else(|| consts::NO_ERROR_CODE.to_string()),
                    message: response
                        .messages
                        .message
                        .first()
                        .map(|m| m.text.clone())
                        .unwrap_or_else(|| consts::NO_ERROR_MESSAGE.to_string()),
                    reason: None,
                    attempt_status: Some(status),
                    connector_transaction_id: None,
                    network_decline_code: None,
                    network_advice_code: None,
                    network_error_message: None,
                    raw_connector_response: raw_connector_response.clone(),
                };

                // Update router data with status and error response
                let mut new_router_data = router_data;
                let mut resource_common_data = new_router_data.resource_common_data.clone();
                resource_common_data.status = Status::Attempt(status);
                new_router_data.resource_common_data = resource_common_data;
                new_router_data.response = Err(error_response);

                Ok(new_router_data)
            }
        }
    }
}

#[derive(Debug, Clone, Default, serde::Deserialize, serde::Serialize)]
pub enum AuthorizedotnetPaymentStatus {
    #[serde(rename = "1")]
    Approved,
    #[serde(rename = "2")]
    Declined,
    #[serde(rename = "3")]
    Error,
    #[serde(rename = "4")]
    #[default]
    HeldForReview,
    #[serde(rename = "5")]
    RequiresAction, // Maps to hyperswitch_common_enums::enums::AttemptStatus::AuthenticationPending
}

#[derive(Debug, Clone, Default, serde::Deserialize, serde::Serialize)]
pub enum AuthorizedotnetRefundStatus {
    #[serde(rename = "1")]
    Approved,
    #[serde(rename = "2")]
    Declined,
    #[serde(rename = "3")]
    Error,
    #[serde(rename = "4")]
    #[default]
    HeldForReview,
}

/// Helper function to extract error code and message from response
fn extract_error_details(
    response: &AuthorizedotnetPaymentsResponse,
    trans_res: Option<&AuthorizedotnetTransactionResponse>,
) -> (String, String) {
    let error_code = trans_res
        .and_then(|tr| {
            tr.errors
                .as_ref()
                .and_then(|e| e.first().map(|e| e.error_code.clone()))
        })
        .or_else(|| response.messages.message.first().map(|m| m.code.clone()))
        .unwrap_or_else(|| consts::NO_ERROR_CODE.to_string());

    let error_message = trans_res
        .and_then(|tr| {
            tr.errors
                .as_ref()
                .and_then(|e| e.first().map(|e| e.error_text.clone()))
        })
        .or_else(|| response.messages.message.first().map(|m| m.text.clone()))
        .unwrap_or_else(|| consts::NO_ERROR_MESSAGE.to_string());

    (error_code, error_message)
}

/// Helper function to create error response
fn create_error_response(
    http_status_code: u16,
    error_code: String,
    error_message: String,
    status: AttemptStatus,
    connector_transaction_id: Option<String>,
    raw_connector_response: Option<String>,
) -> ErrorResponse {
    ErrorResponse {
        status_code: http_status_code,
        code: error_code,
        message: error_message,
        reason: None,
        attempt_status: Some(status),
        connector_transaction_id,
        network_decline_code: None,
        network_advice_code: None,
        network_error_message: None,
        raw_connector_response,
    }
}

impl From<AuthorizedotnetRefundStatus> for enums::RefundStatus {
    fn from(item: AuthorizedotnetRefundStatus) -> Self {
        match item {
            AuthorizedotnetRefundStatus::Declined | AuthorizedotnetRefundStatus::Error => {
                Self::Failure
            }
            AuthorizedotnetRefundStatus::Approved | AuthorizedotnetRefundStatus::HeldForReview => {
                Self::Pending
            }
        }
    }
}

#[derive(Debug, Clone, Deserialize, Serialize)]
#[serde(rename_all = "camelCase")]
pub struct ErrorMessage {
    pub error_code: String,
    pub error_text: String,
}

#[derive(Debug, Clone, Deserialize, Serialize)]
#[serde(rename_all = "PascalCase")]
pub struct AuthorizedotnetTransactionResponseError {
    _supplemental_data_qualification_indicator: i64,
}

#[derive(Debug, Clone, Deserialize, Serialize, Default)]
#[serde(rename_all = "camelCase")]
pub struct SecureAcceptance {
    // Define fields for SecureAcceptance if it's actually used and its structure is known
}

#[derive(Debug, Default, Clone, Deserialize, PartialEq, Serialize)]
#[serde(rename_all = "camelCase")]
pub struct ResponseMessage {
    pub code: String,
    pub text: String,
}

#[derive(Debug, Default, Clone, Deserialize, PartialEq, Serialize)]
#[serde(rename_all = "PascalCase")]
pub enum ResultCode {
    #[default]
    Ok,
    Error,
}

#[derive(Debug, Default, Clone, Deserialize, Serialize)]
#[serde(rename_all = "camelCase")]
pub struct ResponseMessages {
    result_code: ResultCode,
    pub message: Vec<ResponseMessage>,
}

#[skip_serializing_none]
#[derive(Debug, Clone, Deserialize, Serialize)]
#[serde(rename_all = "camelCase")]
pub struct AuthorizedotnetPaymentsResponse {
    pub transaction_response: Option<TransactionResponse>,
    pub profile_response: Option<AuthorizedotnetNonZeroMandateResponse>,
    pub messages: ResponseMessages,
}

#[derive(Debug, Clone, Deserialize, Serialize)]
#[serde(rename_all = "camelCase")]
pub struct AuthorizedotnetNonZeroMandateResponse {
    customer_profile_id: Option<String>,
    customer_payment_profile_id_list: Option<Vec<String>>,
    pub messages: ResponseMessages,
}

#[derive(Debug, PartialEq, Eq, Clone, Copy)]
pub enum Operation {
    Authorize,
    Capture,
    Void,
    Refund,
}

fn get_hs_status(
    response: &AuthorizedotnetPaymentsResponse,
    _http_status_code: u16,
    operation: Operation,
    capture_method: Option<enums::CaptureMethod>,
) -> AttemptStatus {
    // Return failure immediately if result code is Error
    if response.messages.result_code == ResultCode::Error {
        return AttemptStatus::Failure;
    }

    // Handle case when transaction_response is None
    if response.transaction_response.is_none() {
        return match operation {
            Operation::Void => AttemptStatus::Voided,
            Operation::Authorize | Operation::Capture => AttemptStatus::Pending,
            Operation::Refund => AttemptStatus::Failure,
        };
    }

    // Now handle transaction_response cases
    match response.transaction_response.as_ref().unwrap() {
        TransactionResponse::AuthorizedotnetTransactionResponseError(_) => AttemptStatus::Failure,
        TransactionResponse::AuthorizedotnetTransactionResponse(trans_res) => {
            match trans_res.response_code {
                AuthorizedotnetPaymentStatus::Declined | AuthorizedotnetPaymentStatus::Error => {
                    AttemptStatus::Failure
                }
                AuthorizedotnetPaymentStatus::HeldForReview => AttemptStatus::Pending,
                AuthorizedotnetPaymentStatus::RequiresAction => {
                    AttemptStatus::AuthenticationPending
                }
                AuthorizedotnetPaymentStatus::Approved => {
                    // For Approved status, determine specific status based on operation and capture method
                    match operation {
                        Operation::Authorize => match capture_method {
                            Some(enums::CaptureMethod::Manual) => AttemptStatus::Authorized,
                            _ => AttemptStatus::Charged, // Automatic or None defaults to Charged
                        },
                        Operation::Capture | Operation::Refund => AttemptStatus::Charged,
                        Operation::Void => AttemptStatus::Voided,
                    }
                }
            }
        }
    }
}

pub fn convert_to_payments_response_data_or_error(
    response: &AuthorizedotnetPaymentsResponse,
    http_status_code: u16,
    operation: Operation,
    capture_method: Option<enums::CaptureMethod>,
    raw_connector_response: Option<String>,
) -> Result<(AttemptStatus, Result<PaymentsResponseData, ErrorResponse>), HsInterfacesConnectorError>
{
    let status = get_hs_status(response, http_status_code, operation, capture_method);

    let is_successful_status = matches!(
        status,
        AttemptStatus::Authorized
            | AttemptStatus::Pending
            | AttemptStatus::AuthenticationPending
            | AttemptStatus::Charged
            | AttemptStatus::Voided
    );

    let response_payload_result = match &response.transaction_response {
        Some(TransactionResponse::AuthorizedotnetTransactionResponse(trans_res))
            if is_successful_status =>
        {
            Ok(PaymentsResponseData::TransactionResponse {
                resource_id: ResponseId::ConnectorTransactionId(trans_res.transaction_id.clone()),
                redirection_data: None,
                connector_metadata: None,
                mandate_reference: None,
                network_txn_id: trans_res
                    .network_trans_id
                    .as_ref()
                    .map(|s| s.peek().clone()),
                connector_response_reference_id: None,
                incremental_authorization_allowed: None,
                raw_connector_response: raw_connector_response.clone(),
            })
        }
        Some(TransactionResponse::AuthorizedotnetTransactionResponse(trans_res)) => {
            // Failure status or other non-successful statuses
            let (error_code, error_message) = extract_error_details(response, Some(trans_res));
            Err(create_error_response(
                http_status_code,
                error_code,
                error_message,
                status,
                Some(trans_res.transaction_id.clone()),
                raw_connector_response.clone(),
            ))
        }
        Some(TransactionResponse::AuthorizedotnetTransactionResponseError(_)) => {
            let (error_code, error_message) = extract_error_details(response, None);
            Err(create_error_response(
                http_status_code,
                error_code,
                error_message,
                status,
                None,
                raw_connector_response.clone(),
            ))
        }
        None if status == AttemptStatus::Voided && operation == Operation::Void => {
            Ok(PaymentsResponseData::TransactionResponse {
                resource_id: ResponseId::NoResponseId,
                redirection_data: None,
                connector_metadata: None,
                mandate_reference: None,
                network_txn_id: None,
                connector_response_reference_id: None,
                incremental_authorization_allowed: None,
                raw_connector_response: raw_connector_response.clone(),
            })
        }
        None => {
            let (error_code, error_message) = extract_error_details(response, None);
            Err(create_error_response(
                http_status_code,
                error_code,
                error_message,
                status,
                None,
                raw_connector_response.clone(),
            ))
        }
    };

    Ok((status, response_payload_result))
}

// Transaction details for sync response used in PSync implementation

#[derive(Debug, Clone, Deserialize, Serialize)]
#[serde(rename_all = "camelCase")]
pub enum SyncStatus {
    CapturedPendingSettlement,
    SettledSuccessfully,
    AuthorizedPendingCapture,
    Declined,
    Voided,
    CouldNotVoid,
    GeneralError,
    RefundSettledSuccessfully,
    RefundPendingSettlement,
    #[serde(rename = "FDSPendingReview")]
    FDSPendingReview,
    #[serde(rename = "FDSAuthorizedPendingReview")]
    FDSAuthorizedPendingReview,
}

#[derive(Debug, Clone, Deserialize, Serialize)]
#[serde(rename_all = "camelCase")]
pub struct SyncTransactionResponse {
    #[serde(rename = "transId")]
    pub transaction_id: String,
    #[serde(rename = "transactionStatus")]
    pub transaction_status: SyncStatus,
    pub response_code: Option<u8>,
    pub response_reason_code: Option<u8>,
    pub response_reason_description: Option<String>,
    pub network_trans_id: Option<String>,
    // Additional fields available but not needed for our implementation
}

impl From<SyncStatus> for enums::AttemptStatus {
    fn from(transaction_status: SyncStatus) -> Self {
        match transaction_status {
            SyncStatus::SettledSuccessfully | SyncStatus::CapturedPendingSettlement => {
                Self::Charged
            }
            SyncStatus::AuthorizedPendingCapture => Self::Authorized,
            SyncStatus::Declined => Self::AuthenticationFailed,
            SyncStatus::Voided => Self::Voided,
            SyncStatus::CouldNotVoid => Self::VoidFailed,
            SyncStatus::GeneralError => Self::Failure,
            SyncStatus::RefundSettledSuccessfully
            | SyncStatus::RefundPendingSettlement
            | SyncStatus::FDSPendingReview
            | SyncStatus::FDSAuthorizedPendingReview => Self::Pending,
        }
    }
}

// Removing duplicate implementation

// RSync related types for Refund Sync
#[derive(Debug, Clone, Deserialize, Serialize)]
#[serde(rename_all = "camelCase")]
pub enum RSyncStatus {
    RefundSettledSuccessfully,
    RefundPendingSettlement,
    Declined,
    GeneralError,
    Voided,
}

#[derive(Debug, Clone, Deserialize, Serialize)]
#[serde(rename_all = "camelCase")]
pub struct RSyncTransactionResponse {
    #[serde(rename = "transId")]
    transaction_id: String,
    transaction_status: RSyncStatus,
}

#[derive(Debug, Clone, Deserialize, Serialize)]
pub struct AuthorizedotnetRSyncResponse {
    transaction: Option<RSyncTransactionResponse>,
    messages: ResponseMessages,
}

impl From<RSyncStatus> for enums::RefundStatus {
    fn from(transaction_status: RSyncStatus) -> Self {
        match transaction_status {
            RSyncStatus::RefundSettledSuccessfully => Self::Success,
            RSyncStatus::RefundPendingSettlement => Self::Pending,
            RSyncStatus::Declined | RSyncStatus::GeneralError | RSyncStatus::Voided => {
                Self::Failure
            }
        }
    }
}

impl TryFrom<ResponseRouterData<AuthorizedotnetRSyncResponse, Self>>
    for RouterDataV2<RSync, RefundFlowData, RefundSyncData, RefundsResponseData>
{
    type Error = error_stack::Report<HsInterfacesConnectorError>;

    fn try_from(
        value: ResponseRouterData<AuthorizedotnetRSyncResponse, Self>,
    ) -> Result<Self, Self::Error> {
        let ResponseRouterData {
            response,
            router_data,
            http_code,
        } = value;

        match response.transaction {
            Some(transaction) => {
                let refund_status = enums::RefundStatus::from(transaction.transaction_status);
                let raw_connector_response = router_data
                    .resource_common_data
                    .raw_connector_response
                    .clone();

                // Create a new RouterDataV2 with updated fields
                let mut new_router_data = router_data;

                // Update the status in resource_common_data
                let mut resource_common_data = new_router_data.resource_common_data.clone();
                resource_common_data.status = refund_status;
                new_router_data.resource_common_data = resource_common_data;

                // Set the response
                new_router_data.response = Ok(RefundsResponseData {
                    connector_refund_id: transaction.transaction_id,
                    refund_status,
                    raw_connector_response,
                });

                Ok(new_router_data)
            }
            None => {
                // Handle error response
                let error_response = ErrorResponse {
                    status_code: http_code,
                    code: response
                        .messages
                        .message
                        .first()
                        .map(|m| m.code.clone())
                        .unwrap_or_else(|| consts::NO_ERROR_CODE.to_string()),
                    message: response
                        .messages
                        .message
                        .first()
                        .map(|m| m.text.clone())
                        .unwrap_or_else(|| consts::NO_ERROR_MESSAGE.to_string()),
                    reason: None,
                    attempt_status: Some(AttemptStatus::Failure),
                    connector_transaction_id: None,
                    network_decline_code: None,
                    network_advice_code: None,
                    network_error_message: None,
                    raw_connector_response: router_data
                        .resource_common_data
                        .raw_connector_response
                        .clone(),
                };

                // Update router data with error response
                let mut new_router_data = router_data;
                let mut resource_common_data = new_router_data.resource_common_data.clone();
                resource_common_data.status = RefundStatus::Failure;
                new_router_data.resource_common_data = resource_common_data;
                new_router_data.response = Err(error_response);

                Ok(new_router_data)
            }
        }
    }
}

// SetupMandate (Zero Mandate) implementation
impl
    TryFrom<
        AuthorizedotnetRouterData<
            RouterDataV2<
                SetupMandate,
                PaymentFlowData,
                SetupMandateRequestData,
                PaymentsResponseData,
            >,
        >,
    > for CreateCustomerProfileRequest
{
    type Error = error_stack::Report<ConnectorError>;
    fn try_from(
        item: AuthorizedotnetRouterData<
            RouterDataV2<
                SetupMandate,
                PaymentFlowData,
                SetupMandateRequestData,
                PaymentsResponseData,
            >,
        >,
    ) -> Result<Self, error_stack::Report<ConnectorError>> {
        let ccard = match &item.router_data.request.payment_method_data {
            PaymentMethodData::Card(card) => card,
            _ => return Err(error_stack::report!(ConnectorError::RequestEncodingFailed)),
        };
        let merchant_authentication =
            AuthorizedotnetAuthType::try_from(&item.router_data.connector_auth_type)?;
        let validation_mode = match item.router_data.resource_common_data.test_mode {
            Some(true) | None => ValidationMode::TestMode,
            Some(false) => ValidationMode::LiveMode,
        };
        let profile = Profile {
            merchant_customer_id: item
                .router_data
                .request
                .customer_id
                .as_ref()
                .map(|id| id.get_string_repr().to_string()),
            description: item
                .router_data
                .resource_common_data
                .connector_request_reference_id
                .clone(),
            email: item
                .router_data
                .request
                .email
                .as_ref()
                .map(|e| e.peek().clone()),
            payment_profiles: vec![PaymentProfiles {
                customer_type: CustomerType::Individual,
                payment: PaymentDetails::CreditCard(CreditCardDetails {
                    card_number: StrongSecret::new(ccard.card_number.peek().to_string()),
                    expiration_date: Secret::new(
                        ccard.get_expiry_date_as_yyyymm("-").peek().clone(),
                    ),
                    card_code: Some(ccard.card_cvc.clone()),
                }),
            }],
        };
        Ok(Self {
            create_customer_profile_request: AuthorizedotnetZeroMandateRequest {
                merchant_authentication,
                profile,
                validation_mode,
            },
        })
    }
}

#[derive(Debug, Clone, Deserialize, Serialize)]
#[serde(rename_all = "camelCase")]
pub struct CreateCustomerProfileResponse {
    pub customer_profile_id: Option<String>,
    pub customer_payment_profile_id_list: Vec<String>,
    pub validation_direct_response_list: Option<Vec<Secret<String>>>,
    pub messages: ResponseMessages,
}

impl TryFrom<ResponseRouterData<CreateCustomerProfileResponse, Self>>
    for RouterDataV2<SetupMandate, PaymentFlowData, SetupMandateRequestData, PaymentsResponseData>
{
    type Error = error_stack::Report<ConnectorError>;
    fn try_from(
        value: ResponseRouterData<CreateCustomerProfileResponse, Self>,
    ) -> Result<Self, error_stack::Report<ConnectorError>> {
        let ResponseRouterData {
            response,
            router_data,
            http_code,
        } = value;

        let status = if response.messages.result_code == ResultCode::Ok {
<<<<<<< HEAD
            AttemptStatus::MandateEstablished
        } else {
            AttemptStatus::MandateFailed
        };

        let raw_connector_response = router_data
            .resource_common_data
            .raw_connector_response
            .clone();
        let mut new_router_data = router_data;
        let mut resource_common_data = new_router_data.resource_common_data.clone();
        resource_common_data.status = status;
=======
            MandateStatus::MandateEstablished // Use MandateCreated if you have it
        } else {
            MandateStatus::MandateFailed
        };

        let mut new_router_data = router_data;
        let mut resource_common_data = new_router_data.resource_common_data.clone();
        resource_common_data.status = Status::Mandate(status);
>>>>>>> 3712451e
        new_router_data.resource_common_data = resource_common_data;

        if let Some(profile_id) = response.customer_profile_id.clone() {
            // Create composite mandate ID using customer profile ID and first payment profile ID
            let connector_mandate_id = response
                .customer_payment_profile_id_list
                .first()
                .map(|payment_profile_id| format!("{profile_id}-{payment_profile_id}"))
                .or(Some(profile_id.clone()));

            new_router_data.response = Ok(PaymentsResponseData::TransactionResponse {
                resource_id: ResponseId::ConnectorTransactionId(profile_id.clone()),
                redirection_data: None,
                connector_metadata: None,
                mandate_reference: Some(Box::new(
                    domain_types::connector_types::MandateReference {
                        connector_mandate_id,
                        payment_method_id: None,
                    },
                )),
                network_txn_id: None,
                connector_response_reference_id: None,
                incremental_authorization_allowed: None,
<<<<<<< HEAD
                raw_connector_response,
=======
                raw_connector_response: None,
>>>>>>> 3712451e
            });
        } else {
            let error_response = ErrorResponse {
                status_code: http_code,
                code: response
                    .messages
                    .message
                    .first()
                    .map(|m| m.code.clone())
                    .unwrap_or_default(),
                message: response
                    .messages
                    .message
                    .first()
                    .map(|m| m.text.clone())
                    .unwrap_or_default(),
                reason: None,
                attempt_status: Some(AttemptStatus::Failure),
                connector_transaction_id: None,
                network_decline_code: None,
                network_advice_code: None,
                network_error_message: None,
<<<<<<< HEAD
                raw_connector_response: raw_connector_response.clone(),
=======
                raw_connector_response: None,
>>>>>>> 3712451e
            };
            new_router_data.response = Err(error_response);
        }

        Ok(new_router_data)
    }
}

#[derive(Debug, Clone, Deserialize, Serialize)]
#[serde(rename_all = "camelCase")]
pub struct AuthorizedotnetErrorResponse {
    pub messages: ResponseMessages,
}

fn get_the_truncate_id(id: Option<String>, max_length: usize) -> Option<String> {
    id.map(|s| {
        if s.len() > max_length {
            s[..max_length].to_string()
        } else {
            s
        }
    })
}<|MERGE_RESOLUTION|>--- conflicted
+++ resolved
@@ -6,10 +6,7 @@
     ext_traits::{OptionExt, ValueExt},
     pii::Email,
 };
-<<<<<<< HEAD
-=======
 use domain_types::connector_types::Status;
->>>>>>> 3712451e
 use domain_types::errors::ConnectorError;
 use domain_types::{
     connector_flow::{Authorize, PSync, RSync, Refund, RepeatPayment, SetupMandate},
@@ -229,7 +226,6 @@
 }
 
 #[derive(Debug, Serialize)]
-<<<<<<< HEAD
 #[serde(rename_all = "camelCase")]
 pub struct PaymentProfileDetails {
     payment_profile_id: Secret<String>,
@@ -237,15 +233,6 @@
 
 #[derive(Debug, Serialize)]
 #[serde(rename_all = "camelCase")]
-=======
-#[serde(rename_all = "camelCase")]
-pub struct PaymentProfileDetails {
-    payment_profile_id: Secret<String>,
-}
-
-#[derive(Debug, Serialize)]
-#[serde(rename_all = "camelCase")]
->>>>>>> 3712451e
 struct AuthorizationIndicatorType {
     authorization_indicator: AuthorizationIndicator,
 }
@@ -316,7 +303,6 @@
     ) -> Result<Self, Self::Error> {
         let merchant_authentication =
             AuthorizedotnetAuthType::try_from(&item.router_data.connector_auth_type)?;
-<<<<<<< HEAD
 
         let currency_str = item.router_data.request.currency.to_string();
         let currency = api_enums::Currency::from_str(&currency_str)
@@ -335,25 +321,6 @@
         .cloned();
 
         let ref_id = get_the_truncate_id(ref_id, MAX_ID_LENGTH);
-=======
-
-        let currency_str = item.router_data.request.currency.to_string();
-        let currency = api_enums::Currency::from_str(&currency_str)
-            .map_err(|_| error_stack::report!(ConnectorError::RequestEncodingFailed))?;
-
-        // Always create regular transaction request (mandate logic moved to RepeatPayment flow)
-        let transaction_request = create_regular_transaction_request(&item, currency)?;
-
-        let ref_id = Some(
-            &item
-                .router_data
-                .resource_common_data
-                .connector_request_reference_id,
-        )
-        .filter(|id| !id.is_empty())
-        .cloned();
-
->>>>>>> 3712451e
         let create_transaction_request = CreateTransactionRequest {
             merchant_authentication,
             ref_id,
@@ -540,7 +507,6 @@
     customer: Option<CustomerDetails>,
     user_fields: Option<UserFields>,
 }
-<<<<<<< HEAD
 
 // Implementation for RepeatPayment request conversion
 impl
@@ -563,30 +529,6 @@
         let currency = api_enums::Currency::from_str(&currency_str)
             .map_err(|_| error_stack::report!(ConnectorError::RequestEncodingFailed))?;
 
-=======
-
-// Implementation for RepeatPayment request conversion
-impl
-    TryFrom<
-        AuthorizedotnetRouterData<
-            RouterDataV2<RepeatPayment, PaymentFlowData, RepeatPaymentData, PaymentsResponseData>,
-        >,
-    > for AuthorizedotnetRepeatPaymentRequest
-{
-    type Error = Error;
-    fn try_from(
-        item: AuthorizedotnetRouterData<
-            RouterDataV2<RepeatPayment, PaymentFlowData, RepeatPaymentData, PaymentsResponseData>,
-        >,
-    ) -> Result<Self, Self::Error> {
-        let merchant_authentication =
-            AuthorizedotnetAuthType::try_from(&item.router_data.connector_auth_type)?;
-
-        let currency_str = item.router_data.request.currency.to_string();
-        let currency = api_enums::Currency::from_str(&currency_str)
-            .map_err(|_| error_stack::report!(ConnectorError::RequestEncodingFailed))?;
-
->>>>>>> 3712451e
         // Extract mandate reference
         let mandate_id = match &item.router_data.request.mandate_reference {
             MandateReferenceId::ConnectorMandateId(connector_mandate_ref) => connector_mandate_ref
@@ -680,7 +622,6 @@
             }
             None => None,
         };
-<<<<<<< HEAD
 
         let ref_id = Some(
             &item
@@ -692,19 +633,6 @@
         .cloned();
 
         let ref_id = get_the_truncate_id(ref_id, MAX_ID_LENGTH);
-
-=======
-
-        let ref_id = Some(
-            &item
-                .router_data
-                .resource_common_data
-                .connector_request_reference_id,
-        )
-        .filter(|id| !id.is_empty())
-        .cloned();
-
->>>>>>> 3712451e
         let transaction_request = AuthorizedotnetRepeatPaymentTransactionRequest {
             transaction_type: TransactionType::AuthCaptureTransaction, // Repeat payments are typically captured immediately
             amount: item.router_data.request.amount.to_string(),
@@ -910,11 +838,7 @@
         .filter(|id| !id.is_empty())
         .cloned();
 
-<<<<<<< HEAD
         let ref_id = get_the_truncate_id(ref_id, MAX_ID_LENGTH);
-
-=======
->>>>>>> 3712451e
         let transaction_void_details = AuthorizedotnetTransactionVoidDetails {
             transaction_type: TransactionType::VoidTransaction,
             ref_trans_id: transaction_id,
@@ -1143,18 +1067,10 @@
             ref_trans_id: item.router_data.request.connector_transaction_id.clone(),
         };
 
-<<<<<<< HEAD
         let ref_id = Some(&item.router_data.request.refund_id)
             .filter(|id| !id.is_empty())
             .cloned();
         let ref_id = get_the_truncate_id(ref_id, MAX_ID_LENGTH);
-=======
-        let ref_id = if item.router_data.request.refund_id.is_empty() {
-            None
-        } else {
-            Some(item.router_data.request.refund_id.to_string())
-        };
->>>>>>> 3712451e
 
         Ok(Self {
             create_transaction_request: CreateTransactionRefundRequest {
@@ -1486,6 +1402,10 @@
             http_code,
             Operation::Authorize,
             Some(enums::CaptureMethod::Automatic),
+            router_data
+                .resource_common_data
+                .raw_connector_response
+                .clone(),
         )
         .change_context(HsInterfacesConnectorError::ResponseHandlingFailed)?;
 
@@ -2212,7 +2132,6 @@
         } = value;
 
         let status = if response.messages.result_code == ResultCode::Ok {
-<<<<<<< HEAD
             AttemptStatus::MandateEstablished
         } else {
             AttemptStatus::MandateFailed
@@ -2225,17 +2144,6 @@
         let mut new_router_data = router_data;
         let mut resource_common_data = new_router_data.resource_common_data.clone();
         resource_common_data.status = status;
-=======
-            MandateStatus::MandateEstablished // Use MandateCreated if you have it
-        } else {
-            MandateStatus::MandateFailed
-        };
-
-        let mut new_router_data = router_data;
-        let mut resource_common_data = new_router_data.resource_common_data.clone();
-        resource_common_data.status = Status::Mandate(status);
->>>>>>> 3712451e
-        new_router_data.resource_common_data = resource_common_data;
 
         if let Some(profile_id) = response.customer_profile_id.clone() {
             // Create composite mandate ID using customer profile ID and first payment profile ID
@@ -2258,11 +2166,7 @@
                 network_txn_id: None,
                 connector_response_reference_id: None,
                 incremental_authorization_allowed: None,
-<<<<<<< HEAD
                 raw_connector_response,
-=======
-                raw_connector_response: None,
->>>>>>> 3712451e
             });
         } else {
             let error_response = ErrorResponse {
@@ -2285,11 +2189,7 @@
                 network_decline_code: None,
                 network_advice_code: None,
                 network_error_message: None,
-<<<<<<< HEAD
                 raw_connector_response: raw_connector_response.clone(),
-=======
-                raw_connector_response: None,
->>>>>>> 3712451e
             };
             new_router_data.response = Err(error_response);
         }
