use common_enums::{self, enums, AttemptStatus, RefundStatus};
use common_utils::{consts, ext_traits::OptionExt, pii::Email};
use domain_types::{
    connector_flow::{Authorize, PSync, RSync, Refund, RepeatPayment, SetupMandate},
    connector_types::{
        MandateReferenceId, PaymentFlowData, PaymentVoidData, PaymentsAuthorizeData,
        PaymentsCaptureData, PaymentsResponseData, PaymentsSyncData, RefundFlowData,
        RefundSyncData, RefundsData, RefundsResponseData, RepeatPaymentData, ResponseId,
        SetupMandateRequestData,
    },
    errors::ConnectorError,
    payment_method_data::{
        DefaultPCIHolder, PaymentMethodData, PaymentMethodDataTypes, RawCardNumber,
        VaultTokenHolder,
    },
    router_data::{ConnectorAuthType, ErrorResponse},
    router_data_v2::RouterDataV2,
};

use crate::types::ResponseRouterData;
// Alias to make the transition easier
type HsInterfacesConnectorError = ConnectorError;
use std::str::FromStr;

use error_stack::ResultExt;
use hyperswitch_masking::{PeekInterface, Secret};
use serde::{Deserialize, Serialize};
use serde_with::skip_serializing_none;

use super::AuthorizedotnetRouterData;

type Error = error_stack::Report<domain_types::errors::ConnectorError>;

// Constants
const MAX_ID_LENGTH: usize = 20;

// Helper functions for creating RawCardNumber from string
fn create_raw_card_number_for_default_pci(
    card_string: String,
) -> Result<RawCardNumber<DefaultPCIHolder>, Error> {
    let card_number = cards::CardNumber::from_str(&card_string)
        .change_context(ConnectorError::RequestEncodingFailed)?;
    Ok(RawCardNumber(card_number))
}

fn create_raw_card_number_for_vault_token(card_string: String) -> RawCardNumber<VaultTokenHolder> {
    RawCardNumber(card_string)
}

// // Helper traits for working with generic types
// trait RawCardNumberExt<T: PaymentMethodDataTypes> {
//     fn peek(&self) -> &str;
// }

// trait CardExt<T: PaymentMethodDataTypes> {
//     fn get_expiry_date_as_yyyymm(&self, separator: &str) -> Secret<String>;
// }

// // Implementations for DefaultPCIHolder
// impl RawCardNumberExt<DefaultPCIHolder> for RawCardNumber<DefaultPCIHolder> {
//     fn peek(&self) -> &str {
//         self.0.peek()
//     }
// }

// impl CardExt<DefaultPCIHolder> for domain_types::payment_method_data::Card<DefaultPCIHolder> {
//     fn get_expiry_date_as_yyyymm(&self, separator: &str) -> Secret<String> {
//         Secret::new(format!("{}{}{}",
//             self.card_exp_year.peek(),
//             separator,
//             self.card_exp_month.peek()
//         ))
//     }
// }

// // Implementations for VaultTokenHolder
// impl RawCardNumberExt<VaultTokenHolder> for RawCardNumber<VaultTokenHolder> {
//     fn peek(&self) -> &str {
//         &self.0
//     }
// }

// impl CardExt<VaultTokenHolder> for domain_types::payment_method_data::Card<VaultTokenHolder> {
//     fn get_expiry_date_as_yyyymm(&self, separator: &str) -> Secret<String> {
//         Secret::new(format!("{}{}{}",
//             self.card_exp_year.peek(),
//             separator,
//             self.card_exp_month.peek()
//         ))
//     }
// }

// Wrapper for RawCardNumber to provide construction methods
#[derive(Clone, Debug, Eq, PartialEq, Serialize, Deserialize)]
pub struct AuthorizedotnetRawCardNumber<T: PaymentMethodDataTypes>(pub RawCardNumber<T>);

impl AuthorizedotnetRawCardNumber<DefaultPCIHolder> {
    pub fn from_card_number_string(card_number: String) -> Result<Self, Error> {
        let card_number = cards::CardNumber::from_str(&card_number)
            .change_context(ConnectorError::RequestEncodingFailed)?;
        Ok(AuthorizedotnetRawCardNumber(RawCardNumber(card_number)))
    }
}

impl AuthorizedotnetRawCardNumber<VaultTokenHolder> {
    pub fn from_token_string(token: String) -> Self {
        AuthorizedotnetRawCardNumber(RawCardNumber(token))
    }
}

// Implement From to convert back to RawCardNumber
impl<T: PaymentMethodDataTypes> From<AuthorizedotnetRawCardNumber<T>> for RawCardNumber<T> {
    fn from(wrapper: AuthorizedotnetRawCardNumber<T>) -> Self {
        wrapper.0
    }
}

// Re-export common enums for use in this file
pub mod api_enums {
    pub use common_enums::Currency;
}

pub trait ForeignTryFrom<F>: Sized {
    type Error;

    fn foreign_try_from(from: F) -> Result<Self, Self::Error>;
}

#[skip_serializing_none]
#[derive(Debug, Serialize, Clone)]
#[serde(rename_all = "camelCase")]
pub struct MerchantAuthentication {
    name: Secret<String>,
    transaction_key: Secret<String>,
}

impl TryFrom<&ConnectorAuthType> for MerchantAuthentication {
    type Error = Error;
    fn try_from(auth_type: &ConnectorAuthType) -> Result<Self, Self::Error> {
        match auth_type {
            ConnectorAuthType::BodyKey { api_key, key1 } => Ok(Self {
                name: api_key.clone(),
                transaction_key: key1.clone(),
            }),
            _ => Err(error_stack::report!(ConnectorError::FailedToObtainAuthType)),
        }
    }
}

impl ForeignTryFrom<serde_json::Value> for Vec<UserField> {
    type Error = Error;
    fn foreign_try_from(metadata: serde_json::Value) -> Result<Self, Self::Error> {
        let mut vector = Self::new();

        if let serde_json::Value::Object(obj) = metadata {
            for (key, value) in obj {
                vector.push(UserField {
                    name: key,
                    value: match value {
                        serde_json::Value::String(s) => s,
                        _ => value.to_string(),
                    },
                });
            }
        }

        Ok(vector)
    }
}

#[skip_serializing_none]
#[derive(Debug, Serialize, Deserialize, Clone)]
#[serde(rename_all = "camelCase")]
pub struct CreditCardDetails<T: PaymentMethodDataTypes> {
    card_number: RawCardNumber<T>,
    expiration_date: Secret<String>, // YYYY-MM
    card_code: Option<Secret<String>>,
}

#[derive(Debug, Serialize, Deserialize, Clone)]
#[serde(rename_all = "camelCase")]
pub enum PaymentDetails<T: PaymentMethodDataTypes> {
    CreditCard(CreditCardDetails<T>),
}

#[skip_serializing_none]
#[derive(Debug, Serialize, Deserialize, Clone, PartialEq, Eq)]
#[serde(rename_all = "camelCase")]
pub enum TransactionType {
    AuthOnlyTransaction,
    AuthCaptureTransaction,
    PriorAuthCaptureTransaction,
    VoidTransaction,
    RefundTransaction,
}

#[skip_serializing_none]
#[derive(Debug, Default, Serialize, Deserialize, Clone)]
#[serde(rename_all = "camelCase")]
pub struct Order {
    invoice_number: String,
    description: String,
}

#[skip_serializing_none]
#[derive(Debug, Default, Serialize)]
#[serde(rename_all = "camelCase")]
pub struct BillTo {
    first_name: Option<Secret<String>>,
    last_name: Option<Secret<String>>,
    address: Option<Secret<String>>,
    city: Option<String>,
    state: Option<Secret<String>>,
    zip: Option<Secret<String>>,
    country: Option<enums::CountryAlpha2>,
}

#[skip_serializing_none]
#[derive(Debug, Default, Serialize)]
#[serde(rename_all = "camelCase")]
pub struct ShipTo {
    first_name: Option<Secret<String>>,
    last_name: Option<Secret<String>>,
    company: Option<String>,
    address: Option<Secret<String>>,
    city: Option<String>,
    state: Option<String>,
    zip: Option<Secret<String>>,
    country: Option<enums::CountryAlpha2>,
}

#[skip_serializing_none]
#[derive(Debug, Default, Serialize)]
#[serde(rename_all = "camelCase")]
pub struct CustomerDetails {
    id: String,
    email: Option<Email>,
}

#[skip_serializing_none]
#[derive(Debug, Default, Serialize)]
#[serde(rename_all = "camelCase")]
pub struct UserField {
    name: String,
    value: String,
}

#[skip_serializing_none]
#[derive(Debug, Default, Serialize)]
#[serde(rename_all = "camelCase")]
pub struct UserFields {
    user_field: Vec<UserField>,
}

#[skip_serializing_none]
#[derive(Debug, Default, Serialize)]
#[serde(rename_all = "camelCase")]
pub struct ProcessingOptions {
    is_subsequent_auth: bool,
}

#[skip_serializing_none]
#[derive(Debug, Serialize)]
#[serde(rename_all = "camelCase")]
pub struct SubsequentAuthInformation {
    original_network_trans_id: Secret<String>,
    reason: Reason,
}

#[derive(Debug, Serialize)]
#[serde(rename_all = "lowercase")]
pub enum Reason {
    Resubmission,
    #[serde(rename = "delayedCharge")]
    DelayedCharge,
    Reauthorization,
    #[serde(rename = "noShow")]
    NoShow,
}

#[skip_serializing_none]
#[derive(Debug, Serialize)]
#[serde(rename_all = "camelCase")]
pub enum AuthorizationIndicator {
    Final,
    Pre,
}

#[derive(Debug, Serialize)]
#[serde(untagged)]
pub enum ProfileDetails {
    CreateProfileDetails(CreateProfileDetails),
    CustomerProfileDetails(CustomerProfileDetails),
}

#[derive(Debug, Serialize)]
#[serde(rename_all = "camelCase")]
pub struct CreateProfileDetails {
    create_profile: bool,
}

#[derive(Debug, Serialize)]
#[serde(rename_all = "camelCase")]
pub struct CustomerProfileDetails {
    customer_profile_id: Secret<String>,
    payment_profile: PaymentProfileDetails,
}

#[derive(Debug, Serialize)]
#[serde(rename_all = "camelCase")]
pub struct PaymentProfileDetails {
    payment_profile_id: Secret<String>,
}

#[derive(Debug, Serialize)]
#[serde(rename_all = "camelCase")]
struct AuthorizationIndicatorType {
    authorization_indicator: AuthorizationIndicator,
}

#[skip_serializing_none]
#[derive(Debug, Serialize)]
#[serde(rename_all = "camelCase")]
pub struct AuthorizedotnetTransactionRequest<T: PaymentMethodDataTypes> {
    // General structure for transaction details in Authorize
    transaction_type: TransactionType,
    amount: Option<String>,
    currency_code: Option<api_enums::Currency>,
    payment: Option<PaymentDetails<T>>,
    profile: Option<ProfileDetails>,
    order: Option<Order>,
    customer: Option<CustomerDetails>,
    bill_to: Option<BillTo>,
    user_fields: Option<UserFields>,
    processing_options: Option<ProcessingOptions>,
    subsequent_auth_information: Option<SubsequentAuthInformation>,
    authorization_indicator_type: Option<AuthorizationIndicatorType>,
    ref_trans_id: Option<String>,
}

#[derive(Debug, Serialize)]
#[serde(rename_all = "camelCase")]
pub struct TransactionSettings {
    setting: Vec<TransactionSetting>,
}

#[derive(Debug, Serialize)]
#[serde(rename_all = "camelCase")]
pub struct TransactionSetting {
    setting_name: String,
    setting_value: String,
}

#[skip_serializing_none]
#[derive(Debug, Serialize)]
#[serde(rename_all = "camelCase")]
pub struct CreateTransactionRequest<T: PaymentMethodDataTypes> {
    // Used by Authorize Flow, wraps the general transaction request
    merchant_authentication: AuthorizedotnetAuthType,
    ref_id: Option<String>,
    transaction_request: AuthorizedotnetTransactionRequest<T>,
}

#[derive(Debug, Serialize)]
#[serde(rename_all = "camelCase")]
pub struct AuthorizedotnetPaymentsRequest<T: PaymentMethodDataTypes> {
    // Top-level wrapper for Authorize Flow
    create_transaction_request: CreateTransactionRequest<T>,
}

// Implementation for owned RouterData that doesn't depend on reference version
impl<
        T: PaymentMethodDataTypes
            + std::fmt::Debug
            + std::marker::Sync
            + std::marker::Send
            + 'static
            + Serialize,
    >
    TryFrom<
        AuthorizedotnetRouterData<
            RouterDataV2<
                Authorize,
                PaymentFlowData,
                PaymentsAuthorizeData<T>,
                PaymentsResponseData,
            >,
            T,
        >,
    > for AuthorizedotnetPaymentsRequest<T>
{
    type Error = Error;
    fn try_from(
        item: AuthorizedotnetRouterData<
            RouterDataV2<
                Authorize,
                PaymentFlowData,
                PaymentsAuthorizeData<T>,
                PaymentsResponseData,
            >,
            T,
        >,
    ) -> Result<Self, Self::Error> {
        let merchant_authentication =
            AuthorizedotnetAuthType::try_from(&item.router_data.connector_auth_type)?;

        let currency_str = item.router_data.request.currency.to_string();
        let currency = api_enums::Currency::from_str(&currency_str)
            .map_err(|_| error_stack::report!(ConnectorError::RequestEncodingFailed))?;

        // Always create regular transaction request (mandate logic moved to RepeatPayment flow)
        let transaction_request = create_regular_transaction_request(&item, currency)?;

        let ref_id = Some(
            &item
                .router_data
                .resource_common_data
                .connector_request_reference_id,
        )
        .filter(|id| !id.is_empty())
        .cloned();

        let ref_id = get_the_truncate_id(ref_id, MAX_ID_LENGTH);
        let create_transaction_request = CreateTransactionRequest {
            merchant_authentication,
            ref_id,
            transaction_request,
        };

        Ok(AuthorizedotnetPaymentsRequest {
            create_transaction_request,
        })
    }
}

// Helper function to create regular transaction request (non-mandate)
fn create_regular_transaction_request<
    T: PaymentMethodDataTypes
        + std::fmt::Debug
        + std::marker::Sync
        + std::marker::Send
        + 'static
        + Serialize,
>(
    item: &AuthorizedotnetRouterData<
        RouterDataV2<Authorize, PaymentFlowData, PaymentsAuthorizeData<T>, PaymentsResponseData>,
        T,
    >,
    currency: api_enums::Currency,
) -> Result<AuthorizedotnetTransactionRequest<T>, Error> {
    let card_data = match &item.router_data.request.payment_method_data {
        PaymentMethodData::Card(card) => Ok(card),
        _ => Err(ConnectorError::RequestEncodingFailed),
    }?;

    let expiry_month = card_data.card_exp_month.peek().clone();
    let year = card_data.card_exp_year.peek().clone();
    let expiry_year = if year.len() == 2 {
        format!("20{year}")
    } else {
        year
    };
    let expiration_date = format!("{expiry_year}-{expiry_month}");

    let credit_card_details = CreditCardDetails {
        card_number: card_data.card_number.clone(),
        expiration_date: Secret::new(expiration_date),
        card_code: Some(card_data.card_cvc.clone()),
    };

    let payment_details = PaymentDetails::CreditCard(credit_card_details);

    let transaction_type = match item.router_data.request.capture_method {
        Some(enums::CaptureMethod::Manual) => TransactionType::AuthOnlyTransaction,
        Some(enums::CaptureMethod::Automatic) | None => TransactionType::AuthCaptureTransaction,
        Some(_) => {
            return Err(error_stack::report!(ConnectorError::NotSupported {
                message: "Capture method not supported".to_string(),
                connector: "authorizedotnet",
            }))
        }
    };

    let order_description = item
        .router_data
        .resource_common_data
        .description
        .clone()
        .unwrap_or_else(|| "Payment".to_string());

    // Truncate invoice number to 20 characters (Authorize.Net limit)
    let invoice_number = Some(
        &item
            .router_data
            .resource_common_data
            .connector_request_reference_id,
    )
    .filter(|id| !id.is_empty())
    .ok_or_else(|| {
        error_stack::report!(ConnectorError::MissingRequiredField {
            field_name: "connector_request_reference_id"
        })
    })?;

    let truncated_invoice_number = if invoice_number.len() > 20 {
        invoice_number[0..20].to_string()
    } else {
        invoice_number.to_string()
    };

    let order = Order {
        invoice_number: truncated_invoice_number,
        description: order_description,
    };

    // Extract user fields from metadata
    let user_fields: Option<UserFields> = match item.router_data.request.metadata.clone() {
        Some(metadata) => Some(UserFields {
            user_field: Vec::<UserField>::foreign_try_from(metadata)?,
        }),
        None => None,
    };

    // Process billing address
    let billing_address = item
        .router_data
        .resource_common_data
        .address
        .get_payment_billing();
    let bill_to = billing_address.as_ref().map(|billing| {
        let first_name = billing.address.as_ref().and_then(|a| a.first_name.clone());
        let last_name = billing.address.as_ref().and_then(|a| a.last_name.clone());

        BillTo {
            first_name,
            last_name,
            address: billing.address.as_ref().and_then(|a| a.line1.clone()),
            city: billing.address.as_ref().and_then(|a| a.city.clone()),
            state: billing.address.as_ref().and_then(|a| a.state.clone()),
            zip: billing.address.as_ref().and_then(|a| a.zip.clone()),
            country: billing
                .address
                .as_ref()
                .and_then(|a| a.country)
                .and_then(|api_country| {
                    enums::CountryAlpha2::from_str(&api_country.to_string()).ok()
                }),
        }
    });

    let customer_id_string: String = item
        .router_data
        .request
        .customer_id
        .as_ref()
        .map(|cid| cid.get_string_repr().to_owned())
        .unwrap_or_else(|| "anonymous_customer".to_string());

    let customer_details = CustomerDetails {
        id: customer_id_string,
        email: item.router_data.request.email.clone(),
    };

    // Check if we should create a profile for future mandate usage
    let profile = if item.router_data.request.setup_future_usage.is_some() {
        Some(ProfileDetails::CreateProfileDetails(CreateProfileDetails {
            create_profile: true,
        }))
    } else {
        None
    };

    Ok(AuthorizedotnetTransactionRequest {
        transaction_type,
        amount: Some(item.router_data.request.amount.to_string()),
        currency_code: Some(currency),
        payment: Some(payment_details),
        profile,
        order: Some(order),
        customer: Some(customer_details),
        bill_to,
        user_fields,
        processing_options: None,
        subsequent_auth_information: None,
        authorization_indicator_type: None,
        ref_trans_id: None,
    })
}

// RepeatPayment request structures
#[derive(Debug, Serialize)]
#[serde(rename_all = "camelCase")]
pub struct AuthorizedotnetRepeatPaymentRequest {
    create_transaction_request: CreateRepeatPaymentRequest,
}

#[skip_serializing_none]
#[derive(Debug, Serialize)]
#[serde(rename_all = "camelCase")]
pub struct CreateRepeatPaymentRequest {
    merchant_authentication: AuthorizedotnetAuthType,
    ref_id: Option<String>,
    transaction_request: AuthorizedotnetRepeatPaymentTransactionRequest,
}

#[skip_serializing_none]
#[derive(Debug, Serialize)]
#[serde(rename_all = "camelCase")]
pub struct AuthorizedotnetRepeatPaymentTransactionRequest {
    transaction_type: TransactionType,
    amount: String,
    currency_code: api_enums::Currency,
    profile: ProfileDetails,
    order: Option<Order>,
    customer: Option<CustomerDetails>,
    user_fields: Option<UserFields>,
}

// Implementation for RepeatPayment request conversion
impl<
        T: PaymentMethodDataTypes
            + std::fmt::Debug
            + std::marker::Sync
            + std::marker::Send
            + 'static
            + Serialize,
    >
    TryFrom<
        AuthorizedotnetRouterData<
            RouterDataV2<RepeatPayment, PaymentFlowData, RepeatPaymentData, PaymentsResponseData>,
            T,
        >,
    > for AuthorizedotnetRepeatPaymentRequest
{
    type Error = Error;
    fn try_from(
        item: AuthorizedotnetRouterData<
            RouterDataV2<RepeatPayment, PaymentFlowData, RepeatPaymentData, PaymentsResponseData>,
            T,
        >,
    ) -> Result<Self, Self::Error> {
        let merchant_authentication =
            AuthorizedotnetAuthType::try_from(&item.router_data.connector_auth_type)?;

        let currency_str = item.router_data.request.currency.to_string();
        let currency = api_enums::Currency::from_str(&currency_str)
            .map_err(|_| error_stack::report!(ConnectorError::RequestEncodingFailed))?;

        // Extract mandate reference
        let mandate_id = match &item.router_data.request.mandate_reference {
            MandateReferenceId::ConnectorMandateId(connector_mandate_ref) => connector_mandate_ref
                .get_connector_mandate_id()
                .ok_or_else(|| {
                    error_stack::report!(ConnectorError::MissingRequiredField {
                        field_name: "connector_mandate_id"
                    })
                })?,
            MandateReferenceId::NetworkMandateId(_) => {
                return Err(error_stack::report!(ConnectorError::NotImplemented(
                    "Network mandate ID not supported for repeat payments in authorizedotnet"
                        .to_string(),
                )))
            }
            MandateReferenceId::NetworkTokenWithNTI(_) => {
                return Err(error_stack::report!(ConnectorError::NotImplemented(
                    "Network token with NTI not supported for authorizedotnet".to_string(),
                )))
            }
        };

        // Parse the mandate_id to extract customer_profile_id and payment_profile_id
        let profile = mandate_id
            .split_once('-')
            .map(|(customer_profile_id, payment_profile_id)| {
                ProfileDetails::CustomerProfileDetails(CustomerProfileDetails {
                    customer_profile_id: Secret::from(customer_profile_id.to_string()),
                    payment_profile: PaymentProfileDetails {
                        payment_profile_id: Secret::from(payment_profile_id.to_string()),
                    },
                })
            })
            .ok_or_else(|| {
                error_stack::report!(ConnectorError::MissingRequiredField {
                    field_name: "valid mandate_id format (should contain '-')"
                })
            })?;

        let order_description = item
            .router_data
            .resource_common_data
            .description
            .clone()
            .unwrap_or_else(|| "Repeat Payment".to_string());

        let invoice_number = Some(
            &item
                .router_data
                .resource_common_data
                .connector_request_reference_id,
        )
        .filter(|id| !id.is_empty())
        .ok_or_else(|| {
            error_stack::report!(ConnectorError::MissingRequiredField {
                field_name: "connector_request_reference_id"
            })
        })?;

        let truncated_invoice_number = if invoice_number.len() > 20 {
            invoice_number[0..20].to_string()
        } else {
            invoice_number.to_string()
        };

        let order = Order {
            invoice_number: truncated_invoice_number,
            description: order_description,
        };

        let customer_id_string =
            if item.router_data.resource_common_data.payment_id.len() <= MAX_ID_LENGTH {
                item.router_data.resource_common_data.payment_id.clone()
            } else {
                "repeat_payment_customer".to_string()
            };

        let customer_details = CustomerDetails {
            id: customer_id_string,
            email: None, // Email not available in RepeatPaymentData
        };

        // Extract user fields from metadata
        let user_fields: Option<UserFields> = match item.router_data.request.metadata.clone() {
            Some(metadata) => {
                let metadata_value = serde_json::to_value(metadata)
                    .change_context(ConnectorError::RequestEncodingFailed)?;
                Some(UserFields {
                    user_field: Vec::<UserField>::foreign_try_from(metadata_value)?,
                })
            }
            None => None,
        };

        let ref_id = Some(
            &item
                .router_data
                .resource_common_data
                .connector_request_reference_id,
        )
        .filter(|id| !id.is_empty())
        .cloned();

        let ref_id = get_the_truncate_id(ref_id, MAX_ID_LENGTH);

        let transaction_request = AuthorizedotnetRepeatPaymentTransactionRequest {
            transaction_type: TransactionType::AuthCaptureTransaction, // Repeat payments are typically captured immediately
            amount: item.router_data.request.amount.to_string(),
            currency_code: currency,
            profile,
            order: Some(order),
            customer: Some(customer_details),
            user_fields,
        };

        Ok(Self {
            create_transaction_request: CreateRepeatPaymentRequest {
                merchant_authentication,
                ref_id,
                transaction_request,
            },
        })
    }
}

#[skip_serializing_none]
#[derive(Debug, Serialize)]
#[serde(rename_all = "camelCase")]
pub struct AuthorizedotnetCaptureTransactionInternal {
    // Specific transaction details for Capture
    transaction_type: TransactionType,
    amount: String,
    ref_trans_id: String,
}

#[skip_serializing_none]
#[derive(Debug, Serialize)]
#[serde(rename_all = "camelCase")]
pub struct CreateCaptureTransactionRequest {
    // Used by Capture Flow, wraps specific capture transaction details
    merchant_authentication: AuthorizedotnetAuthType,
    transaction_request: AuthorizedotnetCaptureTransactionInternal,
}

#[derive(Debug, Serialize)]
#[serde(rename_all = "camelCase")]
pub struct AuthorizedotnetCaptureRequest {
    // Top-level wrapper for Capture Flow
    create_transaction_request: CreateCaptureTransactionRequest,
}

// New direct implementation for capture without relying on the reference version
impl<
        T: PaymentMethodDataTypes
            + std::fmt::Debug
            + std::marker::Sync
            + std::marker::Send
            + 'static
            + Serialize,
    >
    TryFrom<
        AuthorizedotnetRouterData<
            RouterDataV2<
                domain_types::connector_flow::Capture,
                PaymentFlowData,
                PaymentsCaptureData,
                PaymentsResponseData,
            >,
            T,
        >,
    > for AuthorizedotnetCaptureRequest
{
    type Error = Error;
    fn try_from(
        item: AuthorizedotnetRouterData<
            RouterDataV2<
                domain_types::connector_flow::Capture,
                PaymentFlowData,
                PaymentsCaptureData,
                PaymentsResponseData,
            >,
            T,
        >,
    ) -> Result<Self, Self::Error> {
        let router_data = &item.router_data;

        let original_connector_txn_id = match &router_data.request.connector_transaction_id {
            ResponseId::ConnectorTransactionId(id) => id.clone(),
            _ => {
                return Err(error_stack::report!(
                    HsInterfacesConnectorError::MissingRequiredField {
                        field_name: "connector_transaction_id"
                    }
                ));
            }
        };

        let transaction_request_payload = AuthorizedotnetCaptureTransactionInternal {
            transaction_type: TransactionType::PriorAuthCaptureTransaction,
            amount: item
                .router_data
                .request
                .amount_to_capture
                .to_string()
                .clone(),
            ref_trans_id: original_connector_txn_id,
        };

        let merchant_authentication =
            AuthorizedotnetAuthType::try_from(&item.router_data.connector_auth_type)?;

        let create_transaction_request_payload = CreateCaptureTransactionRequest {
            merchant_authentication,
            transaction_request: transaction_request_payload,
        };

        Ok(Self {
            create_transaction_request: create_transaction_request_payload,
        })
    }
}

#[skip_serializing_none]
#[derive(Debug, Serialize)]
#[serde(rename_all = "camelCase")]
pub struct AuthorizedotnetTransactionVoidDetails {
    // Specific transaction details for Void
    transaction_type: TransactionType,
    ref_trans_id: String,
    amount: Option<f64>,
}

#[skip_serializing_none]
#[derive(Debug, Serialize)]
#[serde(rename_all = "camelCase")]
pub struct CreateTransactionVoidRequest {
    // Used by Void Flow, wraps specific void transaction details
    merchant_authentication: AuthorizedotnetAuthType,
    ref_id: Option<String>,
    transaction_request: AuthorizedotnetTransactionVoidDetails,
}

#[derive(Debug, Serialize)]
#[serde(rename_all = "camelCase")]
pub struct AuthorizedotnetVoidRequest {
    // Top-level wrapper for Void Flow
    create_transaction_request: CreateTransactionVoidRequest,
}

#[derive(Debug, Serialize)]
#[serde(rename_all = "camelCase")]
pub struct AuthorizedotnetAuthType {
    name: Secret<String>,
    transaction_key: Secret<String>,
}

impl TryFrom<&ConnectorAuthType> for AuthorizedotnetAuthType {
    type Error = error_stack::Report<ConnectorError>;

    fn try_from(auth_type: &ConnectorAuthType) -> Result<Self, Self::Error> {
        if let ConnectorAuthType::BodyKey { api_key, key1 } = auth_type {
            Ok(Self {
                name: api_key.to_owned(),
                transaction_key: key1.to_owned(),
            })
        } else {
            Err(ConnectorError::FailedToObtainAuthType)?
        }
    }
}

impl<
        T: PaymentMethodDataTypes
            + std::fmt::Debug
            + std::marker::Sync
            + std::marker::Send
            + 'static
            + Serialize,
    >
    TryFrom<
        AuthorizedotnetRouterData<
            RouterDataV2<
                domain_types::connector_flow::Void,
                PaymentFlowData,
                domain_types::connector_types::PaymentVoidData,
                PaymentsResponseData,
            >,
            T,
        >,
    > for AuthorizedotnetVoidRequest
{
    type Error = Error;

    fn try_from(
        item: AuthorizedotnetRouterData<
            RouterDataV2<
                domain_types::connector_flow::Void,
                PaymentFlowData,
                domain_types::connector_types::PaymentVoidData,
                PaymentsResponseData,
            >,
            T,
        >,
    ) -> Result<Self, Self::Error> {
        let router_data = &item.router_data;

        // Extract transaction ID from the connector_transaction_id string
        // This transaction ID comes from the authorization response
        let transaction_id = match router_data.request.connector_transaction_id.as_str() {
            "" => {
                return Err(error_stack::report!(
                    HsInterfacesConnectorError::MissingRequiredField {
                        field_name: "connector_transaction_id"
                    }
                ));
            }
            id => id.to_string(),
        };

        let ref_id = Some(
            &item
                .router_data
                .resource_common_data
                .connector_request_reference_id,
        )
        .filter(|id| !id.is_empty())
        .cloned();

        let ref_id = get_the_truncate_id(ref_id, MAX_ID_LENGTH);

        let transaction_void_details = AuthorizedotnetTransactionVoidDetails {
            transaction_type: TransactionType::VoidTransaction,
            ref_trans_id: transaction_id,
            amount: None,
        };

        let merchant_authentication =
            AuthorizedotnetAuthType::try_from(&router_data.connector_auth_type)?;

        let create_transaction_void_request = CreateTransactionVoidRequest {
            merchant_authentication,
            ref_id,
            transaction_request: transaction_void_details,
        };

        Ok(Self {
            create_transaction_request: create_transaction_void_request,
        })
    }
}

#[derive(Debug, Serialize)]
#[serde(rename_all = "camelCase")]
pub struct TransactionDetails {
    pub merchant_authentication: MerchantAuthentication,
    #[serde(rename = "transId")]
    pub transaction_id: Option<String>,
}

#[derive(Debug, Serialize)]
#[serde(rename_all = "camelCase")]
pub struct AuthorizedotnetCreateSyncRequest {
    pub get_transaction_details_request: TransactionDetails,
}

#[derive(Debug, Serialize)]
#[serde(rename_all = "camelCase")]
pub struct AuthorizedotnetRSyncRequest {
    pub get_transaction_details_request: TransactionDetails,
}

impl<
        T: PaymentMethodDataTypes
            + std::fmt::Debug
            + std::marker::Sync
            + std::marker::Send
            + 'static
            + Serialize,
    >
    TryFrom<
        AuthorizedotnetRouterData<
            RouterDataV2<PSync, PaymentFlowData, PaymentsSyncData, PaymentsResponseData>,
            T,
        >,
    > for AuthorizedotnetCreateSyncRequest
{
    type Error = Error;

    fn try_from(
        item: AuthorizedotnetRouterData<
            RouterDataV2<PSync, PaymentFlowData, PaymentsSyncData, PaymentsResponseData>,
            T,
        >,
    ) -> Result<Self, Self::Error> {
        // Extract connector_transaction_id from the request
        let connector_transaction_id = match &item.router_data.request.connector_transaction_id {
            ResponseId::ConnectorTransactionId(id) => id.clone(),
            _ => {
                return Err(error_stack::report!(
                    HsInterfacesConnectorError::MissingRequiredField {
                        field_name: "connector_transaction_id"
                    }
                ))
            }
        };

        let merchant_authentication =
            MerchantAuthentication::try_from(&item.router_data.connector_auth_type)?;

        let payload = Self {
            get_transaction_details_request: TransactionDetails {
                merchant_authentication,
                transaction_id: Some(connector_transaction_id),
            },
        };
        Ok(payload)
    }
}

// Implementation for the RSync flow to support refund synchronization
impl<
        T: PaymentMethodDataTypes
            + std::fmt::Debug
            + std::marker::Sync
            + std::marker::Send
            + 'static
            + Serialize,
    >
    TryFrom<
        AuthorizedotnetRouterData<
            RouterDataV2<RSync, RefundFlowData, RefundSyncData, RefundsResponseData>,
            T,
        >,
    > for AuthorizedotnetRSyncRequest
{
    type Error = Error;

    fn try_from(
        item: AuthorizedotnetRouterData<
            RouterDataV2<RSync, RefundFlowData, RefundSyncData, RefundsResponseData>,
            T,
        >,
    ) -> Result<Self, Self::Error> {
        // Extract connector_refund_id from the request
        let connector_refund_id = if !item.router_data.request.connector_refund_id.is_empty() {
            item.router_data.request.connector_refund_id.clone()
        } else {
            return Err(error_stack::report!(
                HsInterfacesConnectorError::MissingRequiredField {
                    field_name: "connector_refund_id"
                }
            ));
        };

        let merchant_authentication =
            MerchantAuthentication::try_from(&item.router_data.connector_auth_type)?;

        let payload = Self {
            get_transaction_details_request: TransactionDetails {
                merchant_authentication,
                transaction_id: Some(connector_refund_id),
            },
        };
        Ok(payload)
    }
}

// Refund-related structs and implementations
#[skip_serializing_none]
#[derive(Debug, Serialize)]
#[serde(rename_all = "camelCase")]
pub struct AuthorizedotnetRefundCardDetails {
    card_number: Secret<String>,
    expiration_date: Secret<String>,
}

#[derive(Serialize, Deserialize, Debug, Clone)]
#[serde(rename_all = "camelCase")]
enum AuthorizedotnetRefundPaymentDetails<T: PaymentMethodDataTypes> {
    CreditCard(CreditCardDetails<T>),
}

#[skip_serializing_none]
#[derive(Debug, Serialize)]
#[serde(rename_all = "camelCase")]
pub struct AuthorizedotnetRefundTransactionDetails<T: PaymentMethodDataTypes> {
    transaction_type: TransactionType,
    amount: String,
    payment: PaymentDetails<T>,
    ref_trans_id: String,
}

#[skip_serializing_none]
#[derive(Debug, Serialize)]
#[serde(rename_all = "camelCase")]
pub struct AuthorizedotnetRefundRequest<T: PaymentMethodDataTypes> {
    create_transaction_request: CreateTransactionRefundRequest<T>,
}

#[skip_serializing_none]
#[derive(Debug, Serialize)]
#[serde(rename_all = "camelCase")]
pub struct CreateTransactionRefundRequest<T: PaymentMethodDataTypes> {
    merchant_authentication: AuthorizedotnetAuthType,
    ref_id: Option<String>,
    transaction_request: AuthorizedotnetRefundTransactionDetails<T>,
}

#[skip_serializing_none]
#[derive(Debug, Serialize, Deserialize)]
#[serde(rename_all = "camelCase")]
pub struct CreditCardPayment {
    credit_card: CreditCardInfo,
}

#[skip_serializing_none]
#[derive(Debug, Serialize, Deserialize)]
#[serde(rename_all = "camelCase")]
pub struct CreditCardInfo {
    card_number: String,
    expiration_date: String,
}

// Specific implementation for DefaultPCIHolder
impl
    TryFrom<
        AuthorizedotnetRouterData<
            RouterDataV2<Refund, RefundFlowData, RefundsData, RefundsResponseData>,
            DefaultPCIHolder,
        >,
    > for AuthorizedotnetRefundRequest<DefaultPCIHolder>
{
    type Error = Error;

    fn try_from(
        item: AuthorizedotnetRouterData<
            RouterDataV2<Refund, RefundFlowData, RefundsData, RefundsResponseData>,
            DefaultPCIHolder,
        >,
    ) -> Result<Self, Self::Error> {
        // Get connector metadata which contains payment details
        let payment_details = item
            .router_data
            .request
            .refund_connector_metadata
            .as_ref()
            .get_required_value("refund_connector_metadata")
            .change_context(HsInterfacesConnectorError::MissingRequiredField {
                field_name: "refund_connector_metadata",
            })?
            .clone();

        let merchant_authentication =
            AuthorizedotnetAuthType::try_from(&item.router_data.connector_auth_type)?;

        // Handle the payment details which might be a JSON string or a serde_json::Value
        let payment_details_inner = payment_details.peek();
        let payment_details_value = match payment_details_inner {
            serde_json::Value::String(s) => {
                serde_json::from_str::<serde_json::Value>(s.as_str())
                    .change_context(HsInterfacesConnectorError::RequestEncodingFailed)?
            }
            _ => payment_details_inner.clone(),
        };

        // For refunds, we need to reconstruct the payment details from the metadata
        let payment_details = match payment_details_value.get("payment") {
            Some(payment_obj) => {
                if let Some(credit_card) = payment_obj.get("creditCard") {
                    let card_number = credit_card
                        .get("cardNumber")
                        .and_then(|v| v.as_str())
                        .unwrap_or("****")
                        .to_string();
                    let expiration_date = credit_card
                        .get("expirationDate")
                        .and_then(|v| v.as_str())
                        .unwrap_or("YYYY-MM")
                        .to_string();

                    // For DefaultPCIHolder, create a proper CardNumber
                    let raw_card_number = create_raw_card_number_for_default_pci(card_number)?;

                    let credit_card_details = CreditCardDetails {
                        card_number: raw_card_number,
                        expiration_date: Secret::new(expiration_date),
                        card_code: None, // Not needed for refunds
                    };
                    PaymentDetails::CreditCard(credit_card_details)
                } else {
                    return Err(error_stack::report!(
                        HsInterfacesConnectorError::MissingRequiredField {
                            field_name: "credit_card_details",
                        }
                    ));
                }
            }
            None => {
                return Err(error_stack::report!(
                    HsInterfacesConnectorError::MissingRequiredField {
                        field_name: "payment_details",
                    }
                ));
            }
        };

        // Build the refund transaction request with parsed payment details
        let transaction_request = AuthorizedotnetRefundTransactionDetails {
            transaction_type: TransactionType::RefundTransaction,
            amount: item.router_data.request.minor_refund_amount.to_string(),
            payment: payment_details,
            ref_trans_id: item.router_data.request.connector_transaction_id.clone(),
        };

        Ok(Self {
            create_transaction_request: CreateTransactionRefundRequest {
                merchant_authentication,
                ref_id: Some(format!(
                    "refund_{}",
                    std::time::SystemTime::now()
                        .duration_since(std::time::UNIX_EPOCH)
                        .unwrap()
                        .as_secs()
                )),
                transaction_request,
            },
        })
    }
}

// Specific implementation for VaultTokenHolder
impl
    TryFrom<
        AuthorizedotnetRouterData<
            RouterDataV2<Refund, RefundFlowData, RefundsData, RefundsResponseData>,
            VaultTokenHolder,
        >,
    > for AuthorizedotnetRefundRequest<VaultTokenHolder>
{
    type Error = Error;

    fn try_from(
        item: AuthorizedotnetRouterData<
            RouterDataV2<Refund, RefundFlowData, RefundsData, RefundsResponseData>,
            VaultTokenHolder,
        >,
    ) -> Result<Self, Self::Error> {
        // Get connector metadata which contains payment details
        let payment_details = item
            .router_data
            .request
            .refund_connector_metadata
            .as_ref()
            .get_required_value("refund_connector_metadata")
            .change_context(HsInterfacesConnectorError::MissingRequiredField {
                field_name: "refund_connector_metadata",
            })?
            .clone();

        let merchant_authentication =
            AuthorizedotnetAuthType::try_from(&item.router_data.connector_auth_type)?;

        // Handle the payment details which might be a JSON string or a serde_json::Value
        let payment_details_inner = payment_details.peek();
        let payment_details_value = match payment_details_inner {
            serde_json::Value::String(s) => {
                serde_json::from_str::<serde_json::Value>(s.as_str())
                    .change_context(HsInterfacesConnectorError::RequestEncodingFailed)?
            }
            _ => payment_details_inner.clone(),
        };

        // For refunds, we need to reconstruct the payment details from the metadata
        let payment_details = match payment_details_value.get("payment") {
            Some(payment_obj) => {
                if let Some(credit_card) = payment_obj.get("creditCard") {
                    let card_number = credit_card
                        .get("cardNumber")
                        .and_then(|v| v.as_str())
                        .unwrap_or("****")
                        .to_string();
                    let expiration_date = credit_card
                        .get("expirationDate")
                        .and_then(|v| v.as_str())
                        .unwrap_or("YYYY-MM")
                        .to_string();

                    // For VaultTokenHolder, use the string directly as a token
                    let raw_card_number = create_raw_card_number_for_vault_token(card_number);

                    let credit_card_details = CreditCardDetails {
                        card_number: raw_card_number,
                        expiration_date: Secret::new(expiration_date),
                        card_code: None, // Not needed for refunds
                    };
                    PaymentDetails::CreditCard(credit_card_details)
                } else {
                    return Err(error_stack::report!(
                        HsInterfacesConnectorError::MissingRequiredField {
                            field_name: "credit_card_details",
                        }
                    ));
                }
            }
            None => {
                return Err(error_stack::report!(
                    HsInterfacesConnectorError::MissingRequiredField {
                        field_name: "payment_details",
                    }
                ));
            }
        };

        // Build the refund transaction request with parsed payment details
        let transaction_request = AuthorizedotnetRefundTransactionDetails {
            transaction_type: TransactionType::RefundTransaction,
            amount: item.router_data.request.minor_refund_amount.to_string(),
            payment: payment_details,
            ref_trans_id: item.router_data.request.connector_transaction_id.clone(),
        };

        let ref_id = Some(&item.router_data.request.refund_id)
            .filter(|id| !id.is_empty())
            .cloned();
        let ref_id = get_the_truncate_id(ref_id, MAX_ID_LENGTH);

        Ok(Self {
            create_transaction_request: CreateTransactionRefundRequest {
                merchant_authentication,
                ref_id,
                transaction_request,
            },
        })
    }
}

// Refund request struct is fully implemented above

#[derive(Debug, Clone, Deserialize, Serialize)]
#[serde(untagged)]
pub enum TransactionResponse {
    AuthorizedotnetTransactionResponse(Box<AuthorizedotnetTransactionResponse>),
    AuthorizedotnetTransactionResponseError(Box<AuthorizedotnetTransactionResponseError>),
}

// Base transaction response - used internally
#[derive(Debug, Clone, Deserialize, Serialize)]
#[serde(rename_all = "camelCase")]
pub struct AuthorizedotnetTransactionResponse {
    response_code: AuthorizedotnetPaymentStatus,
    #[serde(rename = "transId")]
    transaction_id: String,
    transaction_status: Option<String>,
    network_trans_id: Option<Secret<String>>,
    pub(super) account_number: Option<Secret<String>>,
    pub(super) errors: Option<Vec<ErrorMessage>>,
    secure_acceptance: Option<SecureAcceptance>,
}

// Create flow-specific response types
#[derive(Debug, Clone, Deserialize, Serialize)]
pub struct AuthorizedotnetAuthorizeResponse(pub AuthorizedotnetPaymentsResponse);

#[derive(Debug, Clone, Deserialize, Serialize)]
pub struct AuthorizedotnetCaptureResponse(pub AuthorizedotnetPaymentsResponse);

#[derive(Debug, Clone, Deserialize, Serialize)]
pub struct AuthorizedotnetVoidResponse(pub AuthorizedotnetPaymentsResponse);

#[derive(Debug, Clone, Deserialize, Serialize)]
pub struct AuthorizedotnetRepeatPaymentResponse(pub AuthorizedotnetPaymentsResponse);

#[derive(Debug, Clone, Deserialize, Serialize)]
#[serde(rename_all = "camelCase")]
pub struct RefundResponse {
    response_code: AuthorizedotnetRefundStatus,
    #[serde(rename = "transId")]
    transaction_id: String,
    network_trans_id: Option<Secret<String>>,
    pub account_number: Option<Secret<String>>,
    pub errors: Option<Vec<ErrorMessage>>,
}

#[derive(Debug, Clone, Deserialize, Serialize)]
#[serde(rename_all = "camelCase")]
pub struct AuthorizedotnetRefundResponse {
    pub transaction_response: RefundResponse,
    pub messages: ResponseMessages,
}

#[derive(Debug, Serialize)]
#[serde(rename_all = "camelCase")]
pub struct CreateCustomerProfileRequest<
    T: PaymentMethodDataTypes
        + std::fmt::Debug
        + std::marker::Sync
        + std::marker::Send
        + 'static
        + Serialize,
> {
    create_customer_profile_request: AuthorizedotnetZeroMandateRequest<T>,
}

#[derive(Debug, Serialize)]
#[serde(rename_all = "camelCase")]
pub struct AuthorizedotnetZeroMandateRequest<
    T: PaymentMethodDataTypes
        + std::fmt::Debug
        + std::marker::Sync
        + std::marker::Send
        + 'static
        + Serialize,
> {
    merchant_authentication: AuthorizedotnetAuthType,
    profile: Profile<T>,
    validation_mode: ValidationMode,
}

#[derive(Debug, Serialize)]
#[serde(rename_all = "camelCase")]
struct Profile<
    T: PaymentMethodDataTypes
        + std::fmt::Debug
        + std::marker::Sync
        + std::marker::Send
        + 'static
        + Serialize,
> {
    merchant_customer_id: Option<String>,
    description: String,
    email: Option<String>,
    payment_profiles: Vec<PaymentProfiles<T>>,
}

#[derive(Debug, Serialize)]
#[serde(rename_all = "camelCase")]
struct PaymentProfiles<
    T: PaymentMethodDataTypes
        + std::fmt::Debug
        + std::marker::Sync
        + std::marker::Send
        + 'static
        + Serialize,
> {
    customer_type: CustomerType,
    payment: PaymentDetails<T>,
}

#[derive(Debug, Serialize)]
#[serde(rename_all = "lowercase")]
pub enum CustomerType {
    Individual,
    Business,
}

#[derive(Debug, Serialize)]
#[serde(rename_all = "camelCase")]
pub enum ValidationMode {
    // testMode performs a Luhn mod-10 check on the card number, without further validation at connector.
    TestMode,
    // liveMode submits a zero-dollar or one-cent transaction (depending on card type and processor support) to confirm that the card number belongs to an active credit or debit account.
    LiveMode,
}

// PSync response wrapper - Using direct structure instead of wrapping AuthorizedotnetPaymentsResponse
#[derive(Debug, Clone, Deserialize, Serialize)]
pub struct AuthorizedotnetPSyncResponse {
    pub transaction: Option<SyncTransactionResponse>,
    pub messages: ResponseMessages,
}

// Implement From/TryFrom for the response types
impl From<AuthorizedotnetPaymentsResponse> for AuthorizedotnetAuthorizeResponse {
    fn from(response: AuthorizedotnetPaymentsResponse) -> Self {
        Self(response)
    }
}

impl From<AuthorizedotnetPaymentsResponse> for AuthorizedotnetCaptureResponse {
    fn from(response: AuthorizedotnetPaymentsResponse) -> Self {
        Self(response)
    }
}

impl From<AuthorizedotnetPaymentsResponse> for AuthorizedotnetVoidResponse {
    fn from(response: AuthorizedotnetPaymentsResponse) -> Self {
        Self(response)
    }
}

impl From<AuthorizedotnetPaymentsResponse> for AuthorizedotnetRepeatPaymentResponse {
    fn from(response: AuthorizedotnetPaymentsResponse) -> Self {
        Self(response)
    }
}

// We no longer need the From implementation for AuthorizedotnetPSyncResponse since we're using the direct structure

// TryFrom implementations for the router data conversions

impl<
        F,
        T: PaymentMethodDataTypes
            + std::fmt::Debug
            + std::marker::Sync
            + std::marker::Send
            + 'static
            + Serialize
            + Serialize,
    > TryFrom<ResponseRouterData<AuthorizedotnetAuthorizeResponse, Self>>
    for RouterDataV2<F, PaymentFlowData, PaymentsAuthorizeData<T>, PaymentsResponseData>
{
    type Error = error_stack::Report<HsInterfacesConnectorError>;
    fn try_from(
        value: ResponseRouterData<AuthorizedotnetAuthorizeResponse, Self>,
    ) -> Result<Self, Self::Error> {
        let ResponseRouterData {
            response,
            router_data,
            http_code,
        } = value;

        // Use our helper function to convert the response
        let (status, response_result) = convert_to_payments_response_data_or_error(
            &response.0,
            http_code,
            Operation::Authorize,
            router_data.request.capture_method,
            router_data
                .resource_common_data
                .raw_connector_response
                .clone(),
        )
        .change_context(HsInterfacesConnectorError::ResponseHandlingFailed)?;

        // Create a new RouterDataV2 with updated fields
        let mut new_router_data = router_data;

        // Update the status in resource_common_data
        let mut resource_common_data = new_router_data.resource_common_data.clone();
        resource_common_data.status = status;
        new_router_data.resource_common_data = resource_common_data;

        // Set the response
        new_router_data.response = response_result;

        Ok(new_router_data)
    }
}

impl<F> TryFrom<ResponseRouterData<AuthorizedotnetCaptureResponse, Self>>
    for RouterDataV2<F, PaymentFlowData, PaymentsCaptureData, PaymentsResponseData>
{
    type Error = error_stack::Report<HsInterfacesConnectorError>;
    fn try_from(
        value: ResponseRouterData<AuthorizedotnetCaptureResponse, Self>,
    ) -> Result<Self, Self::Error> {
        let ResponseRouterData {
            response,
            router_data,
            http_code,
        } = value;

        // Use our helper function to convert the response
        let (status, response_result) = convert_to_payments_response_data_or_error(
            &response.0,
            http_code,
            Operation::Capture,
            None,
            router_data
                .resource_common_data
                .raw_connector_response
                .clone(),
        )
        .change_context(HsInterfacesConnectorError::ResponseHandlingFailed)?;

        // Create a new RouterDataV2 with updated fields
        let mut new_router_data = router_data;

        // Update the status in resource_common_data
        let mut resource_common_data = new_router_data.resource_common_data.clone();
        resource_common_data.status = status;
        new_router_data.resource_common_data = resource_common_data;

        // Set the response
        new_router_data.response = response_result;

        Ok(new_router_data)
    }
}

impl<F> TryFrom<ResponseRouterData<AuthorizedotnetVoidResponse, Self>>
    for RouterDataV2<F, PaymentFlowData, PaymentVoidData, PaymentsResponseData>
{
    type Error = error_stack::Report<HsInterfacesConnectorError>;
    fn try_from(
        value: ResponseRouterData<AuthorizedotnetVoidResponse, Self>,
    ) -> Result<Self, Self::Error> {
        let ResponseRouterData {
            response,
            router_data,
            http_code,
        } = value;
        // Use our helper function to convert the response
        let (status, response_result) = convert_to_payments_response_data_or_error(
            &response.0,
            http_code,
            Operation::Void,
            None,
            router_data
                .resource_common_data
                .raw_connector_response
                .clone(),
        )
        .change_context(HsInterfacesConnectorError::ResponseHandlingFailed)?;

        // Create a new RouterDataV2 with updated fields
        let mut new_router_data = router_data;

        // Update the status in resource_common_data
        let mut resource_common_data = new_router_data.resource_common_data.clone();
        resource_common_data.status = status;
        new_router_data.resource_common_data = resource_common_data;

        // Set the response
        new_router_data.response = response_result;

        Ok(new_router_data)
    }
}

impl<F> TryFrom<ResponseRouterData<AuthorizedotnetRepeatPaymentResponse, Self>>
    for RouterDataV2<F, PaymentFlowData, RepeatPaymentData, PaymentsResponseData>
{
    type Error = error_stack::Report<HsInterfacesConnectorError>;
    fn try_from(
        value: ResponseRouterData<AuthorizedotnetRepeatPaymentResponse, Self>,
    ) -> Result<Self, Self::Error> {
        let ResponseRouterData {
            response,
            router_data,
            http_code,
        } = value;

        // Use our helper function to convert the response
        // RepeatPayment is always captured immediately, so no capture_method needed
        let (status, response_result) = convert_to_payments_response_data_or_error(
            &response.0,
            http_code,
            Operation::Authorize,
            Some(enums::CaptureMethod::Automatic),
            router_data
                .resource_common_data
                .raw_connector_response
                .clone(),
        )
        .change_context(HsInterfacesConnectorError::ResponseHandlingFailed)?;

        // Create a new RouterDataV2 with updated fields
        let mut new_router_data = router_data;

        // Update the status in resource_common_data
        let mut resource_common_data = new_router_data.resource_common_data.clone();
        resource_common_data.status = status;
        new_router_data.resource_common_data = resource_common_data;

        // Set the response
        new_router_data.response = response_result;

        Ok(new_router_data)
    }
}

impl TryFrom<ResponseRouterData<AuthorizedotnetRefundResponse, Self>>
    for RouterDataV2<Refund, RefundFlowData, RefundsData, RefundsResponseData>
{
    type Error = error_stack::Report<HsInterfacesConnectorError>;
    fn try_from(
        value: ResponseRouterData<AuthorizedotnetRefundResponse, Self>,
    ) -> Result<Self, Self::Error> {
        let ResponseRouterData {
            response,
            router_data,
            http_code,
        } = value;

        let transaction_response = &response.transaction_response;
        let refund_status = enums::RefundStatus::from(transaction_response.response_code.clone());
        let raw_connector_response = router_data
            .resource_common_data
            .raw_connector_response
            .clone();

        let error = transaction_response.errors.clone().and_then(|errors| {
            errors.first().map(|error| ErrorResponse {
                code: error.error_code.clone(),
                message: error.error_text.clone(),
                reason: Some(error.error_text.clone()),
                status_code: http_code,
                attempt_status: Some(AttemptStatus::Failure),
                connector_transaction_id: Some(transaction_response.transaction_id.clone()),
                network_advice_code: None,
                network_decline_code: None,
                network_error_message: None,
                raw_connector_response: raw_connector_response.clone(),
            })
        });

        // Create a new RouterDataV2 with updated fields
        let mut new_router_data = router_data;

        // Update the status in resource_common_data
        let mut resource_common_data = new_router_data.resource_common_data.clone();
        resource_common_data.status = refund_status;
        new_router_data.resource_common_data = resource_common_data;

        // Set the response based on whether there was an error
        new_router_data.response = match error {
            Some(err) => Err(err),
            None => Ok(RefundsResponseData {
                connector_refund_id: transaction_response.transaction_id.clone(),
                refund_status,
                raw_connector_response,
<<<<<<< HEAD
                status_code: Some(http_code),
                state: None,
=======
                status_code: http_code,
>>>>>>> a34b5087
            }),
        };

        Ok(new_router_data)
    }
}

// Implementation for PSync flow
impl<F> TryFrom<ResponseRouterData<AuthorizedotnetPSyncResponse, Self>>
    for RouterDataV2<F, PaymentFlowData, PaymentsSyncData, PaymentsResponseData>
{
    type Error = error_stack::Report<HsInterfacesConnectorError>;
    fn try_from(
        value: ResponseRouterData<AuthorizedotnetPSyncResponse, Self>,
    ) -> Result<Self, Self::Error> {
        let ResponseRouterData {
            response,
            router_data,
            http_code,
        } = value;

        // No need to transform the response since we're using the direct structure
        // Use the clean approach with the From trait implementation
        let raw_connector_response = router_data
            .resource_common_data
            .raw_connector_response
            .clone();
        match response.transaction {
            Some(transaction) => {
                let payment_status = AttemptStatus::from(transaction.transaction_status);

                // Create a new RouterDataV2 with updated fields
                let mut new_router_data = router_data;

                // Update the status in resource_common_data
                let mut resource_common_data = new_router_data.resource_common_data.clone();
                resource_common_data.status = payment_status;
                new_router_data.resource_common_data = resource_common_data;

                // Set the response
                new_router_data.response = Ok(PaymentsResponseData::TransactionResponse {
                    resource_id: ResponseId::ConnectorTransactionId(
                        transaction.transaction_id.clone(),
                    ),
                    redirection_data: None,
                    mandate_reference: None,
                    connector_metadata: None,
                    network_txn_id: None,
                    connector_response_reference_id: Some(transaction.transaction_id.clone()),
                    incremental_authorization_allowed: None,
                    raw_connector_response,
<<<<<<< HEAD
                    status_code: Some(http_code),
                    state: None,
=======
                    status_code: http_code,
>>>>>>> a34b5087
                });

                Ok(new_router_data)
            }
            None => {
                // Handle missing transaction response
                let status = match response.messages.result_code {
                    ResultCode::Error => AttemptStatus::Failure,
                    ResultCode::Ok => AttemptStatus::Pending,
                };

                let error_response = ErrorResponse {
                    status_code: http_code,
                    code: response
                        .messages
                        .message
                        .first()
                        .map(|m| m.code.clone())
                        .unwrap_or_else(|| consts::NO_ERROR_CODE.to_string()),
                    message: response
                        .messages
                        .message
                        .first()
                        .map(|m| m.text.clone())
                        .unwrap_or_else(|| consts::NO_ERROR_MESSAGE.to_string()),
                    reason: None,
                    attempt_status: Some(status),
                    connector_transaction_id: None,
                    network_decline_code: None,
                    network_advice_code: None,
                    network_error_message: None,
                    raw_connector_response: raw_connector_response.clone(),
                };

                // Update router data with status and error response
                let mut new_router_data = router_data;
                let mut resource_common_data = new_router_data.resource_common_data.clone();
                resource_common_data.status = status;
                new_router_data.resource_common_data = resource_common_data;
                new_router_data.response = Err(error_response);

                Ok(new_router_data)
            }
        }
    }
}

#[derive(Debug, Clone, Default, serde::Deserialize, serde::Serialize)]
pub enum AuthorizedotnetPaymentStatus {
    #[serde(rename = "1")]
    Approved,
    #[serde(rename = "2")]
    Declined,
    #[serde(rename = "3")]
    Error,
    #[serde(rename = "4")]
    #[default]
    HeldForReview,
    #[serde(rename = "5")]
    RequiresAction, // Maps to hyperswitch_common_enums::enums::AttemptStatus::AuthenticationPending
}

#[derive(Debug, Clone, Default, serde::Deserialize, serde::Serialize)]
pub enum AuthorizedotnetRefundStatus {
    #[serde(rename = "1")]
    Approved,
    #[serde(rename = "2")]
    Declined,
    #[serde(rename = "3")]
    Error,
    #[serde(rename = "4")]
    #[default]
    HeldForReview,
}

/// Helper function to extract error code and message from response
fn extract_error_details(
    response: &AuthorizedotnetPaymentsResponse,
    trans_res: Option<&AuthorizedotnetTransactionResponse>,
) -> (String, String) {
    let error_code = trans_res
        .and_then(|tr| {
            tr.errors
                .as_ref()
                .and_then(|e| e.first().map(|e| e.error_code.clone()))
        })
        .or_else(|| response.messages.message.first().map(|m| m.code.clone()))
        .unwrap_or_else(|| consts::NO_ERROR_CODE.to_string());

    let error_message = trans_res
        .and_then(|tr| {
            tr.errors
                .as_ref()
                .and_then(|e| e.first().map(|e| e.error_text.clone()))
        })
        .or_else(|| response.messages.message.first().map(|m| m.text.clone()))
        .unwrap_or_else(|| consts::NO_ERROR_MESSAGE.to_string());

    (error_code, error_message)
}

/// Helper function to create error response
fn create_error_response(
    http_status_code: u16,
    error_code: String,
    error_message: String,
    status: AttemptStatus,
    connector_transaction_id: Option<String>,
    raw_connector_response: Option<String>,
) -> ErrorResponse {
    ErrorResponse {
        status_code: http_status_code,
        code: error_code,
        message: error_message,
        reason: None,
        attempt_status: Some(status),
        connector_transaction_id,
        network_decline_code: None,
        network_advice_code: None,
        network_error_message: None,
        raw_connector_response,
    }
}

impl From<AuthorizedotnetRefundStatus> for enums::RefundStatus {
    fn from(item: AuthorizedotnetRefundStatus) -> Self {
        match item {
            AuthorizedotnetRefundStatus::Declined | AuthorizedotnetRefundStatus::Error => {
                Self::Failure
            }
            AuthorizedotnetRefundStatus::Approved | AuthorizedotnetRefundStatus::HeldForReview => {
                Self::Pending
            }
        }
    }
}

#[derive(Debug, Clone, Deserialize, Serialize)]
#[serde(rename_all = "camelCase")]
pub struct ErrorMessage {
    pub error_code: String,
    pub error_text: String,
}

#[derive(Debug, Clone, Deserialize, Serialize)]
#[serde(rename_all = "PascalCase")]
pub struct AuthorizedotnetTransactionResponseError {
    _supplemental_data_qualification_indicator: i64,
}

#[derive(Debug, Clone, Deserialize, Serialize, Default)]
#[serde(rename_all = "camelCase")]
pub struct SecureAcceptance {
    // Define fields for SecureAcceptance if it's actually used and its structure is known
}

#[derive(Debug, Default, Clone, Deserialize, PartialEq, Serialize)]
#[serde(rename_all = "camelCase")]
pub struct ResponseMessage {
    pub code: String,
    pub text: String,
}

#[derive(Debug, Default, Clone, Deserialize, PartialEq, Serialize)]
#[serde(rename_all = "PascalCase")]
pub enum ResultCode {
    #[default]
    Ok,
    Error,
}

#[derive(Debug, Default, Clone, Deserialize, Serialize)]
#[serde(rename_all = "camelCase")]
pub struct ResponseMessages {
    result_code: ResultCode,
    pub message: Vec<ResponseMessage>,
}

#[skip_serializing_none]
#[derive(Debug, Clone, Deserialize, Serialize)]
#[serde(rename_all = "camelCase")]
pub struct AuthorizedotnetPaymentsResponse {
    pub transaction_response: Option<TransactionResponse>,
    pub profile_response: Option<AuthorizedotnetNonZeroMandateResponse>,
    pub messages: ResponseMessages,
}

#[derive(Debug, Clone, Deserialize, Serialize)]
#[serde(rename_all = "camelCase")]
pub struct AuthorizedotnetNonZeroMandateResponse {
    customer_profile_id: Option<String>,
    customer_payment_profile_id_list: Option<Vec<String>>,
    pub messages: ResponseMessages,
}

#[derive(Debug, PartialEq, Eq, Clone, Copy)]
pub enum Operation {
    Authorize,
    Capture,
    Void,
    Refund,
}

fn get_hs_status(
    response: &AuthorizedotnetPaymentsResponse,
    _http_status_code: u16,
    operation: Operation,
    capture_method: Option<enums::CaptureMethod>,
) -> AttemptStatus {
    // Return failure immediately if result code is Error
    if response.messages.result_code == ResultCode::Error {
        return AttemptStatus::Failure;
    }

    // Handle case when transaction_response is None
    if response.transaction_response.is_none() {
        return match operation {
            Operation::Void => AttemptStatus::Voided,
            Operation::Authorize | Operation::Capture => AttemptStatus::Pending,
            Operation::Refund => AttemptStatus::Failure,
        };
    }

    // Now handle transaction_response cases
    match response.transaction_response.as_ref().unwrap() {
        TransactionResponse::AuthorizedotnetTransactionResponseError(_) => AttemptStatus::Failure,
        TransactionResponse::AuthorizedotnetTransactionResponse(trans_res) => {
            match trans_res.response_code {
                AuthorizedotnetPaymentStatus::Declined | AuthorizedotnetPaymentStatus::Error => {
                    AttemptStatus::Failure
                }
                AuthorizedotnetPaymentStatus::HeldForReview => AttemptStatus::Pending,
                AuthorizedotnetPaymentStatus::RequiresAction => {
                    AttemptStatus::AuthenticationPending
                }
                AuthorizedotnetPaymentStatus::Approved => {
                    // For Approved status, determine specific status based on operation and capture method
                    match operation {
                        Operation::Authorize => match capture_method {
                            Some(enums::CaptureMethod::Manual) => AttemptStatus::Authorized,
                            _ => AttemptStatus::Charged, // Automatic or None defaults to Charged
                        },
                        Operation::Capture | Operation::Refund => AttemptStatus::Charged,
                        Operation::Void => AttemptStatus::Voided,
                    }
                }
            }
        }
    }
}

pub fn convert_to_payments_response_data_or_error(
    response: &AuthorizedotnetPaymentsResponse,
    http_status_code: u16,
    operation: Operation,
    capture_method: Option<enums::CaptureMethod>,
    raw_connector_response: Option<String>,
) -> Result<(AttemptStatus, Result<PaymentsResponseData, ErrorResponse>), HsInterfacesConnectorError>
{
    let status = get_hs_status(response, http_status_code, operation, capture_method);

    let is_successful_status = matches!(
        status,
        AttemptStatus::Authorized
            | AttemptStatus::Pending
            | AttemptStatus::AuthenticationPending
            | AttemptStatus::Charged
            | AttemptStatus::Voided
    );

    let response_payload_result = match &response.transaction_response {
        Some(TransactionResponse::AuthorizedotnetTransactionResponse(trans_res))
            if is_successful_status =>
        {
            Ok(PaymentsResponseData::TransactionResponse {
                resource_id: ResponseId::ConnectorTransactionId(trans_res.transaction_id.clone()),
                redirection_data: None,
                connector_metadata: None,
                mandate_reference: None,
                network_txn_id: trans_res
                    .network_trans_id
                    .as_ref()
                    .map(|s| s.peek().clone()),
                connector_response_reference_id: None,
                incremental_authorization_allowed: None,
                raw_connector_response: raw_connector_response.clone(),
<<<<<<< HEAD
                status_code: Some(http_status_code),
                state: None,
=======
                status_code: http_status_code,
>>>>>>> a34b5087
            })
        }
        Some(TransactionResponse::AuthorizedotnetTransactionResponse(trans_res)) => {
            // Failure status or other non-successful statuses
            let (error_code, error_message) = extract_error_details(response, Some(trans_res));
            Err(create_error_response(
                http_status_code,
                error_code,
                error_message,
                status,
                Some(trans_res.transaction_id.clone()),
                raw_connector_response.clone(),
            ))
        }
        Some(TransactionResponse::AuthorizedotnetTransactionResponseError(_)) => {
            let (error_code, error_message) = extract_error_details(response, None);
            Err(create_error_response(
                http_status_code,
                error_code,
                error_message,
                status,
                None,
                raw_connector_response.clone(),
            ))
        }
        None if status == AttemptStatus::Voided && operation == Operation::Void => {
            Ok(PaymentsResponseData::TransactionResponse {
                resource_id: ResponseId::NoResponseId,
                redirection_data: None,
                connector_metadata: None,
                mandate_reference: None,
                network_txn_id: None,
                connector_response_reference_id: None,
                incremental_authorization_allowed: None,
                raw_connector_response: raw_connector_response.clone(),
<<<<<<< HEAD
                status_code: Some(http_status_code),
                state: None,
=======
                status_code: http_status_code,
>>>>>>> a34b5087
            })
        }
        None => {
            let (error_code, error_message) = extract_error_details(response, None);
            Err(create_error_response(
                http_status_code,
                error_code,
                error_message,
                status,
                None,
                raw_connector_response.clone(),
            ))
        }
    };

    Ok((status, response_payload_result))
}

// Transaction details for sync response used in PSync implementation

#[derive(Debug, Clone, Deserialize, Serialize)]
#[serde(rename_all = "camelCase")]
pub enum SyncStatus {
    CapturedPendingSettlement,
    SettledSuccessfully,
    AuthorizedPendingCapture,
    Declined,
    Voided,
    CouldNotVoid,
    GeneralError,
    RefundSettledSuccessfully,
    RefundPendingSettlement,
    #[serde(rename = "FDSPendingReview")]
    FDSPendingReview,
    #[serde(rename = "FDSAuthorizedPendingReview")]
    FDSAuthorizedPendingReview,
}

#[derive(Debug, Clone, Deserialize, Serialize)]
#[serde(rename_all = "camelCase")]
pub struct SyncTransactionResponse {
    #[serde(rename = "transId")]
    pub transaction_id: String,
    #[serde(rename = "transactionStatus")]
    pub transaction_status: SyncStatus,
    pub response_code: Option<u8>,
    pub response_reason_code: Option<u8>,
    pub response_reason_description: Option<String>,
    pub network_trans_id: Option<String>,
    // Additional fields available but not needed for our implementation
}

impl From<SyncStatus> for enums::AttemptStatus {
    fn from(transaction_status: SyncStatus) -> Self {
        match transaction_status {
            SyncStatus::SettledSuccessfully | SyncStatus::CapturedPendingSettlement => {
                Self::Charged
            }
            SyncStatus::AuthorizedPendingCapture => Self::Authorized,
            SyncStatus::Declined => Self::AuthenticationFailed,
            SyncStatus::Voided => Self::Voided,
            SyncStatus::CouldNotVoid => Self::VoidFailed,
            SyncStatus::GeneralError => Self::Failure,
            SyncStatus::RefundSettledSuccessfully
            | SyncStatus::RefundPendingSettlement
            | SyncStatus::FDSPendingReview
            | SyncStatus::FDSAuthorizedPendingReview => Self::Pending,
        }
    }
}

// Removing duplicate implementation

// RSync related types for Refund Sync
#[derive(Debug, Clone, Deserialize, Serialize)]
#[serde(rename_all = "camelCase")]
pub enum RSyncStatus {
    RefundSettledSuccessfully,
    RefundPendingSettlement,
    Declined,
    GeneralError,
    Voided,
}

#[derive(Debug, Clone, Deserialize, Serialize)]
#[serde(rename_all = "camelCase")]
pub struct RSyncTransactionResponse {
    #[serde(rename = "transId")]
    transaction_id: String,
    transaction_status: RSyncStatus,
}

#[derive(Debug, Clone, Deserialize, Serialize)]
pub struct AuthorizedotnetRSyncResponse {
    transaction: Option<RSyncTransactionResponse>,
    messages: ResponseMessages,
}

impl From<RSyncStatus> for enums::RefundStatus {
    fn from(transaction_status: RSyncStatus) -> Self {
        match transaction_status {
            RSyncStatus::RefundSettledSuccessfully => Self::Success,
            RSyncStatus::RefundPendingSettlement => Self::Pending,
            RSyncStatus::Declined | RSyncStatus::GeneralError | RSyncStatus::Voided => {
                Self::Failure
            }
        }
    }
}

impl TryFrom<ResponseRouterData<AuthorizedotnetRSyncResponse, Self>>
    for RouterDataV2<RSync, RefundFlowData, RefundSyncData, RefundsResponseData>
{
    type Error = error_stack::Report<HsInterfacesConnectorError>;

    fn try_from(
        value: ResponseRouterData<AuthorizedotnetRSyncResponse, Self>,
    ) -> Result<Self, Self::Error> {
        let ResponseRouterData {
            response,
            router_data,
            http_code,
        } = value;

        match response.transaction {
            Some(transaction) => {
                let refund_status = enums::RefundStatus::from(transaction.transaction_status);
                let raw_connector_response = router_data
                    .resource_common_data
                    .raw_connector_response
                    .clone();

                // Create a new RouterDataV2 with updated fields
                let mut new_router_data = router_data;

                // Update the status in resource_common_data
                let mut resource_common_data = new_router_data.resource_common_data.clone();
                resource_common_data.status = refund_status;
                new_router_data.resource_common_data = resource_common_data;

                // Set the response
                new_router_data.response = Ok(RefundsResponseData {
                    connector_refund_id: transaction.transaction_id,
                    refund_status,
                    raw_connector_response,
<<<<<<< HEAD
                    status_code: Some(http_code),
                    state: None,
=======
                    status_code: http_code,
>>>>>>> a34b5087
                });

                Ok(new_router_data)
            }
            None => {
                // Handle error response
                let error_response = ErrorResponse {
                    status_code: http_code,
                    code: response
                        .messages
                        .message
                        .first()
                        .map(|m| m.code.clone())
                        .unwrap_or_else(|| consts::NO_ERROR_CODE.to_string()),
                    message: response
                        .messages
                        .message
                        .first()
                        .map(|m| m.text.clone())
                        .unwrap_or_else(|| consts::NO_ERROR_MESSAGE.to_string()),
                    reason: None,
                    attempt_status: Some(AttemptStatus::Failure),
                    connector_transaction_id: None,
                    network_decline_code: None,
                    network_advice_code: None,
                    network_error_message: None,
                    raw_connector_response: router_data
                        .resource_common_data
                        .raw_connector_response
                        .clone(),
                };

                // Update router data with error response
                let mut new_router_data = router_data;
                let mut resource_common_data = new_router_data.resource_common_data.clone();
                resource_common_data.status = RefundStatus::Failure;
                new_router_data.resource_common_data = resource_common_data;
                new_router_data.response = Err(error_response);

                Ok(new_router_data)
            }
        }
    }
}

// SetupMandate (Zero Mandate) implementation
impl<
        T: PaymentMethodDataTypes
            + std::fmt::Debug
            + std::marker::Sync
            + std::marker::Send
            + 'static
            + Serialize,
    >
    TryFrom<
        AuthorizedotnetRouterData<
            RouterDataV2<
                SetupMandate,
                PaymentFlowData,
                SetupMandateRequestData<T>,
                PaymentsResponseData,
            >,
            T,
        >,
    > for CreateCustomerProfileRequest<T>
{
    type Error = error_stack::Report<ConnectorError>;
    fn try_from(
        item: AuthorizedotnetRouterData<
            RouterDataV2<
                SetupMandate,
                PaymentFlowData,
                SetupMandateRequestData<T>,
                PaymentsResponseData,
            >,
            T,
        >,
    ) -> Result<Self, error_stack::Report<ConnectorError>> {
        let ccard = match &item.router_data.request.payment_method_data {
            PaymentMethodData::Card(card) => card,
            _ => return Err(error_stack::report!(ConnectorError::RequestEncodingFailed)),
        };
        let merchant_authentication =
            AuthorizedotnetAuthType::try_from(&item.router_data.connector_auth_type)?;
        let validation_mode = match item.router_data.resource_common_data.test_mode {
            Some(true) | None => ValidationMode::TestMode,
            Some(false) => ValidationMode::LiveMode,
        };
        // Create expiry date manually since we can't use the trait method generically
        let expiry_month = ccard.card_exp_month.peek().clone();
        let year = ccard.card_exp_year.peek().clone();
        let expiry_year = if year.len() == 2 {
            format!("20{year}")
        } else {
            year
        };
        let expiration_date = format!("{expiry_year}-{expiry_month}");

        let profile = Profile {
            merchant_customer_id: item
                .router_data
                .request
                .customer_id
                .as_ref()
                .map(|id| id.get_string_repr().to_string()),
            description: item
                .router_data
                .resource_common_data
                .connector_request_reference_id
                .clone(),
            email: item
                .router_data
                .request
                .email
                .as_ref()
                .map(|e| e.peek().clone()),
            payment_profiles: vec![PaymentProfiles {
                customer_type: CustomerType::Individual,
                payment: PaymentDetails::CreditCard(CreditCardDetails {
                    card_number: ccard.card_number.clone(),
                    expiration_date: Secret::new(expiration_date),
                    card_code: Some(ccard.card_cvc.clone()),
                }),
            }],
        };
        Ok(Self {
            create_customer_profile_request: AuthorizedotnetZeroMandateRequest {
                merchant_authentication,
                profile,
                validation_mode,
            },
        })
    }
}

#[derive(Debug, Clone, Deserialize, Serialize)]
#[serde(rename_all = "camelCase")]
pub struct CreateCustomerProfileResponse {
    pub customer_profile_id: Option<String>,
    pub customer_payment_profile_id_list: Vec<String>,
    pub validation_direct_response_list: Option<Vec<Secret<String>>>,
    pub messages: ResponseMessages,
}

impl<
        T: PaymentMethodDataTypes
            + std::fmt::Debug
            + std::marker::Sync
            + std::marker::Send
            + 'static
            + Serialize,
    > TryFrom<ResponseRouterData<CreateCustomerProfileResponse, Self>>
    for RouterDataV2<
        SetupMandate,
        PaymentFlowData,
        SetupMandateRequestData<T>,
        PaymentsResponseData,
    >
{
    type Error = error_stack::Report<ConnectorError>;
    fn try_from(
        value: ResponseRouterData<CreateCustomerProfileResponse, Self>,
    ) -> Result<Self, error_stack::Report<ConnectorError>> {
        let ResponseRouterData {
            response,
            router_data,
            http_code,
        } = value;

        let status = if response.messages.result_code == ResultCode::Ok {
            AttemptStatus::Charged
        } else {
            AttemptStatus::Failure
        };

        let raw_connector_response = router_data
            .resource_common_data
            .raw_connector_response
            .clone();
        let mut new_router_data = router_data;
        let mut resource_common_data = new_router_data.resource_common_data.clone();
        resource_common_data.status = status;
        new_router_data.resource_common_data = resource_common_data;

        if let Some(profile_id) = response.customer_profile_id.clone() {
            // Create composite mandate ID using customer profile ID and first payment profile ID
            let connector_mandate_id = response
                .customer_payment_profile_id_list
                .first()
                .map(|payment_profile_id| format!("{profile_id}-{payment_profile_id}"))
                .or(Some(profile_id.clone()));

            new_router_data.response = Ok(PaymentsResponseData::TransactionResponse {
                resource_id: ResponseId::ConnectorTransactionId(profile_id.clone()),
                redirection_data: None,
                connector_metadata: None,
                mandate_reference: Some(Box::new(
                    domain_types::connector_types::MandateReference {
                        connector_mandate_id,
                        payment_method_id: None,
                    },
                )),
                network_txn_id: None,
                connector_response_reference_id: None,
                incremental_authorization_allowed: None,
                raw_connector_response,
<<<<<<< HEAD
                status_code: Some(http_code),
                state: None,
=======
                status_code: http_code,
>>>>>>> a34b5087
            });
        } else {
            let error_response = ErrorResponse {
                status_code: http_code,
                code: response
                    .messages
                    .message
                    .first()
                    .map(|m| m.code.clone())
                    .unwrap_or_default(),
                message: response
                    .messages
                    .message
                    .first()
                    .map(|m| m.text.clone())
                    .unwrap_or_default(),
                reason: None,
                attempt_status: Some(AttemptStatus::Failure),
                connector_transaction_id: None,
                network_decline_code: None,
                network_advice_code: None,
                network_error_message: None,
                raw_connector_response: raw_connector_response.clone(),
            };
            new_router_data.response = Err(error_response);
        }

        Ok(new_router_data)
    }
}

#[derive(Debug, Clone, Deserialize, Serialize)]
#[serde(rename_all = "camelCase")]
pub struct AuthorizedotnetErrorResponse {
    pub messages: ResponseMessages,
}

fn get_the_truncate_id(id: Option<String>, max_length: usize) -> Option<String> {
    id.map(|s| {
        if s.len() > max_length {
            s[..max_length].to_string()
        } else {
            s
        }
    })
}

// Webhook-related structures
#[derive(Debug, Deserialize)]
#[serde(rename_all = "camelCase")]
pub struct AuthorizedotnetWebhookObjectId {
    pub webhook_id: String,
    pub event_type: AuthorizedotnetWebhookEvent,
    pub payload: AuthorizedotnetWebhookPayload,
}

#[derive(Debug, Deserialize)]
#[serde(rename_all = "camelCase")]
pub struct AuthorizedotnetWebhookPayload {
    pub id: Option<String>,
    // Fields specific to customer creation webhooks
    pub payment_profiles: Option<Vec<PaymentProfileInfo>>,
    pub merchant_customer_id: Option<String>,
    pub description: Option<String>,
    pub entity_name: Option<String>,
    // Fields specific to customer payment profile creation webhooks
    pub customer_profile_id: Option<u64>,
    pub customer_type: Option<String>,
}

#[derive(Debug, Clone, Deserialize)]
#[serde(rename_all = "camelCase")]
pub struct PaymentProfileInfo {
    pub id: String,
    pub customer_type: String,
}

#[derive(Debug, Deserialize)]
#[serde(rename_all = "camelCase")]
pub struct AuthorizedotnetWebhookEventType {
    pub event_type: AuthorizedotnetIncomingWebhookEventType,
}

#[derive(Debug, Clone, Deserialize)]
pub enum AuthorizedotnetWebhookEvent {
    #[serde(rename = "net.authorize.payment.authorization.created")]
    AuthorizationCreated,
    #[serde(rename = "net.authorize.payment.priorAuthCapture.created")]
    PriorAuthCapture,
    #[serde(rename = "net.authorize.payment.authcapture.created")]
    AuthCapCreated,
    #[serde(rename = "net.authorize.payment.capture.created")]
    CaptureCreated,
    #[serde(rename = "net.authorize.payment.void.created")]
    VoidCreated,
    #[serde(rename = "net.authorize.payment.refund.created")]
    RefundCreated,
    #[serde(rename = "net.authorize.customer.created")]
    CustomerCreated,
    #[serde(rename = "net.authorize.customer.paymentProfile.created")]
    CustomerPaymentProfileCreated,
}

/// Including Unknown to map unknown webhook events
#[derive(Debug, Clone, Deserialize)]
pub enum AuthorizedotnetIncomingWebhookEventType {
    #[serde(rename = "net.authorize.payment.authorization.created")]
    AuthorizationCreated,
    #[serde(rename = "net.authorize.payment.priorAuthCapture.created")]
    PriorAuthCapture,
    #[serde(rename = "net.authorize.payment.authcapture.created")]
    AuthCapCreated,
    #[serde(rename = "net.authorize.payment.capture.created")]
    CaptureCreated,
    #[serde(rename = "net.authorize.payment.void.created")]
    VoidCreated,
    #[serde(rename = "net.authorize.payment.refund.created")]
    RefundCreated,
    #[serde(rename = "net.authorize.customer.created")]
    CustomerCreated,
    #[serde(rename = "net.authorize.customer.paymentProfile.created")]
    CustomerPaymentProfileCreated,
    #[serde(other)]
    Unknown,
}

impl From<AuthorizedotnetIncomingWebhookEventType> for interfaces::webhooks::IncomingWebhookEvent {
    fn from(event_type: AuthorizedotnetIncomingWebhookEventType) -> Self {
        match event_type {
            AuthorizedotnetIncomingWebhookEventType::AuthorizationCreated
            | AuthorizedotnetIncomingWebhookEventType::PriorAuthCapture
            | AuthorizedotnetIncomingWebhookEventType::AuthCapCreated
            | AuthorizedotnetIncomingWebhookEventType::CaptureCreated
            | AuthorizedotnetIncomingWebhookEventType::VoidCreated
            | AuthorizedotnetIncomingWebhookEventType::CustomerCreated
            | AuthorizedotnetIncomingWebhookEventType::CustomerPaymentProfileCreated => {
                Self::PaymentIntentSuccess
            }
            AuthorizedotnetIncomingWebhookEventType::RefundCreated => Self::RefundSuccess,
            AuthorizedotnetIncomingWebhookEventType::Unknown => Self::EventNotSupported,
        }
    }
}

impl From<AuthorizedotnetWebhookEvent> for enums::AttemptStatus {
    // status mapping reference https://developer.authorize.net/api/reference/features/webhooks.html#Event_Types_and_Payloads
    fn from(event_type: AuthorizedotnetWebhookEvent) -> Self {
        match event_type {
            AuthorizedotnetWebhookEvent::AuthorizationCreated => Self::Authorized,
            AuthorizedotnetWebhookEvent::CaptureCreated
            | AuthorizedotnetWebhookEvent::AuthCapCreated
            | AuthorizedotnetWebhookEvent::PriorAuthCapture => Self::Charged,
            AuthorizedotnetWebhookEvent::VoidCreated => Self::Voided,
            AuthorizedotnetWebhookEvent::RefundCreated => Self::PartialCharged, // This will be used for refund status
            AuthorizedotnetWebhookEvent::CustomerCreated => Self::Charged, // Customer profile creation indicates successful setup mandate
            AuthorizedotnetWebhookEvent::CustomerPaymentProfileCreated => Self::Charged, // Payment profile creation indicates successful setup mandate
        }
    }
}

impl From<AuthorizedotnetWebhookEvent> for SyncStatus {
    // status mapping reference https://developer.authorize.net/api/reference/features/webhooks.html#Event_Types_and_Payloads
    fn from(event_type: AuthorizedotnetWebhookEvent) -> Self {
        match event_type {
            AuthorizedotnetWebhookEvent::AuthorizationCreated => Self::AuthorizedPendingCapture,
            AuthorizedotnetWebhookEvent::CaptureCreated
            | AuthorizedotnetWebhookEvent::AuthCapCreated => Self::CapturedPendingSettlement,
            AuthorizedotnetWebhookEvent::PriorAuthCapture => Self::SettledSuccessfully,
            AuthorizedotnetWebhookEvent::VoidCreated => Self::Voided,
            AuthorizedotnetWebhookEvent::RefundCreated => Self::RefundSettledSuccessfully,
            AuthorizedotnetWebhookEvent::CustomerCreated => Self::SettledSuccessfully, // Customer profile successfully created and settled
            AuthorizedotnetWebhookEvent::CustomerPaymentProfileCreated => Self::SettledSuccessfully, // Payment profile successfully created and settled
        }
    }
}

pub fn get_trans_id(details: &AuthorizedotnetWebhookObjectId) -> Result<String, ConnectorError> {
    match details.event_type {
        AuthorizedotnetWebhookEvent::CustomerPaymentProfileCreated => {
            // For payment profile creation, use the customer_profile_id as the primary identifier
            if let Some(customer_profile_id) = details.payload.customer_profile_id {
                tracing::debug!(
                    target: "authorizedotnet_webhook",
                    "Extracted customer profile ID {} for payment profile creation webhook",
                    customer_profile_id
                );
                Ok(customer_profile_id.to_string())
            } else {
                match details.payload.id.clone() {
                    Some(id) => {
                        tracing::debug!(
                            target: "authorizedotnet_webhook",
                            "Extracted transaction ID {} from payment profile webhook payload",
                            id
                        );
                        Ok(id)
                    }
                    None => {
                        tracing::error!(
                            target: "authorizedotnet_webhook",
                            "No customer_profile_id or id found in CustomerPaymentProfileCreated webhook payload"
                        );
                        Err(ConnectorError::WebhookReferenceIdNotFound)
                    }
                }
            }
        }
        _ => {
            // For all other events, use the standard id field
            match details.payload.id.clone() {
                Some(id) => {
                    tracing::debug!(
                        target: "authorizedotnet_webhook",
                        "Extracted transaction ID {} for webhook event type: {:?}",
                        id,
                        details.event_type
                    );
                    Ok(id)
                }
                None => {
                    tracing::error!(
                        target: "authorizedotnet_webhook",
                        "No transaction ID found in webhook payload for event type: {:?}",
                        details.event_type
                    );
                    Err(ConnectorError::WebhookReferenceIdNotFound)
                }
            }
        }
    }
}

impl TryFrom<AuthorizedotnetWebhookObjectId> for AuthorizedotnetPSyncResponse {
    type Error = error_stack::Report<ConnectorError>;
    fn try_from(item: AuthorizedotnetWebhookObjectId) -> Result<Self, Self::Error> {
        Ok(Self {
            transaction: Some(SyncTransactionResponse {
                transaction_id: get_trans_id(&item)?,
                transaction_status: SyncStatus::from(item.event_type),
                response_code: Some(1),
                response_reason_code: Some(1),
                response_reason_description: Some("Approved".to_string()),
                network_trans_id: None,
            }),
            messages: ResponseMessages {
                result_code: ResultCode::Ok,
                message: vec![ResponseMessage {
                    code: "I00001".to_string(),
                    text: "Successful.".to_string(),
                }],
            },
        })
    }
}<|MERGE_RESOLUTION|>--- conflicted
+++ resolved
@@ -1769,12 +1769,8 @@
                 connector_refund_id: transaction_response.transaction_id.clone(),
                 refund_status,
                 raw_connector_response,
-<<<<<<< HEAD
-                status_code: Some(http_code),
+                status_code: http_code,
                 state: None,
-=======
-                status_code: http_code,
->>>>>>> a34b5087
             }),
         };
 
@@ -1826,12 +1822,8 @@
                     connector_response_reference_id: Some(transaction.transaction_id.clone()),
                     incremental_authorization_allowed: None,
                     raw_connector_response,
-<<<<<<< HEAD
-                    status_code: Some(http_code),
+                    status_code: http_code,
                     state: None,
-=======
-                    status_code: http_code,
->>>>>>> a34b5087
                 });
 
                 Ok(new_router_data)
@@ -2118,12 +2110,8 @@
                 connector_response_reference_id: None,
                 incremental_authorization_allowed: None,
                 raw_connector_response: raw_connector_response.clone(),
-<<<<<<< HEAD
-                status_code: Some(http_status_code),
+                status_code: http_status_code,
                 state: None,
-=======
-                status_code: http_status_code,
->>>>>>> a34b5087
             })
         }
         Some(TransactionResponse::AuthorizedotnetTransactionResponse(trans_res)) => {
@@ -2159,12 +2147,8 @@
                 connector_response_reference_id: None,
                 incremental_authorization_allowed: None,
                 raw_connector_response: raw_connector_response.clone(),
-<<<<<<< HEAD
-                status_code: Some(http_status_code),
+                status_code: http_status_code,
                 state: None,
-=======
-                status_code: http_status_code,
->>>>>>> a34b5087
             })
         }
         None => {
@@ -2310,12 +2294,8 @@
                     connector_refund_id: transaction.transaction_id,
                     refund_status,
                     raw_connector_response,
-<<<<<<< HEAD
-                    status_code: Some(http_code),
+                    status_code: http_code,
                     state: None,
-=======
-                    status_code: http_code,
->>>>>>> a34b5087
                 });
 
                 Ok(new_router_data)
@@ -2522,12 +2502,8 @@
                 connector_response_reference_id: None,
                 incremental_authorization_allowed: None,
                 raw_connector_response,
-<<<<<<< HEAD
-                status_code: Some(http_code),
+                status_code: http_code,
                 state: None,
-=======
-                status_code: http_code,
->>>>>>> a34b5087
             });
         } else {
             let error_response = ErrorResponse {
