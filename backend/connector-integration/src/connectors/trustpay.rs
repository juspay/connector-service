--- conflicted
+++ resolved
@@ -248,7 +248,6 @@
     }
 );
 
-<<<<<<< HEAD
 impl<T: PaymentMethodDataTypes + Debug + Sync + Send + 'static + Serialize>
     ConnectorErrorTypeMapping for Trustpay<T>
 {
@@ -305,7 +304,10 @@
             ("1132014", _) => ConnectorErrorType::TechnicalError,
             ("1132007", _) => ConnectorErrorType::UnknownError,
             _ => ConnectorErrorType::UnknownError,
-=======
+        }
+    }
+}
+
 // Implement ContentTypeSelector for dynamic content type selection
 impl<T: PaymentMethodDataTypes + Debug + Sync + Send + 'static + Serialize>
     ContentTypeSelector<Authorize, PaymentFlowData, PaymentsAuthorizeData<T>, PaymentsResponseData>
@@ -326,7 +328,6 @@
                 Ok(common_enums::DynamicContentType::Json)
             }
             _ => Ok(common_enums::DynamicContentType::FormUrlEncoded),
->>>>>>> 75d9793c
         }
     }
 }
