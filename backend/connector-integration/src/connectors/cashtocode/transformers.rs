--- conflicted
+++ resolved
@@ -321,12 +321,8 @@
                         connector_response_reference_id: None,
                         incremental_authorization_allowed: None,
                         raw_connector_response: None,
-<<<<<<< HEAD
-                        status_code: Some(http_code),
+                        status_code: http_code,
                         state: None,
-=======
-                        status_code: http_code,
->>>>>>> 51fc6a4b
                     }),
                 )
             }
