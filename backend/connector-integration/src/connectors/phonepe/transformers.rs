--- conflicted
+++ resolved
@@ -389,12 +389,8 @@
                             raw_connector_response: Some(
                                 serde_json::to_string(&item.response).unwrap_or_default(),
                             ),
-<<<<<<< HEAD
-                            status_code: Some(item.http_code),
+                            status_code: item.http_code,
                             state: None,
-=======
-                            status_code: item.http_code,
->>>>>>> 51fc6a4b
                         }),
                         ..item.router_data
                     })
@@ -416,12 +412,8 @@
                             raw_connector_response: Some(
                                 serde_json::to_string(&item.response).unwrap_or_default(),
                             ),
-<<<<<<< HEAD
-                            status_code: Some(item.http_code),
+                            status_code: item.http_code,
                             state: None,
-=======
-                            status_code: item.http_code,
->>>>>>> 51fc6a4b
                         }),
                         ..item.router_data
                     })
