pub mod aci_result_codes;
pub mod transformers;

use common_utils::{errors::CustomResult, ext_traits::ByteSliceExt, StringMajorUnit};
use domain_types::{
    connector_flow::{
<<<<<<< HEAD
        Accept, Authenticate, Authorize, Capture, CreateAccessToken, CreateOrder,
        CreateSessionToken, DefendDispute, MandateRevoke, PSync, PaymentMethodToken,
=======
        Accept, Authenticate, Authorize, Capture, CreateAccessToken, CreateConnectorCustomer,
        CreateOrder, CreateSessionToken, DefendDispute, PSync, PaymentMethodToken,
>>>>>>> 36731a85
        PostAuthenticate, PreAuthenticate, RSync, Refund, RepeatPayment, SetupMandate,
        SubmitEvidence, Void,
    },
    connector_types::{
<<<<<<< HEAD
        AcceptDisputeData, AccessTokenRequestData, AccessTokenResponseData, DisputeDefendData,
        DisputeFlowData, DisputeResponseData, MandateReferenceId, MandateRevokeRequestData,
        MandateRevokeResponseData, PaymentCreateOrderData, PaymentCreateOrderResponse,
        PaymentFlowData, PaymentMethodTokenResponse, PaymentMethodTokenizationData,
        PaymentVoidData, PaymentsAuthenticateData, PaymentsAuthorizeData, PaymentsCaptureData,
=======
        AcceptDisputeData, AccessTokenRequestData, AccessTokenResponseData, ConnectorCustomerData,
        ConnectorCustomerResponse, DisputeDefendData, DisputeFlowData, DisputeResponseData,
        MandateReferenceId, PaymentCreateOrderData, PaymentCreateOrderResponse, PaymentFlowData,
        PaymentMethodTokenResponse, PaymentMethodTokenizationData, PaymentVoidData,
        PaymentsAuthenticateData, PaymentsAuthorizeData, PaymentsCaptureData,
>>>>>>> 36731a85
        PaymentsPostAuthenticateData, PaymentsPreAuthenticateData, PaymentsResponseData,
        PaymentsSyncData, RefundFlowData, RefundSyncData, RefundsData, RefundsResponseData,
        RepeatPaymentData, SessionTokenRequestData, SessionTokenResponseData,
        SetupMandateRequestData, SubmitEvidenceData,
    },
    errors,
    payment_method_data::PaymentMethodDataTypes,
    router_data::{ConnectorAuthType, ErrorResponse},
    router_data_v2::RouterDataV2,
    router_response_types::Response,
    types::Connectors,
};
use error_stack::ResultExt;
use hyperswitch_masking::{Mask, Maskable, PeekInterface};
use interfaces::{
    api::ConnectorCommon, connector_integration_v2::ConnectorIntegrationV2, connector_types,
    events::connector_api_logs::ConnectorEvent,
};

use common_enums::CurrencyUnit;
use serde::Serialize;
use std::fmt::Debug;
use transformers::{
    self as aci, AciCancelRequest, AciCaptureRequest, AciCaptureResponse, AciMandateRequest,
    AciMandateResponse, AciPaymentsRequest, AciPaymentsResponse,
    AciPaymentsResponse as AciPaymentsSyncResponse,
    AciPaymentsResponse as AciRepeatPaymentResponse, AciRefundRequest, AciRefundResponse,
    AciRepeatPaymentRequest, AciVoidResponse,
};

use super::macros;
use crate::{types::ResponseRouterData, with_error_response_body};

pub(crate) mod headers {
    pub(crate) const CONTENT_TYPE: &str = "Content-Type";
    pub(crate) const AUTHORIZATION: &str = "Authorization";
}

// Trait implementations with generic type parameters
impl<T: PaymentMethodDataTypes + Debug + Sync + Send + 'static + Serialize>
    connector_types::PaymentPreAuthenticateV2<T> for Aci<T>
{
}

impl<T: PaymentMethodDataTypes + Debug + Sync + Send + 'static + Serialize>
    connector_types::PaymentAuthenticateV2<T> for Aci<T>
{
}

impl<T: PaymentMethodDataTypes + Debug + Sync + Send + 'static + Serialize>
    connector_types::PaymentPostAuthenticateV2<T> for Aci<T>
{
}

impl<T: PaymentMethodDataTypes + Debug + Sync + Send + 'static + Serialize>
    connector_types::ConnectorServiceTrait<T> for Aci<T>
{
}
impl<T: PaymentMethodDataTypes + Debug + Sync + Send + 'static + Serialize>
    connector_types::PaymentAuthorizeV2<T> for Aci<T>
{
}
impl<T: PaymentMethodDataTypes + Debug + Sync + Send + 'static + Serialize>
    connector_types::PaymentSyncV2 for Aci<T>
{
}
impl<T: PaymentMethodDataTypes + Debug + Sync + Send + 'static + Serialize>
    connector_types::PaymentVoidV2 for Aci<T>
{
}
impl<T: PaymentMethodDataTypes + Debug + Sync + Send + 'static + Serialize>
    connector_types::RefundSyncV2 for Aci<T>
{
}
impl<T: PaymentMethodDataTypes + Debug + Sync + Send + 'static + Serialize>
    connector_types::RefundV2 for Aci<T>
{
}
impl<T: PaymentMethodDataTypes + Debug + Sync + Send + 'static + Serialize>
    connector_types::PaymentCapture for Aci<T>
{
}
impl<T: PaymentMethodDataTypes + Debug + Sync + Send + 'static + Serialize>
    connector_types::ValidationTrait for Aci<T>
{
}
impl<T: PaymentMethodDataTypes + Debug + Sync + Send + 'static + Serialize>
    connector_types::SetupMandateV2<T> for Aci<T>
{
}
impl<T: PaymentMethodDataTypes + Debug + Sync + Send + 'static + Serialize>
    connector_types::RepeatPaymentV2 for Aci<T>
{
}
impl<T: PaymentMethodDataTypes + Debug + Sync + Send + 'static + Serialize>
    connector_types::AcceptDispute for Aci<T>
{
}
impl<T: PaymentMethodDataTypes + Debug + Sync + Send + 'static + Serialize>
    connector_types::SubmitEvidenceV2 for Aci<T>
{
}
impl<T: PaymentMethodDataTypes + Debug + Sync + Send + 'static + Serialize>
    connector_types::DisputeDefend for Aci<T>
{
}
impl<T: PaymentMethodDataTypes + Debug + Sync + Send + 'static + Serialize>
    connector_types::IncomingWebhook for Aci<T>
{
}
impl<T: PaymentMethodDataTypes + Debug + Sync + Send + 'static + Serialize>
    connector_types::PaymentOrderCreate for Aci<T>
{
}
impl<T: PaymentMethodDataTypes + Debug + Sync + Send + 'static + Serialize>
    connector_types::PaymentSessionToken for Aci<T>
{
}
impl<T: PaymentMethodDataTypes + Debug + Sync + Send + 'static + Serialize>
    connector_types::PaymentAccessToken for Aci<T>
{
}
impl<
        T: PaymentMethodDataTypes
            + std::fmt::Debug
            + std::marker::Sync
            + std::marker::Send
            + 'static
            + Serialize,
    > connector_types::CreateConnectorCustomer for Aci<T>
{
}
impl<T: PaymentMethodDataTypes + Debug + Sync + Send + 'static + Serialize>
    connector_types::PaymentTokenV2<T> for Aci<T>
{
}
impl<T: PaymentMethodDataTypes + Debug + Sync + Send + 'static + Serialize>
    connector_types::MandateRevokeV2 for Aci<T>
{
}

impl<T: PaymentMethodDataTypes + Debug + Sync + Send + 'static + Serialize> ConnectorCommon
    for Aci<T>
{
    fn id(&self) -> &'static str {
        "aci"
    }

    fn get_currency_unit(&self) -> CurrencyUnit {
        CurrencyUnit::Base
    }

    fn common_get_content_type(&self) -> &'static str {
        "application/x-www-form-urlencoded"
    }

    fn base_url<'a>(&self, connectors: &'a Connectors) -> &'a str {
        connectors.aci.base_url.as_ref()
    }

    fn get_auth_header(
        &self,
        auth_type: &ConnectorAuthType,
    ) -> CustomResult<Vec<(String, hyperswitch_masking::Maskable<String>)>, errors::ConnectorError>
    {
        let auth = aci::AciAuthType::try_from(auth_type)
            .change_context(errors::ConnectorError::FailedToObtainAuthType)?;
        Ok(vec![(
            headers::AUTHORIZATION.to_string(),
            format!("Bearer {}", auth.api_key.peek()).into_masked(),
        )])
    }

    fn build_error_response(
        &self,
        res: Response,
        event_builder: Option<&mut ConnectorEvent>,
    ) -> CustomResult<ErrorResponse, errors::ConnectorError> {
        let response: aci::AciErrorResponse = res
            .response
            .parse_struct("AciErrorResponse")
            .change_context(errors::ConnectorError::ResponseDeserializationFailed)?;
        with_error_response_body!(event_builder, response);
        Ok(ErrorResponse {
            status_code: res.status_code,
            code: response.result.code,
            message: response.result.description,
            reason: response.result.parameter_errors.map(|errors| {
                errors
                    .into_iter()
                    .map(|error_description| {
                        format!(
                            "Field is {} and the message is {}",
                            error_description.name, error_description.message
                        )
                    })
                    .collect::<Vec<String>>()
                    .join("; ")
            }),
            attempt_status: None,
            connector_transaction_id: None,
            network_advice_code: None,
            network_decline_code: None,
            network_error_message: None,
        })
    }
}

macros::create_all_prerequisites!(
    connector_name: Aci,
    generic_type: T,
    api: [
        (
            flow: Authorize,
            request_body: AciPaymentsRequest<T>,
            response_body: AciPaymentsResponse,
            router_data: RouterDataV2<Authorize, PaymentFlowData, PaymentsAuthorizeData<T>, PaymentsResponseData>,
        ),
        (
            flow: SetupMandate,
            request_body: AciMandateRequest<T>,
            response_body: AciMandateResponse,
            router_data: RouterDataV2<SetupMandate, PaymentFlowData, SetupMandateRequestData<T>, PaymentsResponseData>,
        ),
        (
            flow: PSync,
            response_body: AciPaymentsSyncResponse,
            router_data: RouterDataV2<PSync, PaymentFlowData, PaymentsSyncData, PaymentsResponseData>,
        ),
        (
            flow: Capture,
            request_body: AciCaptureRequest,
            response_body: AciCaptureResponse,
            router_data: RouterDataV2<Capture, PaymentFlowData, PaymentsCaptureData, PaymentsResponseData>,
        ),
        (
            flow: Void,
            request_body: AciCancelRequest,
            response_body: AciVoidResponse,
            router_data: RouterDataV2<Void, PaymentFlowData, PaymentVoidData, PaymentsResponseData>,
        ),
        (
            flow: Refund,
            request_body: AciRefundRequest,
            response_body: AciRefundResponse,
            router_data: RouterDataV2<Refund, RefundFlowData, RefundsData, RefundsResponseData>,
        ),
        (
            flow: RepeatPayment,
            request_body: AciRepeatPaymentRequest<T>,
            response_body: AciRepeatPaymentResponse,
            router_data: RouterDataV2<RepeatPayment, PaymentFlowData, RepeatPaymentData, PaymentsResponseData>,
        )
    ],
    amount_converters: [
        amount_converter: StringMajorUnit
    ],
    member_functions: {
        pub fn build_headers<F, FCD, Req, Res>(
            &self,
            req: &RouterDataV2<F, FCD, Req, Res>,
        ) -> CustomResult<Vec<(String, Maskable<String>)>, errors::ConnectorError>
        where
            Self: ConnectorIntegrationV2<F, FCD, Req, Res>,
        {
        let mut header = vec![(
            headers::CONTENT_TYPE.to_string(),
            self.common_get_content_type().to_string().into(),
        )];
        let mut api_key = self.get_auth_header(&req.connector_auth_type)?;
        header.append(&mut api_key);
        Ok(header)
        }
        pub fn connector_base_url_payments<'a, F, Req, Res>(
            &self,
            req: &'a RouterDataV2<F, PaymentFlowData, Req, Res>,
        ) -> &'a str {
            &req.resource_common_data.connectors.aci.base_url
        }

        pub fn connector_base_url_refunds<'a, F, Req, Res>(
            &self,
            req: &'a RouterDataV2<F, RefundFlowData, Req, Res>,
        ) -> &'a str {
            &req.resource_common_data.connectors.aci.base_url
        }

        pub fn extract_mandate_id(
            &self,
            mandate_reference: &MandateReferenceId,
        ) -> CustomResult<String, errors::ConnectorError> {
            match mandate_reference {
                MandateReferenceId::ConnectorMandateId(connector_mandate_ref) => connector_mandate_ref
                    .get_connector_mandate_id()
                    .ok_or_else(|| {
                        error_stack::report!(errors::ConnectorError::MissingRequiredField {
                            field_name: "connector_mandate_id"
                        })
                    }),
                MandateReferenceId::NetworkMandateId(_) => {
                    Err(error_stack::report!(errors::ConnectorError::NotImplemented(
                        "Network mandate ID not supported for repeat payments in aci"
                            .to_string(),
                    )))
                }
                MandateReferenceId::NetworkTokenWithNTI(_) => {
                    Err(error_stack::report!(errors::ConnectorError::NotImplemented(
                        "Network token with NTI not supported for aci".to_string(),
                    )))
                }
            }
        }
    }
);

macros::macro_connector_implementation!(
    connector_default_implementations: [get_content_type, get_error_response_v2],
    connector: Aci,
    curl_request: FormUrlEncoded(AciPaymentsRequest),
    curl_response: AciPaymentsResponse,
    flow_name: Authorize,
    resource_common_data: PaymentFlowData,
    flow_request: PaymentsAuthorizeData<T>,
    flow_response: PaymentsResponseData,
    http_method: Post,
    generic_type: T,
    [PaymentMethodDataTypes + Debug + Sync + Send + 'static + Serialize],
    other_functions: {
        fn get_headers(
            &self,
            req: &RouterDataV2<Authorize, PaymentFlowData, PaymentsAuthorizeData<T>, PaymentsResponseData>,
        ) -> CustomResult<Vec<(String, Maskable<String>)>, errors::ConnectorError> {
            self.build_headers(req)
        }
        fn get_url(
            &self,
            req: &RouterDataV2<Authorize, PaymentFlowData, PaymentsAuthorizeData<T>, PaymentsResponseData>,
        ) -> CustomResult<String, errors::ConnectorError> {
             Ok(format!("{}{}", self.connector_base_url_payments(req), "v1/payments"))
        }
    }
);

macros::macro_connector_implementation!(
    connector_default_implementations: [get_content_type, get_error_response_v2],
    connector: Aci,
    curl_request: FormUrlEncoded(AciMandateRequest<T>),
    curl_response: AciMandateResponse,
    flow_name: SetupMandate,
    resource_common_data: PaymentFlowData,
    flow_request: SetupMandateRequestData<T>,
    flow_response: PaymentsResponseData,
    http_method: Post,
    generic_type: T,
    [PaymentMethodDataTypes + Debug + Sync + Send + 'static + Serialize],
    other_functions: {
        fn get_headers(
            &self,
            req: &RouterDataV2<SetupMandate, PaymentFlowData, SetupMandateRequestData<T>, PaymentsResponseData>,
        ) -> CustomResult<Vec<(String, Maskable<String>)>, errors::ConnectorError> {
            self.build_headers(req)
        }

        fn get_url(
            &self,
            req: &RouterDataV2<SetupMandate, PaymentFlowData, SetupMandateRequestData<T>, PaymentsResponseData>,
        ) -> CustomResult<String, errors::ConnectorError> {
            Ok(format!("{}v1/registrations", self.connector_base_url_payments(req)))
        }
    }
);

macros::macro_connector_implementation!(
    connector_default_implementations: [get_content_type, get_error_response_v2],
    connector: Aci,
    curl_response: AciPaymentsSyncResponse,
    flow_name: PSync,
    resource_common_data: PaymentFlowData,
    flow_request: PaymentsSyncData,
    flow_response: PaymentsResponseData,
    http_method: Get,
    generic_type: T,
    [PaymentMethodDataTypes + Debug + Sync + Send + 'static + Serialize],
    other_functions: {
        fn get_headers(
            &self,
            req: &RouterDataV2<PSync, PaymentFlowData, PaymentsSyncData, PaymentsResponseData>,
        ) -> CustomResult<Vec<(String, Maskable<String>)>, errors::ConnectorError> {
            self.build_headers(req)
        }
        fn get_url(
            &self,
            req: &RouterDataV2<PSync, PaymentFlowData, PaymentsSyncData, PaymentsResponseData>,
        ) -> CustomResult<String, errors::ConnectorError> {
        let auth = aci::AciAuthType::try_from(&req.connector_auth_type)?;
        Ok(format!(
            "{}{}{}{}{}",
            self.connector_base_url_payments(req),
            "v1/payments/",
            req.request
                .connector_transaction_id
                .get_connector_transaction_id()
                .change_context(errors::ConnectorError::MissingConnectorTransactionID)?,
            "?entityId=",
            auth.entity_id.peek()
        ))
        }
    }
);

macros::macro_connector_implementation!(
    connector_default_implementations: [get_content_type, get_error_response_v2],
    connector: Aci,
    curl_request: FormUrlEncoded(AciCaptureRequest),
    curl_response: AciCaptureResponse,
    flow_name: Capture,
    resource_common_data: PaymentFlowData,
    flow_request: PaymentsCaptureData,
    flow_response: PaymentsResponseData,
    http_method: Post,
    generic_type: T,
    [PaymentMethodDataTypes + Debug + Sync + Send + 'static + Serialize],
    other_functions: {
        fn get_headers(
            &self,
            req: &RouterDataV2<Capture, PaymentFlowData, PaymentsCaptureData, PaymentsResponseData>,
        ) -> CustomResult<Vec<(String, Maskable<String>)>, errors::ConnectorError> {
            self.build_headers(req)
        }
        fn get_url(
            &self,
            req: &RouterDataV2<Capture, PaymentFlowData, PaymentsCaptureData, PaymentsResponseData>,
        ) -> CustomResult<String, errors::ConnectorError> {
            Ok(format!(
            "{}{}{}",
            self.connector_base_url_payments(req),
            "v1/payments/",
            req.request
                .connector_transaction_id
                .get_connector_transaction_id()
                .change_context(errors::ConnectorError::MissingConnectorTransactionID)?,
        ))
        }
    }
);

macros::macro_connector_implementation!(
    connector_default_implementations: [get_content_type, get_error_response_v2],
    connector: Aci,
    curl_request: FormUrlEncoded(AciCancelRequest),
    curl_response: AciVoidResponse,
    flow_name: Void,
    resource_common_data: PaymentFlowData,
    flow_request: PaymentVoidData,
    flow_response: PaymentsResponseData,
    http_method: Post,
    generic_type: T,
    [PaymentMethodDataTypes + Debug + Sync + Send + 'static + Serialize],
    other_functions: {
        fn get_headers(
            &self,
            req: &RouterDataV2<Void, PaymentFlowData, PaymentVoidData, PaymentsResponseData>,
        ) -> CustomResult<Vec<(String, Maskable<String>)>, errors::ConnectorError> {
            self.build_headers(req)
        }
        fn get_url(
            &self,
            req: &RouterDataV2<Void, PaymentFlowData, PaymentVoidData, PaymentsResponseData>,
        ) -> CustomResult<String, errors::ConnectorError> {
            let id = &req.request.connector_transaction_id;
            Ok(format!("{}v1/payments/{}", self.connector_base_url_payments(req), id))
        }
    }
);

macros::macro_connector_implementation!(
    connector_default_implementations: [get_content_type, get_error_response_v2],
    connector: Aci,
    curl_request: FormUrlEncoded(AciRefundRequest),
    curl_response: AciRefundResponse,
    flow_name: Refund,
    resource_common_data: RefundFlowData,
    flow_request: RefundsData,
    flow_response: RefundsResponseData,
    http_method: Post,
    generic_type: T,
    [PaymentMethodDataTypes + Debug + Sync + Send + 'static + Serialize],
    other_functions: {
        fn get_headers(
            &self,
            req: &RouterDataV2<Refund, RefundFlowData, RefundsData, RefundsResponseData>,
        ) -> CustomResult<Vec<(String, Maskable<String>)>, errors::ConnectorError> {
            self.build_headers(req)
        }
        fn get_url(
            &self,
            req: &RouterDataV2<Refund, RefundFlowData, RefundsData, RefundsResponseData>,
        ) -> CustomResult<String, errors::ConnectorError> {
            let connector_payment_id = req.request.connector_transaction_id.clone();
        Ok(format!(
            "{}v1/payments/{}",
            self.connector_base_url_refunds(req),
            connector_payment_id,
        ))
        }
    }
);

macros::macro_connector_implementation!(
    connector_default_implementations: [get_content_type, get_error_response_v2],
    connector: Aci,
    curl_request: FormUrlEncoded(AciRepeatPaymentRequest<T>),
    curl_response: AciRepeatPaymentResponse,
    flow_name: RepeatPayment,
    resource_common_data: PaymentFlowData,
    flow_request: RepeatPaymentData,
    flow_response: PaymentsResponseData,
    http_method: Post,
    generic_type: T,
    [PaymentMethodDataTypes + std::fmt::Debug + std::marker::Sync + std::marker::Send + 'static + Serialize],
    other_functions: {
        fn get_headers(
            &self,
            req: &RouterDataV2<RepeatPayment, PaymentFlowData, RepeatPaymentData, PaymentsResponseData>,
        ) -> CustomResult<Vec<(String, Maskable<String>)>, errors::ConnectorError> {
            self.build_headers(req)
        }

        fn get_url(
            &self,
            req: &RouterDataV2<RepeatPayment, PaymentFlowData, RepeatPaymentData, PaymentsResponseData>,
        ) -> CustomResult<String, errors::ConnectorError> {
            let mandate_id = self.extract_mandate_id(&req.request.mandate_reference)?;
             Ok(format!("{}v1/registrations/{}/payments",self.connector_base_url_payments(req),mandate_id))
        }
    }
);

impl<T: PaymentMethodDataTypes + Debug + Sync + Send + 'static + Serialize>
    ConnectorIntegrationV2<RSync, RefundFlowData, RefundSyncData, RefundsResponseData> for Aci<T>
{
}
impl<T: PaymentMethodDataTypes + Debug + Sync + Send + 'static + Serialize>
    ConnectorIntegrationV2<Accept, DisputeFlowData, AcceptDisputeData, DisputeResponseData>
    for Aci<T>
{
}
impl<T: PaymentMethodDataTypes + Debug + Sync + Send + 'static + Serialize>
    ConnectorIntegrationV2<SubmitEvidence, DisputeFlowData, SubmitEvidenceData, DisputeResponseData>
    for Aci<T>
{
}
impl<T: PaymentMethodDataTypes + Debug + Sync + Send + 'static + Serialize>
    ConnectorIntegrationV2<DefendDispute, DisputeFlowData, DisputeDefendData, DisputeResponseData>
    for Aci<T>
{
}
impl<T: PaymentMethodDataTypes + Debug + Sync + Send + 'static + Serialize>
    ConnectorIntegrationV2<
        CreateOrder,
        PaymentFlowData,
        PaymentCreateOrderData,
        PaymentCreateOrderResponse,
    > for Aci<T>
{
}
impl<T: PaymentMethodDataTypes + Debug + Sync + Send + 'static + Serialize>
    ConnectorIntegrationV2<
        CreateSessionToken,
        PaymentFlowData,
        SessionTokenRequestData,
        SessionTokenResponseData,
    > for Aci<T>
{
}

impl<T: PaymentMethodDataTypes + Debug + Sync + Send + 'static + Serialize>
    ConnectorIntegrationV2<
        CreateAccessToken,
        PaymentFlowData,
        AccessTokenRequestData,
        AccessTokenResponseData,
    > for Aci<T>
{
}
impl<
        T: PaymentMethodDataTypes
            + std::fmt::Debug
            + std::marker::Sync
            + std::marker::Send
            + 'static
            + Serialize,
    >
    ConnectorIntegrationV2<
        PaymentMethodToken,
        PaymentFlowData,
        PaymentMethodTokenizationData<T>,
        PaymentMethodTokenResponse,
    > for Aci<T>
{
}

impl<T: PaymentMethodDataTypes + Debug + Sync + Send + 'static + Serialize>
    ConnectorIntegrationV2<
        PreAuthenticate,
        PaymentFlowData,
        PaymentsPreAuthenticateData<T>,
        PaymentsResponseData,
    > for Aci<T>
{
}

impl<T: PaymentMethodDataTypes + Debug + Sync + Send + 'static + Serialize>
    ConnectorIntegrationV2<
        Authenticate,
        PaymentFlowData,
        PaymentsAuthenticateData<T>,
        PaymentsResponseData,
    > for Aci<T>
{
}

impl<T: PaymentMethodDataTypes + Debug + Sync + Send + 'static + Serialize>
    ConnectorIntegrationV2<
        PostAuthenticate,
        PaymentFlowData,
        PaymentsPostAuthenticateData<T>,
        PaymentsResponseData,
    > for Aci<T>
{
}

impl<T: PaymentMethodDataTypes + Debug + Sync + Send + 'static + Serialize>
    ConnectorIntegrationV2<
<<<<<<< HEAD
        MandateRevoke,
        PaymentFlowData,
        MandateRevokeRequestData,
        MandateRevokeResponseData,
=======
        CreateConnectorCustomer,
        PaymentFlowData,
        ConnectorCustomerData,
        ConnectorCustomerResponse,
>>>>>>> 36731a85
    > for Aci<T>
{
}

// SourceVerification implementations for all flows
impl<T: PaymentMethodDataTypes + Debug + Sync + Send + 'static + Serialize>
    interfaces::verification::SourceVerification<
        Authorize,
        PaymentFlowData,
        PaymentsAuthorizeData<T>,
        PaymentsResponseData,
    > for Aci<T>
{
}

impl<T: PaymentMethodDataTypes + Debug + Sync + Send + 'static + Serialize>
    interfaces::verification::SourceVerification<
        PSync,
        PaymentFlowData,
        PaymentsSyncData,
        PaymentsResponseData,
    > for Aci<T>
{
}

impl<T: PaymentMethodDataTypes + Debug + Sync + Send + 'static + Serialize>
    interfaces::verification::SourceVerification<
        Capture,
        PaymentFlowData,
        PaymentsCaptureData,
        PaymentsResponseData,
    > for Aci<T>
{
}

impl<T: PaymentMethodDataTypes + Debug + Sync + Send + 'static + Serialize>
    interfaces::verification::SourceVerification<
        Void,
        PaymentFlowData,
        PaymentVoidData,
        PaymentsResponseData,
    > for Aci<T>
{
}

impl<T: PaymentMethodDataTypes + Debug + Sync + Send + 'static + Serialize>
    interfaces::verification::SourceVerification<
        Refund,
        RefundFlowData,
        RefundsData,
        RefundsResponseData,
    > for Aci<T>
{
}

impl<T: PaymentMethodDataTypes + Debug + Sync + Send + 'static + Serialize>
    interfaces::verification::SourceVerification<
        RSync,
        RefundFlowData,
        RefundSyncData,
        RefundsResponseData,
    > for Aci<T>
{
}

impl<T: PaymentMethodDataTypes + Debug + Sync + Send + 'static + Serialize>
    interfaces::verification::SourceVerification<
        SetupMandate,
        PaymentFlowData,
        SetupMandateRequestData<T>,
        PaymentsResponseData,
    > for Aci<T>
{
}

impl<T: PaymentMethodDataTypes + Debug + Sync + Send + 'static + Serialize>
    interfaces::verification::SourceVerification<
        Accept,
        DisputeFlowData,
        AcceptDisputeData,
        DisputeResponseData,
    > for Aci<T>
{
}

impl<T: PaymentMethodDataTypes + Debug + Sync + Send + 'static + Serialize>
    interfaces::verification::SourceVerification<
        SubmitEvidence,
        DisputeFlowData,
        SubmitEvidenceData,
        DisputeResponseData,
    > for Aci<T>
{
}

impl<T: PaymentMethodDataTypes + Debug + Sync + Send + 'static + Serialize>
    interfaces::verification::SourceVerification<
        DefendDispute,
        DisputeFlowData,
        DisputeDefendData,
        DisputeResponseData,
    > for Aci<T>
{
}

impl<T: PaymentMethodDataTypes + Debug + Sync + Send + 'static + Serialize>
    interfaces::verification::SourceVerification<
        CreateOrder,
        PaymentFlowData,
        PaymentCreateOrderData,
        PaymentCreateOrderResponse,
    > for Aci<T>
{
}

impl<T: PaymentMethodDataTypes + Debug + Sync + Send + 'static + Serialize>
    interfaces::verification::SourceVerification<
        RepeatPayment,
        PaymentFlowData,
        RepeatPaymentData,
        PaymentsResponseData,
    > for Aci<T>
{
}

impl<T: PaymentMethodDataTypes + Debug + Sync + Send + 'static + Serialize>
    interfaces::verification::SourceVerification<
        CreateSessionToken,
        PaymentFlowData,
        SessionTokenRequestData,
        SessionTokenResponseData,
    > for Aci<T>
{
}

impl<T: PaymentMethodDataTypes + Debug + Sync + Send + 'static + Serialize>
    interfaces::verification::SourceVerification<
        CreateAccessToken,
        PaymentFlowData,
        AccessTokenRequestData,
        AccessTokenResponseData,
    > for Aci<T>
{
}
impl<
        T: PaymentMethodDataTypes
            + std::fmt::Debug
            + std::marker::Sync
            + std::marker::Send
            + 'static
            + Serialize,
    >
    interfaces::verification::SourceVerification<
        PaymentMethodToken,
        PaymentFlowData,
        PaymentMethodTokenizationData<T>,
        PaymentMethodTokenResponse,
    > for Aci<T>
{
}

impl<T: PaymentMethodDataTypes + Debug + Sync + Send + 'static + Serialize>
    interfaces::verification::SourceVerification<
        PreAuthenticate,
        PaymentFlowData,
        PaymentsPreAuthenticateData<T>,
        PaymentsResponseData,
    > for Aci<T>
{
}

impl<T: PaymentMethodDataTypes + Debug + Sync + Send + 'static + Serialize>
    interfaces::verification::SourceVerification<
        Authenticate,
        PaymentFlowData,
        PaymentsAuthenticateData<T>,
        PaymentsResponseData,
    > for Aci<T>
{
}

impl<T: PaymentMethodDataTypes + Debug + Sync + Send + 'static + Serialize>
    interfaces::verification::SourceVerification<
        PostAuthenticate,
        PaymentFlowData,
        PaymentsPostAuthenticateData<T>,
        PaymentsResponseData,
    > for Aci<T>
{
}

impl<T: PaymentMethodDataTypes + Debug + Sync + Send + 'static + Serialize>
    interfaces::verification::SourceVerification<
<<<<<<< HEAD
        MandateRevoke,
        PaymentFlowData,
        MandateRevokeRequestData,
        MandateRevokeResponseData,
=======
        CreateConnectorCustomer,
        PaymentFlowData,
        ConnectorCustomerData,
        ConnectorCustomerResponse,
>>>>>>> 36731a85
    > for Aci<T>
{
}<|MERGE_RESOLUTION|>--- conflicted
+++ resolved
@@ -4,30 +4,18 @@
 use common_utils::{errors::CustomResult, ext_traits::ByteSliceExt, StringMajorUnit};
 use domain_types::{
     connector_flow::{
-<<<<<<< HEAD
-        Accept, Authenticate, Authorize, Capture, CreateAccessToken, CreateOrder,
-        CreateSessionToken, DefendDispute, MandateRevoke, PSync, PaymentMethodToken,
-=======
         Accept, Authenticate, Authorize, Capture, CreateAccessToken, CreateConnectorCustomer,
-        CreateOrder, CreateSessionToken, DefendDispute, PSync, PaymentMethodToken,
->>>>>>> 36731a85
+        CreateOrder, CreateSessionToken, DefendDispute, MandateRevoke, PSync, PaymentMethodToken,
         PostAuthenticate, PreAuthenticate, RSync, Refund, RepeatPayment, SetupMandate,
         SubmitEvidence, Void,
     },
     connector_types::{
-<<<<<<< HEAD
-        AcceptDisputeData, AccessTokenRequestData, AccessTokenResponseData, DisputeDefendData,
-        DisputeFlowData, DisputeResponseData, MandateReferenceId, MandateRevokeRequestData,
-        MandateRevokeResponseData, PaymentCreateOrderData, PaymentCreateOrderResponse,
-        PaymentFlowData, PaymentMethodTokenResponse, PaymentMethodTokenizationData,
-        PaymentVoidData, PaymentsAuthenticateData, PaymentsAuthorizeData, PaymentsCaptureData,
-=======
         AcceptDisputeData, AccessTokenRequestData, AccessTokenResponseData, ConnectorCustomerData,
         ConnectorCustomerResponse, DisputeDefendData, DisputeFlowData, DisputeResponseData,
-        MandateReferenceId, PaymentCreateOrderData, PaymentCreateOrderResponse, PaymentFlowData,
+        MandateReferenceId, MandateRevokeRequestData, MandateRevokeResponseData,
+        PaymentCreateOrderData, PaymentCreateOrderResponse, PaymentFlowData,
         PaymentMethodTokenResponse, PaymentMethodTokenizationData, PaymentVoidData,
         PaymentsAuthenticateData, PaymentsAuthorizeData, PaymentsCaptureData,
->>>>>>> 36731a85
         PaymentsPostAuthenticateData, PaymentsPreAuthenticateData, PaymentsResponseData,
         PaymentsSyncData, RefundFlowData, RefundSyncData, RefundsData, RefundsResponseData,
         RepeatPaymentData, SessionTokenRequestData, SessionTokenResponseData,
@@ -662,17 +650,20 @@
 
 impl<T: PaymentMethodDataTypes + Debug + Sync + Send + 'static + Serialize>
     ConnectorIntegrationV2<
-<<<<<<< HEAD
+        CreateConnectorCustomer,
+        PaymentFlowData,
+        ConnectorCustomerData,
+        ConnectorCustomerResponse,
+    > for Aci<T>
+{
+}
+
+impl<T: PaymentMethodDataTypes + Debug + Sync + Send + 'static + Serialize>
+    ConnectorIntegrationV2<
         MandateRevoke,
         PaymentFlowData,
         MandateRevokeRequestData,
         MandateRevokeResponseData,
-=======
-        CreateConnectorCustomer,
-        PaymentFlowData,
-        ConnectorCustomerData,
-        ConnectorCustomerResponse,
->>>>>>> 36731a85
     > for Aci<T>
 {
 }
@@ -866,17 +857,20 @@
 
 impl<T: PaymentMethodDataTypes + Debug + Sync + Send + 'static + Serialize>
     interfaces::verification::SourceVerification<
-<<<<<<< HEAD
+        CreateConnectorCustomer,
+        PaymentFlowData,
+        ConnectorCustomerData,
+        ConnectorCustomerResponse,
+    > for Aci<T>
+{
+}
+
+impl<T: PaymentMethodDataTypes + Debug + Sync + Send + 'static + Serialize>
+    interfaces::verification::SourceVerification<
         MandateRevoke,
         PaymentFlowData,
         MandateRevokeRequestData,
         MandateRevokeResponseData,
-=======
-        CreateConnectorCustomer,
-        PaymentFlowData,
-        ConnectorCustomerData,
-        ConnectorCustomerResponse,
->>>>>>> 36731a85
     > for Aci<T>
 {
 }