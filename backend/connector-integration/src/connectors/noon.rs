use std::fmt::Debug;

use base64::Engine;
use common_enums::AttemptStatus;
use common_utils::{errors::CustomResult, ext_traits::BytesExt, types::StringMajorUnit};
use domain_types::{
    connector_flow::{
<<<<<<< HEAD
        Accept, Authenticate, Authorize, Capture, CreateOrder, CreateSessionToken, DefendDispute,
        PSync, PostAuthenticate, PreAuthenticate, RSync, Refund, RepeatPayment, SetupMandate,
        SubmitEvidence, Void,
    },
    connector_types::{
        AcceptDisputeData, ConnectorSpecifications, DisputeDefendData, DisputeFlowData,
        DisputeResponseData, PaymentCreateOrderData, PaymentCreateOrderResponse, PaymentFlowData,
        PaymentVoidData, PaymentsAuthenticateData, PaymentsAuthorizeData, PaymentsCaptureData,
        PaymentsPostAuthenticateData, PaymentsPreAuthenticateData, PaymentsResponseData,
        PaymentsSyncData, RefundFlowData, RefundSyncData, RefundsData, RefundsResponseData,
        RepeatPaymentData, SessionTokenRequestData, SessionTokenResponseData,
        SetupMandateRequestData, SubmitEvidenceData,
=======
        Accept, Authorize, Capture, CreateAccessToken, CreateOrder, CreateSessionToken,
        DefendDispute, PSync, PaymentMethodToken, RSync, Refund, RepeatPayment, SetupMandate,
        SubmitEvidence, Void,
    },
    connector_types::{
        AcceptDisputeData, AccessTokenRequestData, AccessTokenResponseData,
        ConnectorSpecifications, DisputeDefendData, DisputeFlowData, DisputeResponseData,
        PaymentCreateOrderData, PaymentCreateOrderResponse, PaymentFlowData,
        PaymentMethodTokenResponse, PaymentMethodTokenizationData, PaymentVoidData,
        PaymentsAuthorizeData, PaymentsCaptureData, PaymentsResponseData, PaymentsSyncData,
        RefundFlowData, RefundSyncData, RefundsData, RefundsResponseData, RepeatPaymentData,
        SessionTokenRequestData, SessionTokenResponseData, SetupMandateRequestData,
        SubmitEvidenceData,
>>>>>>> 8ee4de2a
    },
    errors,
    payment_method_data::PaymentMethodDataTypes,
    router_data::{ConnectorAuthType, ErrorResponse},
    router_data_v2::RouterDataV2,
    router_response_types::Response,
    types::Connectors,
};
use hyperswitch_masking::{Mask, Maskable, PeekInterface};
use interfaces::{
    api::ConnectorCommon, connector_integration_v2::ConnectorIntegrationV2, connector_types,
    events::connector_api_logs::ConnectorEvent,
};
use serde::Serialize;
pub mod transformers;

pub const BASE64_ENGINE: base64::engine::GeneralPurpose = base64::engine::general_purpose::STANDARD;

use transformers::{
    NoonAuthType, NoonErrorResponse, NoonPaymentsActionRequest,
    NoonPaymentsActionRequest as NoonPaymentsRefundActionRequest, NoonPaymentsCancelRequest,
    NoonPaymentsRequest, NoonPaymentsResponse, NoonPaymentsResponse as NoonPaymentsSyncResponse,
    NoonPaymentsResponse as NoonPaymentsCaptureResponse,
    NoonPaymentsResponse as NoonPaymentsVoidResponse, RefundResponse, RefundSyncResponse,
    SetupMandateRequest, SetupMandateResponse,
};

use super::macros;
use crate::{types::ResponseRouterData, with_error_response_body};

// Local headers module
mod headers {
    pub const CONTENT_TYPE: &str = "Content-Type";
    pub const AUTHORIZATION: &str = "Authorization";
}

impl<T: PaymentMethodDataTypes + Debug + Sync + Send + 'static + Serialize>
    connector_types::ConnectorServiceTrait<T> for Noon<T>
{
}
impl<T: PaymentMethodDataTypes + Debug + Sync + Send + 'static + Serialize>
    connector_types::PaymentAuthorizeV2<T> for Noon<T>
{
}
impl<T: PaymentMethodDataTypes + Debug + Sync + Send + 'static + Serialize>
    connector_types::PaymentSyncV2 for Noon<T>
{
}
impl<T: PaymentMethodDataTypes + Debug + Sync + Send + 'static + Serialize>
    connector_types::PaymentVoidV2 for Noon<T>
{
}
impl<T: PaymentMethodDataTypes + Debug + Sync + Send + 'static + Serialize>
    connector_types::RefundSyncV2 for Noon<T>
{
}
impl<T: PaymentMethodDataTypes + Debug + Sync + Send + 'static + Serialize>
    connector_types::RefundV2 for Noon<T>
{
}
impl<T: PaymentMethodDataTypes + Debug + Sync + Send + 'static + Serialize>
    connector_types::PaymentCapture for Noon<T>
{
}
impl<T: PaymentMethodDataTypes + Debug + Sync + Send + 'static + Serialize>
    connector_types::ValidationTrait for Noon<T>
{
}
impl<T: PaymentMethodDataTypes + Debug + Sync + Send + 'static + Serialize>
    connector_types::PaymentOrderCreate for Noon<T>
{
}
impl<T: PaymentMethodDataTypes + Debug + Sync + Send + 'static + Serialize>
    connector_types::SetupMandateV2<T> for Noon<T>
{
}
impl<T: PaymentMethodDataTypes + Debug + Sync + Send + 'static + Serialize>
    connector_types::RepeatPaymentV2 for Noon<T>
{
}
impl<T: PaymentMethodDataTypes + Debug + Sync + Send + 'static + Serialize>
    connector_types::AcceptDispute for Noon<T>
{
}
impl<T: PaymentMethodDataTypes + Debug + Sync + Send + 'static + Serialize>
    connector_types::SubmitEvidenceV2 for Noon<T>
{
}
impl<T: PaymentMethodDataTypes + Debug + Sync + Send + 'static + Serialize>
    connector_types::DisputeDefend for Noon<T>
{
}
impl<T: PaymentMethodDataTypes + Debug + Sync + Send + 'static + Serialize>
    connector_types::IncomingWebhook for Noon<T>
{
}
impl<T: PaymentMethodDataTypes + Debug + Sync + Send + 'static + Serialize>
    connector_types::PaymentSessionToken for Noon<T>
{
}
impl<T: PaymentMethodDataTypes + Debug + Sync + Send + 'static + Serialize>
<<<<<<< HEAD
    connector_types::PaymentPreAuthenticateV2<T> for Noon<T>
{
}
impl<T: PaymentMethodDataTypes + Debug + Sync + Send + 'static + Serialize>
    connector_types::PaymentAuthenticateV2<T> for Noon<T>
{
}
impl<T: PaymentMethodDataTypes + Debug + Sync + Send + 'static + Serialize>
    connector_types::PaymentPostAuthenticateV2<T> for Noon<T>
=======
    connector_types::PaymentAccessToken for Noon<T>
{
}
impl<T: PaymentMethodDataTypes + Debug + Sync + Send + 'static + Serialize>
    connector_types::PaymentTokenV2<T> for Noon<T>
>>>>>>> 8ee4de2a
{
}

macros::create_all_prerequisites!(
    connector_name: Noon,
    generic_type: T,
    api: [
        (
            flow: Authorize,
            request_body: NoonPaymentsRequest<T>,
            response_body: NoonPaymentsResponse,
            router_data: RouterDataV2<Authorize, PaymentFlowData, PaymentsAuthorizeData<T>, PaymentsResponseData>,
        ),
        (
            flow: PSync,
            response_body: NoonPaymentsSyncResponse,
            router_data: RouterDataV2<PSync, PaymentFlowData, PaymentsSyncData, PaymentsResponseData>,
        ),
        (
            flow: Capture,
            request_body: NoonPaymentsActionRequest,
            response_body: NoonPaymentsCaptureResponse,
            router_data: RouterDataV2<Capture, PaymentFlowData, PaymentsCaptureData, PaymentsResponseData>,
        ),
        (
            flow: Void,
            request_body: NoonPaymentsCancelRequest,
            response_body: NoonPaymentsVoidResponse,
            router_data: RouterDataV2<Void, PaymentFlowData, PaymentVoidData, PaymentsResponseData>,
        ),
        (
            flow: Refund,
            request_body: NoonPaymentsRefundActionRequest,
            response_body: RefundResponse,
            router_data: RouterDataV2<Refund, RefundFlowData, RefundsData, RefundsResponseData>,
        ),
        (
            flow: SetupMandate,
            request_body: SetupMandateRequest<T>,
            response_body: SetupMandateResponse,
            router_data: RouterDataV2<SetupMandate, PaymentFlowData, SetupMandateRequestData<T>, PaymentsResponseData>,
        ),
        (
            flow: RSync,
            response_body: RefundSyncResponse,
            router_data: RouterDataV2<RSync, RefundFlowData, RefundSyncData, RefundsResponseData>,
        )
    ],
    amount_converters: [
        amount_converter: StringMajorUnit
    ],
    member_functions: {

        pub fn build_headers<F, FCD, Req, Res>(
            &self,
            req: &RouterDataV2<F, FCD, Req, Res>,
        ) -> CustomResult<Vec<(String, Maskable<String>)>, errors::ConnectorError>
        where
            Self: ConnectorIntegrationV2<F, FCD, Req, Res>,
        {
        let mut header = vec![(
            headers::CONTENT_TYPE.to_string(),
            self.get_content_type().to_string().into(),
        )];
        let mut auth_header = self.get_auth_header(&req.connector_auth_type)?;
        header.append(&mut auth_header);
        Ok(header)
        }

        pub fn connector_base_url_payments<'a, F, Req, Res>(
            &self,
            req: &'a RouterDataV2<F, PaymentFlowData, Req, Res>,
        ) -> &'a str {
            &req.resource_common_data.connectors.noon.base_url
        }

        pub fn connector_base_url_refunds<'a, F, Req, Res>(
            &self,
            req: &'a RouterDataV2<F, RefundFlowData, Req, Res>,
        ) -> &'a str {
            &req.resource_common_data.connectors.noon.base_url
        }

        pub fn get_auth_header(
            &self,
            auth_type: &ConnectorAuthType,
        ) -> CustomResult<Vec<(String, Maskable<String>)>, errors::ConnectorError> {
            let auth = NoonAuthType::try_from(auth_type)?;

            let encoded_api_key = auth
                .business_identifier
                .zip(auth.application_identifier)
                .zip(auth.api_key)
                .map(|((business_identifier, application_identifier), api_key)| {
                    BASE64_ENGINE.encode(format!(
                        "{business_identifier}.{application_identifier}:{api_key}",
                    ))
                });

            Ok(vec![(
                headers::AUTHORIZATION.to_string(),
                format!("Key {}", encoded_api_key.peek()).into_masked(),
            )])
        }
    }
);

impl<T: PaymentMethodDataTypes + Debug + Sync + Send + 'static + Serialize> ConnectorCommon
    for Noon<T>
{
    fn id(&self) -> &'static str {
        "noon"
    }

    fn common_get_content_type(&self) -> &'static str {
        "application/json"
    }

    fn base_url<'a>(&self, connectors: &'a Connectors) -> &'a str {
        connectors.noon.base_url.as_ref()
    }

    fn build_error_response(
        &self,
        res: Response,
        event_builder: Option<&mut ConnectorEvent>,
    ) -> CustomResult<ErrorResponse, errors::ConnectorError> {
        let response: NoonErrorResponse = res
            .response
            .parse_struct("NoonErrorResponse")
            .map_err(|_| errors::ConnectorError::ResponseDeserializationFailed)?;

        with_error_response_body!(event_builder, response);

        // Adding in case of timeouts, if psync gives 4xx with this code, fail the payment
        let attempt_status = if response.result_code == 19001 {
            Some(AttemptStatus::Failure)
        } else {
            None
        };

        Ok(ErrorResponse {
            status_code: res.status_code,
            code: response.result_code.to_string(),
            message: response.class_description.clone(),
            reason: Some(response.message.clone()),
            attempt_status,
            connector_transaction_id: None,
            network_advice_code: None,
            network_decline_code: None,
            network_error_message: None,
        })
    }
}

macros::macro_connector_implementation!(
    connector_default_implementations: [get_content_type, get_error_response_v2],
    connector: Noon,
    curl_request: Json(NoonPaymentsRequest),
    curl_response: NoonPaymentsResponse,
    flow_name: Authorize,
    resource_common_data: PaymentFlowData,
    flow_request: PaymentsAuthorizeData<T>,
    flow_response: PaymentsResponseData,
    http_method: Post,
    generic_type: T,
    [PaymentMethodDataTypes + Debug + Sync + Send + 'static + Serialize],
    other_functions: {
        fn get_headers(
            &self,
            req: &RouterDataV2<Authorize, PaymentFlowData, PaymentsAuthorizeData<T>, PaymentsResponseData>,
        ) -> CustomResult<Vec<(String, Maskable<String>)>, errors::ConnectorError> {
            self.build_headers(req)
        }
        fn get_url(
            &self,
            req: &RouterDataV2<Authorize, PaymentFlowData, PaymentsAuthorizeData<T>, PaymentsResponseData>,
        ) -> CustomResult<String, errors::ConnectorError> {
            Ok(format!("{}payment/v1/order", self.connector_base_url_payments(req)))
        }
    }
);

macros::macro_connector_implementation!(
    connector_default_implementations: [get_content_type, get_error_response_v2],
    connector: Noon,
    curl_request: Json(SetupMandateRequest<T>),
    curl_response: SetupMandateResponse,
    flow_name: SetupMandate,
    resource_common_data: PaymentFlowData,
    flow_request: SetupMandateRequestData<T>,
    flow_response: PaymentsResponseData,
    http_method: Post,
    generic_type: T,
    [PaymentMethodDataTypes + Debug + Sync + Send + 'static + Serialize],
    other_functions: {
        fn get_headers(
            &self,
            req: &RouterDataV2<SetupMandate, PaymentFlowData, SetupMandateRequestData<T>, PaymentsResponseData>,
        ) -> CustomResult<Vec<(String, Maskable<String>)>, errors::ConnectorError> {
            self.build_headers(req)
        }

        fn get_url(
            &self,
            req: &RouterDataV2<SetupMandate, PaymentFlowData, SetupMandateRequestData<T>, PaymentsResponseData>,
        ) -> CustomResult<String, errors::ConnectorError> {
            Ok(format!("{}payment/v1/order", self.connector_base_url_payments(req)))
        }
    }
);

macros::macro_connector_implementation!(
    connector_default_implementations: [get_content_type, get_error_response_v2],
    connector: Noon,
    curl_response: NoonPaymentsSyncResponse,
    flow_name: PSync,
    resource_common_data: PaymentFlowData,
    flow_request: PaymentsSyncData,
    flow_response: PaymentsResponseData,
    http_method: Get,
    generic_type: T,
    [PaymentMethodDataTypes + Debug + Sync + Send + 'static + Serialize],
    other_functions: {
        fn get_headers(
            &self,
            req: &RouterDataV2<PSync, PaymentFlowData, PaymentsSyncData, PaymentsResponseData>,
        ) -> CustomResult<Vec<(String, Maskable<String>)>, errors::ConnectorError> {
            self.build_headers(req)
        }
        fn get_url(
            &self,
            req: &RouterDataV2<PSync, PaymentFlowData, PaymentsSyncData, PaymentsResponseData>,
        ) -> CustomResult<String, errors::ConnectorError> {
        Ok(format!(
            "{}payment/v1/order/getbyreference/{}",
            self.connector_base_url_payments(req),
            req.resource_common_data.connector_request_reference_id
        ))
        }
    }
);

macros::macro_connector_implementation!(
    connector_default_implementations: [get_content_type, get_error_response_v2],
    connector: Noon,
    curl_request: Json(NoonPaymentsActionRequest),
    curl_response: NoonPaymentsCaptureResponse,
    flow_name: Capture,
    resource_common_data: PaymentFlowData,
    flow_request: PaymentsCaptureData,
    flow_response: PaymentsResponseData,
    http_method: Post,
    generic_type: T,
    [PaymentMethodDataTypes + Debug + Sync + Send + 'static + Serialize],
    other_functions: {
        fn get_headers(
            &self,
            req: &RouterDataV2<Capture, PaymentFlowData, PaymentsCaptureData, PaymentsResponseData>,
        ) -> CustomResult<Vec<(String, Maskable<String>)>, errors::ConnectorError> {
            self.build_headers(req)
        }
        fn get_url(
            &self,
            req: &RouterDataV2<Capture, PaymentFlowData, PaymentsCaptureData, PaymentsResponseData>,
        ) -> CustomResult<String, errors::ConnectorError> {
            Ok(format!("{}payment/v1/order", self.connector_base_url_payments(req)))
        }
    }
);

// Add implementation for Void
macros::macro_connector_implementation!(
    connector_default_implementations: [get_content_type, get_error_response_v2],
    connector: Noon,
    curl_request: Json(NoonPaymentsCancelRequest),
    curl_response: NoonPaymentsVoidResponse,
    flow_name: Void,
    resource_common_data: PaymentFlowData,
    flow_request: PaymentVoidData,
    flow_response: PaymentsResponseData,
    http_method: Post,
    generic_type: T,
    [PaymentMethodDataTypes + Debug + Sync + Send + 'static + Serialize],
    other_functions: {
        fn get_headers(
            &self,
            req: &RouterDataV2<Void, PaymentFlowData, PaymentVoidData, PaymentsResponseData>,
        ) -> CustomResult<Vec<(String, Maskable<String>)>, errors::ConnectorError> {
            self.build_headers(req)
        }
        fn get_url(
            &self,
            req: &RouterDataV2<Void, PaymentFlowData, PaymentVoidData, PaymentsResponseData>,
        ) -> CustomResult<String, errors::ConnectorError> {
             Ok(format!("{}payment/v1/order", self.connector_base_url_payments(req),))
        }
    }
);

// Add implementation for Refund
macros::macro_connector_implementation!(
    connector_default_implementations: [get_content_type, get_error_response_v2],
    connector: Noon,
    curl_request: Json(NoonPaymentsRefundActionRequest),
    curl_response: RefundResponse,
    flow_name: Refund,
    resource_common_data: RefundFlowData,
    flow_request: RefundsData,
    flow_response: RefundsResponseData,
    http_method: Post,
    generic_type: T,
    [PaymentMethodDataTypes + Debug + Sync + Send + 'static + Serialize],
    other_functions: {
        fn get_headers(
            &self,
            req: &RouterDataV2<Refund, RefundFlowData, RefundsData, RefundsResponseData>,
        ) -> CustomResult<Vec<(String, Maskable<String>)>, errors::ConnectorError> {
            self.build_headers(req)
        }
        fn get_url(
            &self,
            req: &RouterDataV2<Refund, RefundFlowData, RefundsData, RefundsResponseData>,
        ) -> CustomResult<String, errors::ConnectorError> {
            Ok(format!("{}payment/v1/order", self.connector_base_url_refunds(req)))
        }
    }
);

// Implement RSync to fix the RefundSyncV2 trait requirement
macros::macro_connector_implementation!(
    connector_default_implementations: [get_content_type, get_error_response_v2],
    connector: Noon,
    curl_response: RefundSyncResponse,
    flow_name: RSync,
    resource_common_data: RefundFlowData,
    flow_request: RefundSyncData,
    flow_response: RefundsResponseData,
    http_method: Get,
    generic_type: T,
    [PaymentMethodDataTypes + Debug + Sync + Send + 'static + Serialize],
    other_functions: {
        fn get_headers(
            &self,
            req: &RouterDataV2<RSync, RefundFlowData, RefundSyncData, RefundsResponseData>,
        ) -> CustomResult<Vec<(String, Maskable<String>)>, errors::ConnectorError> {
            self.build_headers(req)
        }
        fn get_url(
            &self,
            req: &RouterDataV2<domain_types::connector_flow::RSync, RefundFlowData, RefundSyncData, RefundsResponseData>,
        ) -> CustomResult<String, errors::ConnectorError> {
        let request_ref_id = req.request.connector_refund_id.clone();
        // Validate the refund ID to prevent injection attacks
        if request_ref_id.is_empty() {
           return Err(errors::ConnectorError::MissingRequiredField {
              field_name: "request_ref_id",
           }.into());
        }
        Ok(format!(
            "{}payment/v1/order/getbyreference/{}",
            self.connector_base_url_refunds(req),
            request_ref_id,
        ))
        }
    }
);

// Implementation for empty stubs - these will need to be properly implemented later
impl<T: PaymentMethodDataTypes + Debug + Sync + Send + 'static + Serialize>
    ConnectorIntegrationV2<
        CreateOrder,
        PaymentFlowData,
        PaymentCreateOrderData,
        PaymentCreateOrderResponse,
    > for Noon<T>
{
}
impl<T: PaymentMethodDataTypes + Debug + Sync + Send + 'static + Serialize>
    ConnectorIntegrationV2<Accept, DisputeFlowData, AcceptDisputeData, DisputeResponseData>
    for Noon<T>
{
}
impl<T: PaymentMethodDataTypes + Debug + Sync + Send + 'static + Serialize>
    ConnectorIntegrationV2<SubmitEvidence, DisputeFlowData, SubmitEvidenceData, DisputeResponseData>
    for Noon<T>
{
}
impl<T: PaymentMethodDataTypes + Debug + Sync + Send + 'static + Serialize>
    ConnectorIntegrationV2<DefendDispute, DisputeFlowData, DisputeDefendData, DisputeResponseData>
    for Noon<T>
{
}
impl<T: PaymentMethodDataTypes + Debug + Sync + Send + 'static + Serialize>
    ConnectorIntegrationV2<
        CreateSessionToken,
        PaymentFlowData,
        SessionTokenRequestData,
        SessionTokenResponseData,
    > for Noon<T>
{
}

impl<T: PaymentMethodDataTypes + Debug + Sync + Send + 'static + Serialize>
    ConnectorIntegrationV2<
        CreateAccessToken,
        PaymentFlowData,
        AccessTokenRequestData,
        AccessTokenResponseData,
    > for Noon<T>
{
}

// SourceVerification implementations for all flows
impl<T: PaymentMethodDataTypes + Debug + Sync + Send + 'static + Serialize>
    interfaces::verification::SourceVerification<
        Authorize,
        PaymentFlowData,
        PaymentsAuthorizeData<T>,
        PaymentsResponseData,
    > for Noon<T>
{
}

impl<T: PaymentMethodDataTypes + Debug + Sync + Send + 'static + Serialize>
    interfaces::verification::SourceVerification<
        PSync,
        PaymentFlowData,
        PaymentsSyncData,
        PaymentsResponseData,
    > for Noon<T>
{
}

impl<T: PaymentMethodDataTypes + Debug + Sync + Send + 'static + Serialize>
    interfaces::verification::SourceVerification<
        Capture,
        PaymentFlowData,
        PaymentsCaptureData,
        PaymentsResponseData,
    > for Noon<T>
{
}

impl<T: PaymentMethodDataTypes + Debug + Sync + Send + 'static + Serialize>
    interfaces::verification::SourceVerification<
        Void,
        PaymentFlowData,
        PaymentVoidData,
        PaymentsResponseData,
    > for Noon<T>
{
}

impl<T: PaymentMethodDataTypes + Debug + Sync + Send + 'static + Serialize>
    interfaces::verification::SourceVerification<
        Refund,
        RefundFlowData,
        RefundsData,
        RefundsResponseData,
    > for Noon<T>
{
}

impl<T: PaymentMethodDataTypes + Debug + Sync + Send + 'static + Serialize>
    interfaces::verification::SourceVerification<
        RSync,
        RefundFlowData,
        RefundSyncData,
        RefundsResponseData,
    > for Noon<T>
{
}

impl<T: PaymentMethodDataTypes + Debug + Sync + Send + 'static + Serialize>
    interfaces::verification::SourceVerification<
        SetupMandate,
        PaymentFlowData,
        SetupMandateRequestData<T>,
        PaymentsResponseData,
    > for Noon<T>
{
}

impl<T: PaymentMethodDataTypes + Debug + Sync + Send + 'static + Serialize>
    interfaces::verification::SourceVerification<
        Accept,
        DisputeFlowData,
        AcceptDisputeData,
        DisputeResponseData,
    > for Noon<T>
{
}

impl<T: PaymentMethodDataTypes + Debug + Sync + Send + 'static + Serialize>
    interfaces::verification::SourceVerification<
        SubmitEvidence,
        DisputeFlowData,
        SubmitEvidenceData,
        DisputeResponseData,
    > for Noon<T>
{
}

impl<T: PaymentMethodDataTypes + Debug + Sync + Send + 'static + Serialize>
    interfaces::verification::SourceVerification<
        DefendDispute,
        DisputeFlowData,
        DisputeDefendData,
        DisputeResponseData,
    > for Noon<T>
{
}

impl<T: PaymentMethodDataTypes + Debug + Sync + Send + 'static + Serialize>
    interfaces::verification::SourceVerification<
        CreateOrder,
        PaymentFlowData,
        PaymentCreateOrderData,
        PaymentCreateOrderResponse,
    > for Noon<T>
{
}

impl<T: PaymentMethodDataTypes + Debug + Sync + Send + 'static + Serialize> ConnectorSpecifications
    for Noon<T>
{
}
impl<T: PaymentMethodDataTypes + Debug + Sync + Send + 'static + Serialize>
    interfaces::verification::SourceVerification<
        CreateSessionToken,
        PaymentFlowData,
        SessionTokenRequestData,
        SessionTokenResponseData,
    > for Noon<T>
{
}

impl<T: PaymentMethodDataTypes + Debug + Sync + Send + 'static + Serialize>
    interfaces::verification::SourceVerification<
        CreateAccessToken,
        PaymentFlowData,
        AccessTokenRequestData,
        AccessTokenResponseData,
    > for Noon<T>
{
}

// We already have an implementation for ValidationTrait above

impl<T: PaymentMethodDataTypes + Debug + Sync + Send + 'static + Serialize>
    interfaces::verification::SourceVerification<
        RepeatPayment,
        PaymentFlowData,
        RepeatPaymentData,
        PaymentsResponseData,
    > for Noon<T>
{
}

impl<T: PaymentMethodDataTypes + Debug + Sync + Send + 'static + Serialize>
    ConnectorIntegrationV2<RepeatPayment, PaymentFlowData, RepeatPaymentData, PaymentsResponseData>
    for Noon<T>
{
}

<<<<<<< HEAD
// Authentication flow implementations
impl<T: PaymentMethodDataTypes + Debug + Sync + Send + 'static + Serialize>
    ConnectorIntegrationV2<
        PreAuthenticate,
        PaymentFlowData,
        PaymentsPreAuthenticateData<T>,
        PaymentsResponseData,
    > for Noon<T>
{
}

impl<T: PaymentMethodDataTypes + Debug + Sync + Send + 'static + Serialize>
    ConnectorIntegrationV2<
        Authenticate,
        PaymentFlowData,
        PaymentsAuthenticateData<T>,
        PaymentsResponseData,
    > for Noon<T>
{
}

impl<T: PaymentMethodDataTypes + Debug + Sync + Send + 'static + Serialize>
    ConnectorIntegrationV2<
        PostAuthenticate,
        PaymentFlowData,
        PaymentsPostAuthenticateData<T>,
        PaymentsResponseData,
    > for Noon<T>
{
}

// SourceVerification implementations for authentication flows
impl<T: PaymentMethodDataTypes + Debug + Sync + Send + 'static + Serialize>
    interfaces::verification::SourceVerification<
        PreAuthenticate,
        PaymentFlowData,
        PaymentsPreAuthenticateData<T>,
        PaymentsResponseData,
=======
impl<
        T: PaymentMethodDataTypes
            + std::fmt::Debug
            + std::marker::Sync
            + std::marker::Send
            + 'static
            + Serialize,
    >
    interfaces::verification::SourceVerification<
        PaymentMethodToken,
        PaymentFlowData,
        PaymentMethodTokenizationData<T>,
        PaymentMethodTokenResponse,
>>>>>>> 8ee4de2a
    > for Noon<T>
{
}

<<<<<<< HEAD
impl<T: PaymentMethodDataTypes + Debug + Sync + Send + 'static + Serialize>
    interfaces::verification::SourceVerification<
        Authenticate,
        PaymentFlowData,
        PaymentsAuthenticateData<T>,
        PaymentsResponseData,
    > for Noon<T>
{
}

impl<T: PaymentMethodDataTypes + Debug + Sync + Send + 'static + Serialize>
    interfaces::verification::SourceVerification<
        PostAuthenticate,
        PaymentFlowData,
        PaymentsPostAuthenticateData<T>,
        PaymentsResponseData,
=======
impl<
        T: PaymentMethodDataTypes
            + std::fmt::Debug
            + std::marker::Sync
            + std::marker::Send
            + 'static
            + Serialize,
    >
    ConnectorIntegrationV2<
        PaymentMethodToken,
        PaymentFlowData,
        PaymentMethodTokenizationData<T>,
        PaymentMethodTokenResponse,
>>>>>>> 8ee4de2a
    > for Noon<T>
{
}<|MERGE_RESOLUTION|>--- conflicted
+++ resolved
@@ -5,34 +5,20 @@
 use common_utils::{errors::CustomResult, ext_traits::BytesExt, types::StringMajorUnit};
 use domain_types::{
     connector_flow::{
-<<<<<<< HEAD
-        Accept, Authenticate, Authorize, Capture, CreateOrder, CreateSessionToken, DefendDispute,
-        PSync, PostAuthenticate, PreAuthenticate, RSync, Refund, RepeatPayment, SetupMandate,
-        SubmitEvidence, Void,
-    },
-    connector_types::{
-        AcceptDisputeData, ConnectorSpecifications, DisputeDefendData, DisputeFlowData,
-        DisputeResponseData, PaymentCreateOrderData, PaymentCreateOrderResponse, PaymentFlowData,
-        PaymentVoidData, PaymentsAuthenticateData, PaymentsAuthorizeData, PaymentsCaptureData,
-        PaymentsPostAuthenticateData, PaymentsPreAuthenticateData, PaymentsResponseData,
-        PaymentsSyncData, RefundFlowData, RefundSyncData, RefundsData, RefundsResponseData,
-        RepeatPaymentData, SessionTokenRequestData, SessionTokenResponseData,
-        SetupMandateRequestData, SubmitEvidenceData,
-=======
-        Accept, Authorize, Capture, CreateAccessToken, CreateOrder, CreateSessionToken,
-        DefendDispute, PSync, PaymentMethodToken, RSync, Refund, RepeatPayment, SetupMandate,
-        SubmitEvidence, Void,
+        Accept, Authenticate, Authorize, Capture, CreateAccessToken, CreateOrder,
+        CreateSessionToken, DefendDispute, PSync, PaymentMethodToken, PostAuthenticate,
+        PreAuthenticate, RSync, Refund, RepeatPayment, SetupMandate, SubmitEvidence, Void,
     },
     connector_types::{
         AcceptDisputeData, AccessTokenRequestData, AccessTokenResponseData,
         ConnectorSpecifications, DisputeDefendData, DisputeFlowData, DisputeResponseData,
         PaymentCreateOrderData, PaymentCreateOrderResponse, PaymentFlowData,
         PaymentMethodTokenResponse, PaymentMethodTokenizationData, PaymentVoidData,
-        PaymentsAuthorizeData, PaymentsCaptureData, PaymentsResponseData, PaymentsSyncData,
-        RefundFlowData, RefundSyncData, RefundsData, RefundsResponseData, RepeatPaymentData,
-        SessionTokenRequestData, SessionTokenResponseData, SetupMandateRequestData,
-        SubmitEvidenceData,
->>>>>>> 8ee4de2a
+        PaymentsAuthenticateData, PaymentsAuthorizeData, PaymentsCaptureData,
+        PaymentsPostAuthenticateData, PaymentsPreAuthenticateData, PaymentsResponseData,
+        PaymentsSyncData, RefundFlowData, RefundSyncData, RefundsData, RefundsResponseData,
+        RepeatPaymentData, SessionTokenRequestData, SessionTokenResponseData,
+        SetupMandateRequestData, SubmitEvidenceData,
     },
     errors,
     payment_method_data::PaymentMethodDataTypes,
@@ -134,7 +120,14 @@
 {
 }
 impl<T: PaymentMethodDataTypes + Debug + Sync + Send + 'static + Serialize>
-<<<<<<< HEAD
+    connector_types::PaymentAccessToken for Noon<T>
+{
+}
+impl<T: PaymentMethodDataTypes + Debug + Sync + Send + 'static + Serialize>
+    connector_types::PaymentTokenV2<T> for Noon<T>
+{
+}
+impl<T: PaymentMethodDataTypes + Debug + Sync + Send + 'static + Serialize>
     connector_types::PaymentPreAuthenticateV2<T> for Noon<T>
 {
 }
@@ -144,13 +137,6 @@
 }
 impl<T: PaymentMethodDataTypes + Debug + Sync + Send + 'static + Serialize>
     connector_types::PaymentPostAuthenticateV2<T> for Noon<T>
-=======
-    connector_types::PaymentAccessToken for Noon<T>
-{
-}
-impl<T: PaymentMethodDataTypes + Debug + Sync + Send + 'static + Serialize>
-    connector_types::PaymentTokenV2<T> for Noon<T>
->>>>>>> 8ee4de2a
 {
 }
 
@@ -717,46 +703,6 @@
 {
 }
 
-<<<<<<< HEAD
-// Authentication flow implementations
-impl<T: PaymentMethodDataTypes + Debug + Sync + Send + 'static + Serialize>
-    ConnectorIntegrationV2<
-        PreAuthenticate,
-        PaymentFlowData,
-        PaymentsPreAuthenticateData<T>,
-        PaymentsResponseData,
-    > for Noon<T>
-{
-}
-
-impl<T: PaymentMethodDataTypes + Debug + Sync + Send + 'static + Serialize>
-    ConnectorIntegrationV2<
-        Authenticate,
-        PaymentFlowData,
-        PaymentsAuthenticateData<T>,
-        PaymentsResponseData,
-    > for Noon<T>
-{
-}
-
-impl<T: PaymentMethodDataTypes + Debug + Sync + Send + 'static + Serialize>
-    ConnectorIntegrationV2<
-        PostAuthenticate,
-        PaymentFlowData,
-        PaymentsPostAuthenticateData<T>,
-        PaymentsResponseData,
-    > for Noon<T>
-{
-}
-
-// SourceVerification implementations for authentication flows
-impl<T: PaymentMethodDataTypes + Debug + Sync + Send + 'static + Serialize>
-    interfaces::verification::SourceVerification<
-        PreAuthenticate,
-        PaymentFlowData,
-        PaymentsPreAuthenticateData<T>,
-        PaymentsResponseData,
-=======
 impl<
         T: PaymentMethodDataTypes
             + std::fmt::Debug
@@ -770,29 +716,10 @@
         PaymentFlowData,
         PaymentMethodTokenizationData<T>,
         PaymentMethodTokenResponse,
->>>>>>> 8ee4de2a
-    > for Noon<T>
-{
-}
-
-<<<<<<< HEAD
-impl<T: PaymentMethodDataTypes + Debug + Sync + Send + 'static + Serialize>
-    interfaces::verification::SourceVerification<
-        Authenticate,
-        PaymentFlowData,
-        PaymentsAuthenticateData<T>,
-        PaymentsResponseData,
-    > for Noon<T>
-{
-}
-
-impl<T: PaymentMethodDataTypes + Debug + Sync + Send + 'static + Serialize>
-    interfaces::verification::SourceVerification<
-        PostAuthenticate,
-        PaymentFlowData,
-        PaymentsPostAuthenticateData<T>,
-        PaymentsResponseData,
-=======
+    > for Noon<T>
+{
+}
+
 impl<
         T: PaymentMethodDataTypes
             + std::fmt::Debug
@@ -806,7 +733,68 @@
         PaymentFlowData,
         PaymentMethodTokenizationData<T>,
         PaymentMethodTokenResponse,
->>>>>>> 8ee4de2a
+    > for Noon<T>
+{
+}
+
+// Authentication flow implementations
+impl<T: PaymentMethodDataTypes + Debug + Sync + Send + 'static + Serialize>
+    ConnectorIntegrationV2<
+        PreAuthenticate,
+        PaymentFlowData,
+        PaymentsPreAuthenticateData<T>,
+        PaymentsResponseData,
+    > for Noon<T>
+{
+}
+
+impl<T: PaymentMethodDataTypes + Debug + Sync + Send + 'static + Serialize>
+    ConnectorIntegrationV2<
+        Authenticate,
+        PaymentFlowData,
+        PaymentsAuthenticateData<T>,
+        PaymentsResponseData,
+    > for Noon<T>
+{
+}
+
+impl<T: PaymentMethodDataTypes + Debug + Sync + Send + 'static + Serialize>
+    ConnectorIntegrationV2<
+        PostAuthenticate,
+        PaymentFlowData,
+        PaymentsPostAuthenticateData<T>,
+        PaymentsResponseData,
+    > for Noon<T>
+{
+}
+
+// SourceVerification implementations for authentication flows
+impl<T: PaymentMethodDataTypes + Debug + Sync + Send + 'static + Serialize>
+    interfaces::verification::SourceVerification<
+        PreAuthenticate,
+        PaymentFlowData,
+        PaymentsPreAuthenticateData<T>,
+        PaymentsResponseData,
+    > for Noon<T>
+{
+}
+
+impl<T: PaymentMethodDataTypes + Debug + Sync + Send + 'static + Serialize>
+    interfaces::verification::SourceVerification<
+        Authenticate,
+        PaymentFlowData,
+        PaymentsAuthenticateData<T>,
+        PaymentsResponseData,
+    > for Noon<T>
+{
+}
+
+impl<T: PaymentMethodDataTypes + Debug + Sync + Send + 'static + Serialize>
+    interfaces::verification::SourceVerification<
+        PostAuthenticate,
+        PaymentFlowData,
+        PaymentsPostAuthenticateData<T>,
+        PaymentsResponseData,
     > for Noon<T>
 {
 }