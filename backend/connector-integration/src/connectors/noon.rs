--- conflicted
+++ resolved
@@ -10,22 +10,14 @@
         SubmitEvidence, Void,
     },
     connector_types::{
-<<<<<<< HEAD
-        AcceptDisputeData, ConnectorSpecifications, ConnectorWebhookSecrets, DisputeDefendData,
-        DisputeFlowData, DisputeResponseData, EventType, PaymentCreateOrderData,
-        PaymentCreateOrderResponse, PaymentFlowData, PaymentVoidData, PaymentsAuthorizeData,
-        PaymentsCaptureData, PaymentsResponseData, PaymentsSyncData, RefundFlowData,
-        RefundSyncData, RefundsData, RefundsResponseData, RepeatPaymentData, RequestDetails,
-=======
         AcceptDisputeData, AccessTokenRequestData, AccessTokenResponseData,
-        ConnectorSpecifications, DisputeDefendData, DisputeFlowData, DisputeResponseData,
-        PaymentCreateOrderData, PaymentCreateOrderResponse, PaymentFlowData,
-        PaymentMethodTokenResponse, PaymentMethodTokenizationData, PaymentVoidData,
-        PaymentsAuthorizeData, PaymentsCaptureData, PaymentsResponseData, PaymentsSyncData,
-        RefundFlowData, RefundSyncData, RefundsData, RefundsResponseData, RepeatPaymentData,
->>>>>>> 887708db
-        SessionTokenRequestData, SessionTokenResponseData, SetupMandateRequestData,
-        SubmitEvidenceData,
+        ConnectorSpecifications, ConnectorWebhookSecrets, DisputeDefendData, DisputeFlowData,
+        DisputeResponseData, EventType, PaymentCreateOrderData, PaymentCreateOrderResponse,
+        PaymentFlowData, PaymentMethodTokenResponse, PaymentMethodTokenizationData,
+        PaymentVoidData, PaymentsAuthorizeData, PaymentsCaptureData, PaymentsResponseData,
+        PaymentsSyncData, RefundFlowData, RefundSyncData, RefundsData, RefundsResponseData,
+        RepeatPaymentData, RequestDetails, SessionTokenRequestData, SessionTokenResponseData,
+        SetupMandateRequestData, SubmitEvidenceData,
     },
     errors,
     payment_method_data::PaymentMethodDataTypes,
@@ -255,6 +247,8 @@
             error_message: None,
             raw_connector_response: Some(String::from_utf8_lossy(&request.body).to_string()),
             response_headers: None,
+            mandate_reference: None,
+            transformation_status: common_enums::WebhookTransformationStatus::Complete,
         })
     }
 }
