--- conflicted
+++ resolved
@@ -16,22 +16,13 @@
     },
     connector_types::{
         AcceptDisputeData, AccessTokenRequestData, AccessTokenResponseData,
-<<<<<<< HEAD
         ConnectorSpecifications, ConnectorWebhookSecrets, DisputeDefendData, DisputeFlowData,
         DisputeResponseData, EventType, PaymentCreateOrderData, PaymentCreateOrderResponse,
         PaymentFlowData, PaymentMethodTokenResponse, PaymentMethodTokenizationData,
-        PaymentVoidData, PaymentsAuthorizeData, PaymentsCaptureData, PaymentsResponseData,
+        PaymentVoidData, PaymentsAuthenticateData, PaymentsAuthorizeData, PaymentsCaptureData,
+        PaymentsPostAuthenticateData, PaymentsPreAuthenticateData, PaymentsResponseData,
         PaymentsSyncData, RefundFlowData, RefundSyncData, RefundsData, RefundsResponseData,
         RepeatPaymentData, RequestDetails, SessionTokenRequestData, SessionTokenResponseData,
-=======
-        ConnectorSpecifications, DisputeDefendData, DisputeFlowData, DisputeResponseData,
-        PaymentCreateOrderData, PaymentCreateOrderResponse, PaymentFlowData,
-        PaymentMethodTokenResponse, PaymentMethodTokenizationData, PaymentVoidData,
-        PaymentsAuthenticateData, PaymentsAuthorizeData, PaymentsCaptureData,
-        PaymentsPostAuthenticateData, PaymentsPreAuthenticateData, PaymentsResponseData,
-        PaymentsSyncData, RefundFlowData, RefundSyncData, RefundsData, RefundsResponseData,
-        RepeatPaymentData, SessionTokenRequestData, SessionTokenResponseData,
->>>>>>> d6fba387
         SetupMandateRequestData, SubmitEvidenceData,
     },
     errors,
