use std::fmt::Debug;

use base64::Engine;
use common_enums::AttemptStatus;
use common_utils::{errors::CustomResult, ext_traits::BytesExt, types::StringMajorUnit};
use domain_types::{
    connector_flow::{
<<<<<<< HEAD
        Accept, Authorize, Capture, CreateAccessToken, CreateOrder, CreateSessionToken, DefendDispute, PSync, RSync,
        Refund, RepeatPayment, SetupMandate, SubmitEvidence, Void,
    },
    connector_types::{
        AcceptDisputeData, AccessTokenRequestData, AccessTokenResponseData, ConnectorSpecifications, DisputeDefendData, DisputeFlowData,
        DisputeResponseData, PaymentCreateOrderData, PaymentCreateOrderResponse, PaymentFlowData,
        PaymentVoidData, PaymentsAuthorizeData, PaymentsCaptureData, PaymentsResponseData,
        PaymentsSyncData, RefundFlowData, RefundSyncData, RefundsData, RefundsResponseData,
        RepeatPaymentData, SessionTokenRequestData, SessionTokenResponseData,
        SetupMandateRequestData, SubmitEvidenceData,
=======
        Accept, Authorize, Capture, CreateAccessToken, CreateOrder, CreateSessionToken,
        DefendDispute, PSync, PaymentMethodToken, RSync, Refund, RepeatPayment, SetupMandate,
        SubmitEvidence, Void,
    },
    connector_types::{
        AcceptDisputeData, AccessTokenRequestData, AccessTokenResponseData,
        ConnectorSpecifications, DisputeDefendData, DisputeFlowData, DisputeResponseData,
        PaymentCreateOrderData, PaymentCreateOrderResponse, PaymentFlowData,
        PaymentMethodTokenResponse, PaymentMethodTokenizationData, PaymentVoidData,
        PaymentsAuthorizeData, PaymentsCaptureData, PaymentsResponseData, PaymentsSyncData,
        RefundFlowData, RefundSyncData, RefundsData, RefundsResponseData, RepeatPaymentData,
        SessionTokenRequestData, SessionTokenResponseData, SetupMandateRequestData,
        SubmitEvidenceData,
>>>>>>> 8ee4de2a
    },
    errors,
    payment_method_data::PaymentMethodDataTypes,
    router_data::{ConnectorAuthType, ErrorResponse},
    router_data_v2::RouterDataV2,
    router_response_types::Response,
    types::Connectors,
};
use hyperswitch_masking::{Mask, Maskable, PeekInterface};
use interfaces::{
    api::ConnectorCommon, connector_integration_v2::ConnectorIntegrationV2, connector_types,
    events::connector_api_logs::ConnectorEvent,
};
use serde::Serialize;
pub mod transformers;

pub const BASE64_ENGINE: base64::engine::GeneralPurpose = base64::engine::general_purpose::STANDARD;

use transformers::{
    NoonAuthType, NoonErrorResponse, NoonPaymentsActionRequest,
    NoonPaymentsActionRequest as NoonPaymentsRefundActionRequest, NoonPaymentsCancelRequest,
    NoonPaymentsRequest, NoonPaymentsResponse, NoonPaymentsResponse as NoonPaymentsSyncResponse,
    NoonPaymentsResponse as NoonPaymentsCaptureResponse,
    NoonPaymentsResponse as NoonPaymentsVoidResponse, RefundResponse, RefundSyncResponse,
    SetupMandateRequest, SetupMandateResponse,
};

use super::macros;
use crate::{types::ResponseRouterData, with_error_response_body};

// Local headers module
mod headers {
    pub const CONTENT_TYPE: &str = "Content-Type";
    pub const AUTHORIZATION: &str = "Authorization";
}

impl<T: PaymentMethodDataTypes + Debug + Sync + Send + 'static + Serialize>
    connector_types::ConnectorServiceTrait<T> for Noon<T>
{
}
impl<T: PaymentMethodDataTypes + Debug + Sync + Send + 'static + Serialize>
    connector_types::PaymentAuthorizeV2<T> for Noon<T>
{
}
impl<T: PaymentMethodDataTypes + Debug + Sync + Send + 'static + Serialize>
    connector_types::PaymentSyncV2 for Noon<T>
{
}
impl<T: PaymentMethodDataTypes + Debug + Sync + Send + 'static + Serialize>
    connector_types::PaymentVoidV2 for Noon<T>
{
}
impl<T: PaymentMethodDataTypes + Debug + Sync + Send + 'static + Serialize>
    connector_types::RefundSyncV2 for Noon<T>
{
}
impl<T: PaymentMethodDataTypes + Debug + Sync + Send + 'static + Serialize>
    connector_types::RefundV2 for Noon<T>
{
}
impl<T: PaymentMethodDataTypes + Debug + Sync + Send + 'static + Serialize>
    connector_types::PaymentCapture for Noon<T>
{
}
impl<T: PaymentMethodDataTypes + Debug + Sync + Send + 'static + Serialize>
    connector_types::ValidationTrait for Noon<T>
{
}
impl<T: PaymentMethodDataTypes + Debug + Sync + Send + 'static + Serialize>
    connector_types::PaymentOrderCreate for Noon<T>
{
}
impl<T: PaymentMethodDataTypes + Debug + Sync + Send + 'static + Serialize>
    connector_types::SetupMandateV2<T> for Noon<T>
{
}
impl<T: PaymentMethodDataTypes + Debug + Sync + Send + 'static + Serialize>
    connector_types::RepeatPaymentV2 for Noon<T>
{
}
impl<T: PaymentMethodDataTypes + Debug + Sync + Send + 'static + Serialize>
    connector_types::AcceptDispute for Noon<T>
{
}
impl<T: PaymentMethodDataTypes + Debug + Sync + Send + 'static + Serialize>
    connector_types::SubmitEvidenceV2 for Noon<T>
{
}
impl<T: PaymentMethodDataTypes + Debug + Sync + Send + 'static + Serialize>
    connector_types::DisputeDefend for Noon<T>
{
}
impl<T: PaymentMethodDataTypes + Debug + Sync + Send + 'static + Serialize>
    connector_types::IncomingWebhook for Noon<T>
{
}
impl<T: PaymentMethodDataTypes + Debug + Sync + Send + 'static + Serialize>
    connector_types::PaymentSessionToken for Noon<T>
{
}
impl<T: PaymentMethodDataTypes + Debug + Sync + Send + 'static + Serialize>
    connector_types::PaymentAccessToken for Noon<T>
{
}
<<<<<<< HEAD
=======
impl<T: PaymentMethodDataTypes + Debug + Sync + Send + 'static + Serialize>
    connector_types::PaymentTokenV2<T> for Noon<T>
{
}
>>>>>>> 8ee4de2a

macros::create_all_prerequisites!(
    connector_name: Noon,
    generic_type: T,
    api: [
        (
            flow: Authorize,
            request_body: NoonPaymentsRequest<T>,
            response_body: NoonPaymentsResponse,
            router_data: RouterDataV2<Authorize, PaymentFlowData, PaymentsAuthorizeData<T>, PaymentsResponseData>,
        ),
        (
            flow: PSync,
            response_body: NoonPaymentsSyncResponse,
            router_data: RouterDataV2<PSync, PaymentFlowData, PaymentsSyncData, PaymentsResponseData>,
        ),
        (
            flow: Capture,
            request_body: NoonPaymentsActionRequest,
            response_body: NoonPaymentsCaptureResponse,
            router_data: RouterDataV2<Capture, PaymentFlowData, PaymentsCaptureData, PaymentsResponseData>,
        ),
        (
            flow: Void,
            request_body: NoonPaymentsCancelRequest,
            response_body: NoonPaymentsVoidResponse,
            router_data: RouterDataV2<Void, PaymentFlowData, PaymentVoidData, PaymentsResponseData>,
        ),
        (
            flow: Refund,
            request_body: NoonPaymentsRefundActionRequest,
            response_body: RefundResponse,
            router_data: RouterDataV2<Refund, RefundFlowData, RefundsData, RefundsResponseData>,
        ),
        (
            flow: SetupMandate,
            request_body: SetupMandateRequest<T>,
            response_body: SetupMandateResponse,
            router_data: RouterDataV2<SetupMandate, PaymentFlowData, SetupMandateRequestData<T>, PaymentsResponseData>,
        ),
        (
            flow: RSync,
            response_body: RefundSyncResponse,
            router_data: RouterDataV2<RSync, RefundFlowData, RefundSyncData, RefundsResponseData>,
        )
    ],
    amount_converters: [
        amount_converter: StringMajorUnit
    ],
    member_functions: {

        pub fn build_headers<F, FCD, Req, Res>(
            &self,
            req: &RouterDataV2<F, FCD, Req, Res>,
        ) -> CustomResult<Vec<(String, Maskable<String>)>, errors::ConnectorError>
        where
            Self: ConnectorIntegrationV2<F, FCD, Req, Res>,
        {
        let mut header = vec![(
            headers::CONTENT_TYPE.to_string(),
            self.get_content_type().to_string().into(),
        )];
        let mut auth_header = self.get_auth_header(&req.connector_auth_type)?;
        header.append(&mut auth_header);
        Ok(header)
        }

        pub fn connector_base_url_payments<'a, F, Req, Res>(
            &self,
            req: &'a RouterDataV2<F, PaymentFlowData, Req, Res>,
        ) -> &'a str {
            &req.resource_common_data.connectors.noon.base_url
        }

        pub fn connector_base_url_refunds<'a, F, Req, Res>(
            &self,
            req: &'a RouterDataV2<F, RefundFlowData, Req, Res>,
        ) -> &'a str {
            &req.resource_common_data.connectors.noon.base_url
        }

        pub fn get_auth_header(
            &self,
            auth_type: &ConnectorAuthType,
        ) -> CustomResult<Vec<(String, Maskable<String>)>, errors::ConnectorError> {
            let auth = NoonAuthType::try_from(auth_type)?;

            let encoded_api_key = auth
                .business_identifier
                .zip(auth.application_identifier)
                .zip(auth.api_key)
                .map(|((business_identifier, application_identifier), api_key)| {
                    BASE64_ENGINE.encode(format!(
                        "{business_identifier}.{application_identifier}:{api_key}",
                    ))
                });

            Ok(vec![(
                headers::AUTHORIZATION.to_string(),
                format!("Key {}", encoded_api_key.peek()).into_masked(),
            )])
        }
    }
);

impl<T: PaymentMethodDataTypes + Debug + Sync + Send + 'static + Serialize> ConnectorCommon
    for Noon<T>
{
    fn id(&self) -> &'static str {
        "noon"
    }

    fn common_get_content_type(&self) -> &'static str {
        "application/json"
    }

    fn base_url<'a>(&self, connectors: &'a Connectors) -> &'a str {
        connectors.noon.base_url.as_ref()
    }

    fn build_error_response(
        &self,
        res: Response,
        event_builder: Option<&mut ConnectorEvent>,
    ) -> CustomResult<ErrorResponse, errors::ConnectorError> {
        let response: NoonErrorResponse = res
            .response
            .parse_struct("NoonErrorResponse")
            .map_err(|_| errors::ConnectorError::ResponseDeserializationFailed)?;

        with_error_response_body!(event_builder, response);

        // Adding in case of timeouts, if psync gives 4xx with this code, fail the payment
        let attempt_status = if response.result_code == 19001 {
            Some(AttemptStatus::Failure)
        } else {
            None
        };

        Ok(ErrorResponse {
            status_code: res.status_code,
            code: response.result_code.to_string(),
            message: response.class_description.clone(),
            reason: Some(response.message.clone()),
            attempt_status,
            connector_transaction_id: None,
            network_advice_code: None,
            network_decline_code: None,
            network_error_message: None,
        })
    }
}

macros::macro_connector_implementation!(
    connector_default_implementations: [get_content_type, get_error_response_v2],
    connector: Noon,
    curl_request: Json(NoonPaymentsRequest),
    curl_response: NoonPaymentsResponse,
    flow_name: Authorize,
    resource_common_data: PaymentFlowData,
    flow_request: PaymentsAuthorizeData<T>,
    flow_response: PaymentsResponseData,
    http_method: Post,
    generic_type: T,
    [PaymentMethodDataTypes + Debug + Sync + Send + 'static + Serialize],
    other_functions: {
        fn get_headers(
            &self,
            req: &RouterDataV2<Authorize, PaymentFlowData, PaymentsAuthorizeData<T>, PaymentsResponseData>,
        ) -> CustomResult<Vec<(String, Maskable<String>)>, errors::ConnectorError> {
            self.build_headers(req)
        }
        fn get_url(
            &self,
            req: &RouterDataV2<Authorize, PaymentFlowData, PaymentsAuthorizeData<T>, PaymentsResponseData>,
        ) -> CustomResult<String, errors::ConnectorError> {
            Ok(format!("{}payment/v1/order", self.connector_base_url_payments(req)))
        }
    }
);

macros::macro_connector_implementation!(
    connector_default_implementations: [get_content_type, get_error_response_v2],
    connector: Noon,
    curl_request: Json(SetupMandateRequest<T>),
    curl_response: SetupMandateResponse,
    flow_name: SetupMandate,
    resource_common_data: PaymentFlowData,
    flow_request: SetupMandateRequestData<T>,
    flow_response: PaymentsResponseData,
    http_method: Post,
    generic_type: T,
    [PaymentMethodDataTypes + Debug + Sync + Send + 'static + Serialize],
    other_functions: {
        fn get_headers(
            &self,
            req: &RouterDataV2<SetupMandate, PaymentFlowData, SetupMandateRequestData<T>, PaymentsResponseData>,
        ) -> CustomResult<Vec<(String, Maskable<String>)>, errors::ConnectorError> {
            self.build_headers(req)
        }

        fn get_url(
            &self,
            req: &RouterDataV2<SetupMandate, PaymentFlowData, SetupMandateRequestData<T>, PaymentsResponseData>,
        ) -> CustomResult<String, errors::ConnectorError> {
            Ok(format!("{}payment/v1/order", self.connector_base_url_payments(req)))
        }
    }
);

macros::macro_connector_implementation!(
    connector_default_implementations: [get_content_type, get_error_response_v2],
    connector: Noon,
    curl_response: NoonPaymentsSyncResponse,
    flow_name: PSync,
    resource_common_data: PaymentFlowData,
    flow_request: PaymentsSyncData,
    flow_response: PaymentsResponseData,
    http_method: Get,
    generic_type: T,
    [PaymentMethodDataTypes + Debug + Sync + Send + 'static + Serialize],
    other_functions: {
        fn get_headers(
            &self,
            req: &RouterDataV2<PSync, PaymentFlowData, PaymentsSyncData, PaymentsResponseData>,
        ) -> CustomResult<Vec<(String, Maskable<String>)>, errors::ConnectorError> {
            self.build_headers(req)
        }
        fn get_url(
            &self,
            req: &RouterDataV2<PSync, PaymentFlowData, PaymentsSyncData, PaymentsResponseData>,
        ) -> CustomResult<String, errors::ConnectorError> {
        Ok(format!(
            "{}payment/v1/order/getbyreference/{}",
            self.connector_base_url_payments(req),
            req.resource_common_data.connector_request_reference_id
        ))
        }
    }
);

macros::macro_connector_implementation!(
    connector_default_implementations: [get_content_type, get_error_response_v2],
    connector: Noon,
    curl_request: Json(NoonPaymentsActionRequest),
    curl_response: NoonPaymentsCaptureResponse,
    flow_name: Capture,
    resource_common_data: PaymentFlowData,
    flow_request: PaymentsCaptureData,
    flow_response: PaymentsResponseData,
    http_method: Post,
    generic_type: T,
    [PaymentMethodDataTypes + Debug + Sync + Send + 'static + Serialize],
    other_functions: {
        fn get_headers(
            &self,
            req: &RouterDataV2<Capture, PaymentFlowData, PaymentsCaptureData, PaymentsResponseData>,
        ) -> CustomResult<Vec<(String, Maskable<String>)>, errors::ConnectorError> {
            self.build_headers(req)
        }
        fn get_url(
            &self,
            req: &RouterDataV2<Capture, PaymentFlowData, PaymentsCaptureData, PaymentsResponseData>,
        ) -> CustomResult<String, errors::ConnectorError> {
            Ok(format!("{}payment/v1/order", self.connector_base_url_payments(req)))
        }
    }
);

// Add implementation for Void
macros::macro_connector_implementation!(
    connector_default_implementations: [get_content_type, get_error_response_v2],
    connector: Noon,
    curl_request: Json(NoonPaymentsCancelRequest),
    curl_response: NoonPaymentsVoidResponse,
    flow_name: Void,
    resource_common_data: PaymentFlowData,
    flow_request: PaymentVoidData,
    flow_response: PaymentsResponseData,
    http_method: Post,
    generic_type: T,
    [PaymentMethodDataTypes + Debug + Sync + Send + 'static + Serialize],
    other_functions: {
        fn get_headers(
            &self,
            req: &RouterDataV2<Void, PaymentFlowData, PaymentVoidData, PaymentsResponseData>,
        ) -> CustomResult<Vec<(String, Maskable<String>)>, errors::ConnectorError> {
            self.build_headers(req)
        }
        fn get_url(
            &self,
            req: &RouterDataV2<Void, PaymentFlowData, PaymentVoidData, PaymentsResponseData>,
        ) -> CustomResult<String, errors::ConnectorError> {
             Ok(format!("{}payment/v1/order", self.connector_base_url_payments(req),))
        }
    }
);

// Add implementation for Refund
macros::macro_connector_implementation!(
    connector_default_implementations: [get_content_type, get_error_response_v2],
    connector: Noon,
    curl_request: Json(NoonPaymentsRefundActionRequest),
    curl_response: RefundResponse,
    flow_name: Refund,
    resource_common_data: RefundFlowData,
    flow_request: RefundsData,
    flow_response: RefundsResponseData,
    http_method: Post,
    generic_type: T,
    [PaymentMethodDataTypes + Debug + Sync + Send + 'static + Serialize],
    other_functions: {
        fn get_headers(
            &self,
            req: &RouterDataV2<Refund, RefundFlowData, RefundsData, RefundsResponseData>,
        ) -> CustomResult<Vec<(String, Maskable<String>)>, errors::ConnectorError> {
            self.build_headers(req)
        }
        fn get_url(
            &self,
            req: &RouterDataV2<Refund, RefundFlowData, RefundsData, RefundsResponseData>,
        ) -> CustomResult<String, errors::ConnectorError> {
            Ok(format!("{}payment/v1/order", self.connector_base_url_refunds(req)))
        }
    }
);

// Implement RSync to fix the RefundSyncV2 trait requirement
macros::macro_connector_implementation!(
    connector_default_implementations: [get_content_type, get_error_response_v2],
    connector: Noon,
    curl_response: RefundSyncResponse,
    flow_name: RSync,
    resource_common_data: RefundFlowData,
    flow_request: RefundSyncData,
    flow_response: RefundsResponseData,
    http_method: Get,
    generic_type: T,
    [PaymentMethodDataTypes + Debug + Sync + Send + 'static + Serialize],
    other_functions: {
        fn get_headers(
            &self,
            req: &RouterDataV2<RSync, RefundFlowData, RefundSyncData, RefundsResponseData>,
        ) -> CustomResult<Vec<(String, Maskable<String>)>, errors::ConnectorError> {
            self.build_headers(req)
        }
        fn get_url(
            &self,
            req: &RouterDataV2<domain_types::connector_flow::RSync, RefundFlowData, RefundSyncData, RefundsResponseData>,
        ) -> CustomResult<String, errors::ConnectorError> {
        let request_ref_id = req.request.connector_refund_id.clone();
        // Validate the refund ID to prevent injection attacks
        if request_ref_id.is_empty() {
           return Err(errors::ConnectorError::MissingRequiredField {
              field_name: "request_ref_id",
           }.into());
        }
        Ok(format!(
            "{}payment/v1/order/getbyreference/{}",
            self.connector_base_url_refunds(req),
            request_ref_id,
        ))
        }
    }
);

// Implementation for empty stubs - these will need to be properly implemented later
impl<T: PaymentMethodDataTypes + Debug + Sync + Send + 'static + Serialize>
    ConnectorIntegrationV2<
        CreateOrder,
        PaymentFlowData,
        PaymentCreateOrderData,
        PaymentCreateOrderResponse,
    > for Noon<T>
{
}
impl<T: PaymentMethodDataTypes + Debug + Sync + Send + 'static + Serialize>
    ConnectorIntegrationV2<Accept, DisputeFlowData, AcceptDisputeData, DisputeResponseData>
    for Noon<T>
{
}
impl<T: PaymentMethodDataTypes + Debug + Sync + Send + 'static + Serialize>
    ConnectorIntegrationV2<SubmitEvidence, DisputeFlowData, SubmitEvidenceData, DisputeResponseData>
    for Noon<T>
{
}
impl<T: PaymentMethodDataTypes + Debug + Sync + Send + 'static + Serialize>
    ConnectorIntegrationV2<DefendDispute, DisputeFlowData, DisputeDefendData, DisputeResponseData>
    for Noon<T>
{
}
impl<T: PaymentMethodDataTypes + Debug + Sync + Send + 'static + Serialize>
    ConnectorIntegrationV2<
        CreateSessionToken,
        PaymentFlowData,
        SessionTokenRequestData,
        SessionTokenResponseData,
    > for Noon<T>
{
}

impl<T: PaymentMethodDataTypes + Debug + Sync + Send + 'static + Serialize>
    ConnectorIntegrationV2<
        CreateAccessToken,
        PaymentFlowData,
        AccessTokenRequestData,
        AccessTokenResponseData,
    > for Noon<T>
{
}

// SourceVerification implementations for all flows
impl<T: PaymentMethodDataTypes + Debug + Sync + Send + 'static + Serialize>
    interfaces::verification::SourceVerification<
        Authorize,
        PaymentFlowData,
        PaymentsAuthorizeData<T>,
        PaymentsResponseData,
    > for Noon<T>
{
}

impl<T: PaymentMethodDataTypes + Debug + Sync + Send + 'static + Serialize>
    interfaces::verification::SourceVerification<
        PSync,
        PaymentFlowData,
        PaymentsSyncData,
        PaymentsResponseData,
    > for Noon<T>
{
}

impl<T: PaymentMethodDataTypes + Debug + Sync + Send + 'static + Serialize>
    interfaces::verification::SourceVerification<
        Capture,
        PaymentFlowData,
        PaymentsCaptureData,
        PaymentsResponseData,
    > for Noon<T>
{
}

impl<T: PaymentMethodDataTypes + Debug + Sync + Send + 'static + Serialize>
    interfaces::verification::SourceVerification<
        Void,
        PaymentFlowData,
        PaymentVoidData,
        PaymentsResponseData,
    > for Noon<T>
{
}

impl<T: PaymentMethodDataTypes + Debug + Sync + Send + 'static + Serialize>
    interfaces::verification::SourceVerification<
        Refund,
        RefundFlowData,
        RefundsData,
        RefundsResponseData,
    > for Noon<T>
{
}

impl<T: PaymentMethodDataTypes + Debug + Sync + Send + 'static + Serialize>
    interfaces::verification::SourceVerification<
        RSync,
        RefundFlowData,
        RefundSyncData,
        RefundsResponseData,
    > for Noon<T>
{
}

impl<T: PaymentMethodDataTypes + Debug + Sync + Send + 'static + Serialize>
    interfaces::verification::SourceVerification<
        SetupMandate,
        PaymentFlowData,
        SetupMandateRequestData<T>,
        PaymentsResponseData,
    > for Noon<T>
{
}

impl<T: PaymentMethodDataTypes + Debug + Sync + Send + 'static + Serialize>
    interfaces::verification::SourceVerification<
        Accept,
        DisputeFlowData,
        AcceptDisputeData,
        DisputeResponseData,
    > for Noon<T>
{
}

impl<T: PaymentMethodDataTypes + Debug + Sync + Send + 'static + Serialize>
    interfaces::verification::SourceVerification<
        SubmitEvidence,
        DisputeFlowData,
        SubmitEvidenceData,
        DisputeResponseData,
    > for Noon<T>
{
}

impl<T: PaymentMethodDataTypes + Debug + Sync + Send + 'static + Serialize>
    interfaces::verification::SourceVerification<
        DefendDispute,
        DisputeFlowData,
        DisputeDefendData,
        DisputeResponseData,
    > for Noon<T>
{
}

impl<T: PaymentMethodDataTypes + Debug + Sync + Send + 'static + Serialize>
    interfaces::verification::SourceVerification<
        CreateOrder,
        PaymentFlowData,
        PaymentCreateOrderData,
        PaymentCreateOrderResponse,
    > for Noon<T>
{
}

impl<T: PaymentMethodDataTypes + Debug + Sync + Send + 'static + Serialize> ConnectorSpecifications
    for Noon<T>
{
}
impl<T: PaymentMethodDataTypes + Debug + Sync + Send + 'static + Serialize>
    interfaces::verification::SourceVerification<
        CreateSessionToken,
        PaymentFlowData,
        SessionTokenRequestData,
        SessionTokenResponseData,
    > for Noon<T>
{
}

impl<T: PaymentMethodDataTypes + Debug + Sync + Send + 'static + Serialize>
    interfaces::verification::SourceVerification<
        CreateAccessToken,
        PaymentFlowData,
        AccessTokenRequestData,
        AccessTokenResponseData,
    > for Noon<T>
{
}

// We already have an implementation for ValidationTrait above

impl<T: PaymentMethodDataTypes + Debug + Sync + Send + 'static + Serialize>
    interfaces::verification::SourceVerification<
        RepeatPayment,
        PaymentFlowData,
        RepeatPaymentData,
        PaymentsResponseData,
    > for Noon<T>
{
}

impl<T: PaymentMethodDataTypes + Debug + Sync + Send + 'static + Serialize>
    ConnectorIntegrationV2<RepeatPayment, PaymentFlowData, RepeatPaymentData, PaymentsResponseData>
    for Noon<T>
{
}

impl<
        T: PaymentMethodDataTypes
            + std::fmt::Debug
            + std::marker::Sync
            + std::marker::Send
            + 'static
            + Serialize,
    >
    interfaces::verification::SourceVerification<
        PaymentMethodToken,
        PaymentFlowData,
        PaymentMethodTokenizationData<T>,
        PaymentMethodTokenResponse,
    > for Noon<T>
{
}

impl<
        T: PaymentMethodDataTypes
            + std::fmt::Debug
            + std::marker::Sync
            + std::marker::Send
            + 'static
            + Serialize,
    >
    ConnectorIntegrationV2<
        PaymentMethodToken,
        PaymentFlowData,
        PaymentMethodTokenizationData<T>,
        PaymentMethodTokenResponse,
    > for Noon<T>
{
}<|MERGE_RESOLUTION|>--- conflicted
+++ resolved
@@ -5,18 +5,6 @@
 use common_utils::{errors::CustomResult, ext_traits::BytesExt, types::StringMajorUnit};
 use domain_types::{
     connector_flow::{
-<<<<<<< HEAD
-        Accept, Authorize, Capture, CreateAccessToken, CreateOrder, CreateSessionToken, DefendDispute, PSync, RSync,
-        Refund, RepeatPayment, SetupMandate, SubmitEvidence, Void,
-    },
-    connector_types::{
-        AcceptDisputeData, AccessTokenRequestData, AccessTokenResponseData, ConnectorSpecifications, DisputeDefendData, DisputeFlowData,
-        DisputeResponseData, PaymentCreateOrderData, PaymentCreateOrderResponse, PaymentFlowData,
-        PaymentVoidData, PaymentsAuthorizeData, PaymentsCaptureData, PaymentsResponseData,
-        PaymentsSyncData, RefundFlowData, RefundSyncData, RefundsData, RefundsResponseData,
-        RepeatPaymentData, SessionTokenRequestData, SessionTokenResponseData,
-        SetupMandateRequestData, SubmitEvidenceData,
-=======
         Accept, Authorize, Capture, CreateAccessToken, CreateOrder, CreateSessionToken,
         DefendDispute, PSync, PaymentMethodToken, RSync, Refund, RepeatPayment, SetupMandate,
         SubmitEvidence, Void,
@@ -30,7 +18,6 @@
         RefundFlowData, RefundSyncData, RefundsData, RefundsResponseData, RepeatPaymentData,
         SessionTokenRequestData, SessionTokenResponseData, SetupMandateRequestData,
         SubmitEvidenceData,
->>>>>>> 8ee4de2a
     },
     errors,
     payment_method_data::PaymentMethodDataTypes,
@@ -135,13 +122,10 @@
     connector_types::PaymentAccessToken for Noon<T>
 {
 }
-<<<<<<< HEAD
-=======
 impl<T: PaymentMethodDataTypes + Debug + Sync + Send + 'static + Serialize>
     connector_types::PaymentTokenV2<T> for Noon<T>
 {
 }
->>>>>>> 8ee4de2a
 
 macros::create_all_prerequisites!(
     connector_name: Noon,
