pub mod transformers;

use std::fmt::Debug;

use common_enums::CurrencyUnit;
use common_utils::{consts::NO_ERROR_CODE, errors::CustomResult, events, ext_traits::ByteSliceExt};
use domain_types::{
    connector_flow::{
        Accept, Authenticate, Authorize, Capture, CreateAccessToken, CreateConnectorCustomer,
        CreateOrder, CreateSessionToken, DefendDispute, PSync, PaymentMethodToken,
        PostAuthenticate, PreAuthenticate, RSync, Refund, RepeatPayment, SdkSessionToken,
        SetupMandate, SubmitEvidence, Void,
    },
    connector_types::{
        AcceptDisputeData, AccessTokenRequestData, AccessTokenResponseData, ConnectorCustomerData,
        ConnectorCustomerResponse, DisputeDefendData, DisputeFlowData, DisputeResponseData,
        PaymentCreateOrderData, PaymentCreateOrderResponse, PaymentFlowData,
        PaymentMethodTokenResponse, PaymentMethodTokenizationData, PaymentVoidData,
        PaymentsAuthenticateData, PaymentsAuthorizeData, PaymentsCaptureData,
        PaymentsPostAuthenticateData, PaymentsPreAuthenticateData, PaymentsResponseData,
        PaymentsSdkSessionTokenData, PaymentsSyncData, RefundFlowData, RefundSyncData, RefundsData,
        RefundsResponseData, RepeatPaymentData, SessionTokenRequestData, SessionTokenResponseData,
        SetupMandateRequestData, SubmitEvidenceData,
    },
    errors,
    payment_method_data::PaymentMethodDataTypes,
    router_data::ErrorResponse,
    router_data_v2::RouterDataV2,
    router_response_types::Response,
    types::Connectors,
};
use hyperswitch_masking::{Mask, Maskable};
use interfaces::{
    api::ConnectorCommon, connector_integration_v2::ConnectorIntegrationV2, connector_types,
};
use serde::Serialize;
use transformers::{
    self as volt, RefundResponse, VoltAuthUpdateRequest, VoltAuthUpdateResponse,
    VoltCancelResponse, VoltPaymentsRequest, VoltPaymentsResponse, VoltPsyncRequest,
    VoltPsyncResponse, VoltRefundRequest,
};

use super::macros;
use crate::{types::ResponseRouterData, with_error_response_body};

// Trait for types that can provide access tokens
pub trait AccessTokenProvider {
    fn get_access_token(&self) -> CustomResult<String, errors::ConnectorError>;
}

impl AccessTokenProvider for PaymentFlowData {
    fn get_access_token(&self) -> CustomResult<String, errors::ConnectorError> {
        self.get_access_token()
            .change_context(errors::ConnectorError::MissingConnectorTransactionID)
    }
}

impl AccessTokenProvider for RefundFlowData {
    fn get_access_token(&self) -> CustomResult<String, errors::ConnectorError> {
        self.get_access_token()
            .change_context(errors::ConnectorError::MissingConnectorTransactionID)
    }
}

pub const BASE64_ENGINE: base64::engine::GeneralPurpose = base64::engine::general_purpose::STANDARD;

use error_stack::ResultExt;

const X_VOLT_API_VERSION: &str = "X-Volt-Api-Version";
const X_VOLT_INITIATION_CHANNEL: &str = "X-Volt-Initiation-Channel";
const VOLT_VERSION: &str = "1";
const VOLT_INITIATION_CHANNEL: &str = "hosted";

// Trait implementations with generic type parameters
impl<T: PaymentMethodDataTypes + Debug + Sync + Send + 'static + Serialize>
    connector_types::SdkSessionTokenV2 for Volt<T>
{
}

impl<T: PaymentMethodDataTypes + Debug + Sync + Send + 'static + Serialize>
    connector_types::ConnectorServiceTrait<T> for Volt<T>
{
}
impl<T: PaymentMethodDataTypes + Debug + Sync + Send + 'static + Serialize>
    connector_types::PaymentAuthorizeV2<T> for Volt<T>
{
}
impl<T: PaymentMethodDataTypes + Debug + Sync + Send + 'static + Serialize>
    connector_types::PaymentSyncV2 for Volt<T>
{
}
impl<T: PaymentMethodDataTypes + Debug + Sync + Send + 'static + Serialize>
    connector_types::PaymentVoidV2 for Volt<T>
{
}
impl<T: PaymentMethodDataTypes + Debug + Sync + Send + 'static + Serialize>
    connector_types::PaymentVoidPostCaptureV2 for Volt<T>
{
}
impl<T: PaymentMethodDataTypes + Debug + Sync + Send + 'static + Serialize>
    connector_types::RefundSyncV2 for Volt<T>
{
}
impl<T: PaymentMethodDataTypes + Debug + Sync + Send + 'static + Serialize>
    connector_types::RefundV2 for Volt<T>
{
}
impl<T: PaymentMethodDataTypes + Debug + Sync + Send + 'static + Serialize>
    connector_types::PaymentCapture for Volt<T>
{
}
impl<T: PaymentMethodDataTypes + Debug + Sync + Send + 'static + Serialize>
    connector_types::ValidationTrait for Volt<T>
{
    fn should_do_access_token(&self, _payment_method: common_enums::PaymentMethod) -> bool {
        true
    }
}
impl<T: PaymentMethodDataTypes + Debug + Sync + Send + 'static + Serialize>
    connector_types::PaymentOrderCreate for Volt<T>
{
}
impl<T: PaymentMethodDataTypes + Debug + Sync + Send + 'static + Serialize>
    connector_types::SetupMandateV2<T> for Volt<T>
{
}
impl<T: PaymentMethodDataTypes + Debug + Sync + Send + 'static + Serialize>
    connector_types::RepeatPaymentV2 for Volt<T>
{
}
impl<T: PaymentMethodDataTypes + Debug + Sync + Send + 'static + Serialize>
    connector_types::AcceptDispute for Volt<T>
{
}
impl<T: PaymentMethodDataTypes + Debug + Sync + Send + 'static + Serialize>
    connector_types::SubmitEvidenceV2 for Volt<T>
{
}
impl<T: PaymentMethodDataTypes + Debug + Sync + Send + 'static + Serialize>
    connector_types::DisputeDefend for Volt<T>
{
}
impl<T: PaymentMethodDataTypes + Debug + Sync + Send + 'static + Serialize>
    connector_types::IncomingWebhook for Volt<T>
{
}
impl<T: PaymentMethodDataTypes + Debug + Sync + Send + 'static + Serialize>
    connector_types::PaymentSessionToken for Volt<T>
{
}
impl<T: PaymentMethodDataTypes + Debug + Sync + Send + 'static + Serialize>
    connector_types::PaymentAccessToken for Volt<T>
{
}
impl<T: PaymentMethodDataTypes + Debug + Sync + Send + 'static + Serialize>
    connector_types::CreateConnectorCustomer for Volt<T>
{
}
impl<T: PaymentMethodDataTypes + Debug + Sync + Send + 'static + Serialize>
    connector_types::PaymentTokenV2<T> for Volt<T>
{
}

impl<T: PaymentMethodDataTypes + Debug + Sync + Send + 'static + Serialize>
    connector_types::PaymentPreAuthenticateV2<T> for Volt<T>
{
}

impl<T: PaymentMethodDataTypes + Debug + Sync + Send + 'static + Serialize>
    connector_types::PaymentAuthenticateV2<T> for Volt<T>
{
}

impl<T: PaymentMethodDataTypes + Debug + Sync + Send + 'static + Serialize>
    connector_types::PaymentPostAuthenticateV2<T> for Volt<T>
{
}

impl<T: PaymentMethodDataTypes + Debug + Sync + Send + 'static + Serialize>
    ConnectorIntegrationV2<
        domain_types::connector_flow::VoidPC,
        PaymentFlowData,
        domain_types::connector_types::PaymentsCancelPostCaptureData,
        PaymentsResponseData,
    > for Volt<T>
{
}

impl<T: PaymentMethodDataTypes + Debug + Sync + Send + 'static + Serialize>
    ConnectorIntegrationV2<
        SdkSessionToken,
        PaymentFlowData,
        PaymentsSdkSessionTokenData,
        PaymentsResponseData,
    > for Volt<T>
{
}

pub(crate) mod headers {
    pub(crate) const CONTENT_TYPE: &str = "Content-Type";
    pub(crate) const AUTHORIZATION: &str = "Authorization";
    pub(crate) const ACCEPT: &str = "Accept";
    pub(crate) const IDEMPOTENCY_KEY: &str = "idempotency-key";
}
macros::create_all_prerequisites!(
    connector_name: Volt,
    generic_type: T,
    api: [
        (
            flow: CreateAccessToken,
            request_body: VoltAuthUpdateRequest,
            response_body: VoltAuthUpdateResponse,
            router_data: RouterDataV2<CreateAccessToken, PaymentFlowData, AccessTokenRequestData, AccessTokenResponseData>,
        ),
        (
            flow: Authorize,
            request_body: VoltPaymentsRequest,
            response_body: VoltPaymentsResponse,
            router_data: RouterDataV2<Authorize, PaymentFlowData, PaymentsAuthorizeData<T>, PaymentsResponseData>,
        ),
        (
            flow: PSync,
            request_body: VoltPsyncRequest,
            response_body: VoltPsyncResponse,
            router_data: RouterDataV2<PSync, PaymentFlowData, PaymentsSyncData, PaymentsResponseData>,
        ),
        (
            flow: Void,
            response_body: VoltCancelResponse,
            router_data: RouterDataV2<Void, PaymentFlowData, PaymentVoidData, PaymentsResponseData>,
        ),
        (
            flow: Refund,
            request_body: VoltRefundRequest,
            response_body: RefundResponse,
            router_data: RouterDataV2<Refund, RefundFlowData, RefundsData, RefundsResponseData>,
        )
    ],
    amount_converters: [],
    member_functions: {
        pub fn build_headers<F, FlowData, Req, Res>(
            &self,
            req: &RouterDataV2<F, FlowData, Req, Res>,
        ) -> CustomResult<Vec<(String, Maskable<String>)>, errors::ConnectorError>
        where
            FlowData: AccessTokenProvider,
            Self: ConnectorIntegrationV2<F, FlowData, Req, Res>,
        {
            // Add Bearer token for access token authentication
            let access_token = req.resource_common_data.get_access_token()?;
            let header = vec![
                (
                    headers::CONTENT_TYPE.to_string(),
                    self.common_get_content_type().to_string().into(),
                ),
                (
                    headers::ACCEPT.to_string(),
                    self.common_get_content_type().to_string().into(),
                ),
                (
                    headers::AUTHORIZATION.to_string(),
                    format!("Bearer {}", access_token).into_masked(),
                ),
                (
                    headers::IDEMPOTENCY_KEY.to_string(),
                    uuid::Uuid::new_v4().to_string().into(),
                ),
                (X_VOLT_API_VERSION.to_string(), VOLT_VERSION.into()),
                (
                    X_VOLT_INITIATION_CHANNEL.to_string(),
                    VOLT_INITIATION_CHANNEL.into(),
                ),
            ];

            Ok(header)
        }

        pub fn connector_base_url<F, Req, Res>(
            &self,
            req: &RouterDataV2<F, PaymentFlowData, Req, Res>,
        ) -> String {
            req.resource_common_data.connectors.volt.base_url.to_string()
        }

        pub fn connector_base_url_refunds<F, Req, Res>(
            &self,
            req: &RouterDataV2<F, RefundFlowData, Req, Res>,
        ) -> String {
            req.resource_common_data.connectors.volt.secondary_base_url.as_ref()
                .cloned()
                .expect("Volt secondary_base_url must be configured in connectors config")
        }
    }
);

impl<T: PaymentMethodDataTypes + Debug + Sync + Send + 'static + Serialize> ConnectorCommon
    for Volt<T>
{
    fn id(&self) -> &'static str {
        "volt"
    }

    fn get_currency_unit(&self) -> CurrencyUnit {
        CurrencyUnit::Minor
    }

    fn common_get_content_type(&self) -> &'static str {
        "application/json"
    }

    fn base_url<'a>(&self, connectors: &'a Connectors) -> &'a str {
        &connectors.volt.base_url
    }

    fn build_error_response(
        &self,
        res: Response,
        event_builder: Option<&mut events::Event>,
    ) -> CustomResult<ErrorResponse, errors::ConnectorError> {
        let response: volt::VoltErrorResponse = res
            .response
            .parse_struct("VoltErrorResponse")
            .change_context(errors::ConnectorError::ResponseDeserializationFailed)?;

        with_error_response_body!(event_builder, response);

        let reason = match &response.errors {
            Some(error_list) => error_list
                .iter()
                .map(|error| error.message.clone())
                .collect::<Vec<String>>()
                .join(" & "),
            None => response.message.clone(),
        };

        Ok(ErrorResponse {
            status_code: res.status_code,
            code: response.code.unwrap_or(NO_ERROR_CODE.to_string()),
            message: response.message.clone(),
            reason: Some(reason),
            attempt_status: None,
            connector_transaction_id: None,
            network_advice_code: None,
            network_decline_code: None,
            network_error_message: None,
        })
    }
}

macros::macro_connector_implementation!(
    connector_default_implementations: [get_content_type, get_error_response_v2],
    connector: Volt,
    curl_request: Json(VoltPaymentsRequest),
    curl_response: VoltPaymentsResponse,
    flow_name: Authorize,
    resource_common_data: PaymentFlowData,
    flow_request: PaymentsAuthorizeData<T>,
    flow_response: PaymentsResponseData,
    http_method: Post,
    generic_type: T,
    [PaymentMethodDataTypes + Debug + Sync + Send + 'static + Serialize],
    other_functions: {
        fn get_headers(
            &self,
            req: &RouterDataV2<Authorize, PaymentFlowData, PaymentsAuthorizeData<T>, PaymentsResponseData>,
        ) -> CustomResult<Vec<(String, Maskable<String>)>, errors::ConnectorError> {
            self.build_headers(req)
        }
        fn get_url(
            &self,
            req: &RouterDataV2<Authorize, PaymentFlowData, PaymentsAuthorizeData<T>, PaymentsResponseData>,
        ) -> CustomResult<String, errors::ConnectorError> {
            let base_url = self.connector_base_url(req);
            Ok(format!("{base_url}/payments"))
        }
    }
);

macros::macro_connector_implementation!(
    connector_default_implementations: [get_content_type, get_error_response_v2],
    connector: Volt,
    curl_request: Json(VoltAuthUpdateRequest),
    curl_response: VoltAuthUpdateResponse,
    flow_name: CreateAccessToken,
    resource_common_data: PaymentFlowData,
    flow_request: AccessTokenRequestData,
    flow_response: AccessTokenResponseData,
    http_method: Post,
    generic_type: T,
    [PaymentMethodDataTypes + Debug + Sync + Send + 'static + Serialize],
    other_functions: {
        fn get_headers(
            &self,
            _req: &RouterDataV2<CreateAccessToken, PaymentFlowData, AccessTokenRequestData, AccessTokenResponseData>,
        ) -> CustomResult<Vec<(String, Maskable<String>)>, errors::ConnectorError> {
            Ok(vec![(
                headers::CONTENT_TYPE.to_string(),
                self.common_get_content_type().to_string().into(),
            )])
        }
        fn get_url(
            &self,
            req: &RouterDataV2<CreateAccessToken, PaymentFlowData, AccessTokenRequestData, AccessTokenResponseData>,
        ) -> CustomResult<String, errors::ConnectorError> {
            let base_url = self.connector_base_url(req);
            Ok(format!("{base_url}/oauth"))
        }
    }
);

macros::macro_connector_implementation!(
    connector_default_implementations: [get_content_type, get_error_response_v2],
    connector: Volt,
    curl_request: Json(VoltPsyncRequest),
    curl_response: VoltPsyncResponse,
    flow_name: PSync,
    resource_common_data: PaymentFlowData,
    flow_request: PaymentsSyncData,
    flow_response: PaymentsResponseData,
    http_method: Get,
    generic_type: T,
    [PaymentMethodDataTypes + Debug + Sync + Send + 'static + Serialize],
    other_functions: {
        fn get_headers(
            &self,
            req: &RouterDataV2<PSync, PaymentFlowData, PaymentsSyncData, PaymentsResponseData>,
        ) -> CustomResult<Vec<(String, Maskable<String>)>, errors::ConnectorError> {
            self.build_headers(req)
        }
        fn get_url(
            &self,
            req: &RouterDataV2<PSync, PaymentFlowData, PaymentsSyncData, PaymentsResponseData>,
        ) -> CustomResult<String, errors::ConnectorError> {
            let base_url = self.connector_base_url(req);
            let connector_payment_id = req
                .request
                .connector_transaction_id
                .get_connector_transaction_id()
                .change_context(errors::ConnectorError::MissingConnectorTransactionID)?;
            Ok(format!("{base_url}/payments/{connector_payment_id}"))
        }
    }
);

macros::macro_connector_implementation!(
    connector_default_implementations: [get_content_type, get_error_response_v2],
    connector: Volt,
    curl_response: VoltCancelResponse,
    flow_name: Void,
    resource_common_data: PaymentFlowData,
    flow_request: PaymentVoidData,
    flow_response: PaymentsResponseData,
    http_method: Post,
    generic_type: T,
    [PaymentMethodDataTypes + Debug + Sync + Send + 'static + Serialize],
    other_functions: {
        fn get_headers(
            &self,
            req: &RouterDataV2<Void, PaymentFlowData, PaymentVoidData, PaymentsResponseData>,
        ) -> CustomResult<Vec<(String, Maskable<String>)>, errors::ConnectorError> {
            self.build_headers(req)
        }
        fn get_url(
            &self,
            req: &RouterDataV2<Void, PaymentFlowData, PaymentVoidData, PaymentsResponseData>,
        ) -> CustomResult<String, errors::ConnectorError> {
            let id = &req.request.connector_transaction_id;
            Ok(format!(
                "{}/payments/{}/cancel",
                self.connector_base_url(req),
                id
            ))
        }
    }
);

macros::macro_connector_implementation!(
    connector_default_implementations: [get_content_type, get_error_response_v2],
    connector: Volt,
    curl_request: Json(VoltRefundRequest),
    curl_response: RefundResponse,
    flow_name: Refund,
    resource_common_data: RefundFlowData,
    flow_request: RefundsData,
    flow_response: RefundsResponseData,
    http_method: Post,
    generic_type: T,
    [PaymentMethodDataTypes + Debug + Sync + Send + 'static + Serialize],
    other_functions: {
        fn get_headers(
            &self,
            req: &RouterDataV2<Refund, RefundFlowData, RefundsData, RefundsResponseData>,
        ) -> CustomResult<Vec<(String, Maskable<String>)>, errors::ConnectorError> {
            self.build_headers(req)
        }

        fn get_url(
            &self,
            req: &RouterDataV2<Refund, RefundFlowData, RefundsData, RefundsResponseData>,
        ) -> CustomResult<String, errors::ConnectorError> {
            let base_url = self.connector_base_url_refunds(req);
            let connector_payment_id = req.request.connector_transaction_id.clone();
            Ok(format!(
                "{base_url}/payments/{connector_payment_id}/request-refund",
            ))
        }
    }
);

// Stub implementations for unsupported flows (required by macro system)
impl<T: PaymentMethodDataTypes + Debug + Sync + Send + 'static + Serialize>
    ConnectorIntegrationV2<Capture, PaymentFlowData, PaymentsCaptureData, PaymentsResponseData>
    for Volt<T>
{
}

<<<<<<< HEAD
impl<
        T: PaymentMethodDataTypes
            + std::fmt::Debug
            + std::marker::Sync
            + std::marker::Send
            + 'static
            + Serialize,
    > ConnectorIntegrationV2<RSync, RefundFlowData, RefundSyncData, RefundsResponseData>
    for Volt<T>
=======
impl<T: PaymentMethodDataTypes + Debug + Sync + Send + 'static + Serialize>
    ConnectorIntegrationV2<Void, PaymentFlowData, PaymentVoidData, PaymentsResponseData>
    for Volt<T>
{
}

impl<T: PaymentMethodDataTypes + Debug + Sync + Send + 'static + Serialize>
    ConnectorIntegrationV2<Refund, RefundFlowData, RefundsData, RefundsResponseData> for Volt<T>
{
}

impl<T: PaymentMethodDataTypes + Debug + Sync + Send + 'static + Serialize>
    ConnectorIntegrationV2<RSync, RefundFlowData, RefundSyncData, RefundsResponseData> for Volt<T>
>>>>>>> e99d721b
{
}

impl<T: PaymentMethodDataTypes + Debug + Sync + Send + 'static + Serialize>
    ConnectorIntegrationV2<
        CreateOrder,
        PaymentFlowData,
        PaymentCreateOrderData,
        PaymentCreateOrderResponse,
    > for Volt<T>
{
}

impl<T: PaymentMethodDataTypes + Debug + Sync + Send + 'static + Serialize>
    ConnectorIntegrationV2<SubmitEvidence, DisputeFlowData, SubmitEvidenceData, DisputeResponseData>
    for Volt<T>
{
}

impl<T: PaymentMethodDataTypes + Debug + Sync + Send + 'static + Serialize>
    ConnectorIntegrationV2<DefendDispute, DisputeFlowData, DisputeDefendData, DisputeResponseData>
    for Volt<T>
{
}

impl<T: PaymentMethodDataTypes + Debug + Sync + Send + 'static + Serialize>
    ConnectorIntegrationV2<Accept, DisputeFlowData, AcceptDisputeData, DisputeResponseData>
    for Volt<T>
{
}

impl<T: PaymentMethodDataTypes + Debug + Sync + Send + 'static + Serialize>
    ConnectorIntegrationV2<
        SetupMandate,
        PaymentFlowData,
        SetupMandateRequestData<T>,
        PaymentsResponseData,
    > for Volt<T>
{
}

impl<T: PaymentMethodDataTypes + Debug + Sync + Send + 'static + Serialize>
    ConnectorIntegrationV2<RepeatPayment, PaymentFlowData, RepeatPaymentData, PaymentsResponseData>
    for Volt<T>
{
}

impl<T: PaymentMethodDataTypes + Debug + Sync + Send + 'static + Serialize>
    ConnectorIntegrationV2<
        CreateSessionToken,
        PaymentFlowData,
        SessionTokenRequestData,
        SessionTokenResponseData,
    > for Volt<T>
{
}

impl<T: PaymentMethodDataTypes + Debug + Sync + Send + 'static + Serialize>
    ConnectorIntegrationV2<
        CreateConnectorCustomer,
        PaymentFlowData,
        ConnectorCustomerData,
        ConnectorCustomerResponse,
    > for Volt<T>
{
}

impl<T: PaymentMethodDataTypes + Debug + Sync + Send + 'static + Serialize>
    ConnectorIntegrationV2<
        PaymentMethodToken,
        PaymentFlowData,
        PaymentMethodTokenizationData<T>,
        PaymentMethodTokenResponse,
    > for Volt<T>
{
}
impl<T: PaymentMethodDataTypes + Debug + Sync + Send + 'static + Serialize>
    ConnectorIntegrationV2<
        PreAuthenticate,
        PaymentFlowData,
        PaymentsPreAuthenticateData<T>,
        PaymentsResponseData,
    > for Volt<T>
{
}

impl<T: PaymentMethodDataTypes + Debug + Sync + Send + 'static + Serialize>
    ConnectorIntegrationV2<
        Authenticate,
        PaymentFlowData,
        PaymentsAuthenticateData<T>,
        PaymentsResponseData,
    > for Volt<T>
{
}

impl<T: PaymentMethodDataTypes + Debug + Sync + Send + 'static + Serialize>
    ConnectorIntegrationV2<
        PostAuthenticate,
        PaymentFlowData,
        PaymentsPostAuthenticateData<T>,
        PaymentsResponseData,
    > for Volt<T>
{
}

// SourceVerification implementations for all flows
impl<T: PaymentMethodDataTypes + Debug + Sync + Send + 'static + Serialize>
    interfaces::verification::SourceVerification<
        Authorize,
        PaymentFlowData,
        PaymentsAuthorizeData<T>,
        PaymentsResponseData,
    > for Volt<T>
{
}

impl<T: PaymentMethodDataTypes + Debug + Sync + Send + 'static + Serialize>
    interfaces::verification::SourceVerification<
        PSync,
        PaymentFlowData,
        PaymentsSyncData,
        PaymentsResponseData,
    > for Volt<T>
{
}

impl<T: PaymentMethodDataTypes + Debug + Sync + Send + 'static + Serialize>
    interfaces::verification::SourceVerification<
        Capture,
        PaymentFlowData,
        PaymentsCaptureData,
        PaymentsResponseData,
    > for Volt<T>
{
}

impl<T: PaymentMethodDataTypes + Debug + Sync + Send + 'static + Serialize>
    interfaces::verification::SourceVerification<
        Void,
        PaymentFlowData,
        PaymentVoidData,
        PaymentsResponseData,
    > for Volt<T>
{
}

impl<T: PaymentMethodDataTypes + Debug + Sync + Send + 'static + Serialize>
    interfaces::verification::SourceVerification<
        Refund,
        RefundFlowData,
        RefundsData,
        RefundsResponseData,
    > for Volt<T>
{
}

impl<T: PaymentMethodDataTypes + Debug + Sync + Send + 'static + Serialize>
    interfaces::verification::SourceVerification<
        RSync,
        RefundFlowData,
        RefundSyncData,
        RefundsResponseData,
    > for Volt<T>
{
}

impl<T: PaymentMethodDataTypes + Debug + Sync + Send + 'static + Serialize>
    interfaces::verification::SourceVerification<
        SetupMandate,
        PaymentFlowData,
        SetupMandateRequestData<T>,
        PaymentsResponseData,
    > for Volt<T>
{
}

impl<T: PaymentMethodDataTypes + Debug + Sync + Send + 'static + Serialize>
    interfaces::verification::SourceVerification<
        Accept,
        DisputeFlowData,
        AcceptDisputeData,
        DisputeResponseData,
    > for Volt<T>
{
}

impl<T: PaymentMethodDataTypes + Debug + Sync + Send + 'static + Serialize>
    interfaces::verification::SourceVerification<
        SubmitEvidence,
        DisputeFlowData,
        SubmitEvidenceData,
        DisputeResponseData,
    > for Volt<T>
{
}

impl<T: PaymentMethodDataTypes + Debug + Sync + Send + 'static + Serialize>
    interfaces::verification::SourceVerification<
        DefendDispute,
        DisputeFlowData,
        DisputeDefendData,
        DisputeResponseData,
    > for Volt<T>
{
}

impl<T: PaymentMethodDataTypes + Debug + Sync + Send + 'static + Serialize>
    interfaces::verification::SourceVerification<
        CreateOrder,
        PaymentFlowData,
        PaymentCreateOrderData,
        PaymentCreateOrderResponse,
    > for Volt<T>
{
}

impl<T: PaymentMethodDataTypes + Debug + Sync + Send + 'static + Serialize>
    interfaces::verification::SourceVerification<
        RepeatPayment,
        PaymentFlowData,
        RepeatPaymentData,
        PaymentsResponseData,
    > for Volt<T>
{
}

impl<T: PaymentMethodDataTypes + Debug + Sync + Send + 'static + Serialize>
    interfaces::verification::SourceVerification<
        CreateSessionToken,
        PaymentFlowData,
        SessionTokenRequestData,
        SessionTokenResponseData,
    > for Volt<T>
{
}

impl<T: PaymentMethodDataTypes + Debug + Sync + Send + 'static + Serialize>
    interfaces::verification::SourceVerification<
        CreateAccessToken,
        PaymentFlowData,
        AccessTokenRequestData,
        AccessTokenResponseData,
    > for Volt<T>
{
}

impl<T: PaymentMethodDataTypes + Debug + Sync + Send + 'static + Serialize>
    interfaces::verification::SourceVerification<
        CreateConnectorCustomer,
        PaymentFlowData,
        ConnectorCustomerData,
        ConnectorCustomerResponse,
    > for Volt<T>
{
}

impl<T: PaymentMethodDataTypes + Debug + Sync + Send + 'static + Serialize>
    interfaces::verification::SourceVerification<
        PaymentMethodToken,
        PaymentFlowData,
        PaymentMethodTokenizationData<T>,
        PaymentMethodTokenResponse,
    > for Volt<T>
{
}

impl<T: PaymentMethodDataTypes + Debug + Sync + Send + 'static + Serialize>
    interfaces::verification::SourceVerification<
        PreAuthenticate,
        PaymentFlowData,
        PaymentsPreAuthenticateData<T>,
        PaymentsResponseData,
    > for Volt<T>
{
}

impl<T: PaymentMethodDataTypes + Debug + Sync + Send + 'static + Serialize>
    interfaces::verification::SourceVerification<
        Authenticate,
        PaymentFlowData,
        PaymentsAuthenticateData<T>,
        PaymentsResponseData,
    > for Volt<T>
{
}

impl<T: PaymentMethodDataTypes + Debug + Sync + Send + 'static + Serialize>
    interfaces::verification::SourceVerification<
        PostAuthenticate,
        PaymentFlowData,
        PaymentsPostAuthenticateData<T>,
        PaymentsResponseData,
    > for Volt<T>
{
}

impl<T: PaymentMethodDataTypes + Debug + Sync + Send + 'static + Serialize>
    interfaces::verification::SourceVerification<
        domain_types::connector_flow::VoidPC,
        PaymentFlowData,
        domain_types::connector_types::PaymentsCancelPostCaptureData,
        PaymentsResponseData,
    > for Volt<T>
{
}

impl<T: PaymentMethodDataTypes + Debug + Sync + Send + 'static + Serialize>
    interfaces::verification::SourceVerification<
        SdkSessionToken,
        PaymentFlowData,
        PaymentsSdkSessionTokenData,
        PaymentsResponseData,
    > for Volt<T>
{
}<|MERGE_RESOLUTION|>--- conflicted
+++ resolved
@@ -36,8 +36,8 @@
 use serde::Serialize;
 use transformers::{
     self as volt, RefundResponse, VoltAuthUpdateRequest, VoltAuthUpdateResponse,
-    VoltCancelResponse, VoltPaymentsRequest, VoltPaymentsResponse, VoltPsyncRequest,
-    VoltPsyncResponse, VoltRefundRequest,
+    VoltPaymentsRequest, VoltPaymentsResponse, VoltPsyncRequest, VoltPsyncResponse,
+    VoltRefundRequest,
 };
 
 use super::macros;
@@ -223,11 +223,6 @@
             request_body: VoltPsyncRequest,
             response_body: VoltPsyncResponse,
             router_data: RouterDataV2<PSync, PaymentFlowData, PaymentsSyncData, PaymentsResponseData>,
-        ),
-        (
-            flow: Void,
-            response_body: VoltCancelResponse,
-            router_data: RouterDataV2<Void, PaymentFlowData, PaymentVoidData, PaymentsResponseData>,
         ),
         (
             flow: Refund,
@@ -281,15 +276,6 @@
         ) -> String {
             req.resource_common_data.connectors.volt.base_url.to_string()
         }
-
-        pub fn connector_base_url_refunds<F, Req, Res>(
-            &self,
-            req: &RouterDataV2<F, RefundFlowData, Req, Res>,
-        ) -> String {
-            req.resource_common_data.connectors.volt.secondary_base_url.as_ref()
-                .cloned()
-                .expect("Volt secondary_base_url must be configured in connectors config")
-        }
     }
 );
 
@@ -445,38 +431,6 @@
 macros::macro_connector_implementation!(
     connector_default_implementations: [get_content_type, get_error_response_v2],
     connector: Volt,
-    curl_response: VoltCancelResponse,
-    flow_name: Void,
-    resource_common_data: PaymentFlowData,
-    flow_request: PaymentVoidData,
-    flow_response: PaymentsResponseData,
-    http_method: Post,
-    generic_type: T,
-    [PaymentMethodDataTypes + Debug + Sync + Send + 'static + Serialize],
-    other_functions: {
-        fn get_headers(
-            &self,
-            req: &RouterDataV2<Void, PaymentFlowData, PaymentVoidData, PaymentsResponseData>,
-        ) -> CustomResult<Vec<(String, Maskable<String>)>, errors::ConnectorError> {
-            self.build_headers(req)
-        }
-        fn get_url(
-            &self,
-            req: &RouterDataV2<Void, PaymentFlowData, PaymentVoidData, PaymentsResponseData>,
-        ) -> CustomResult<String, errors::ConnectorError> {
-            let id = &req.request.connector_transaction_id;
-            Ok(format!(
-                "{}/payments/{}/cancel",
-                self.connector_base_url(req),
-                id
-            ))
-        }
-    }
-);
-
-macros::macro_connector_implementation!(
-    connector_default_implementations: [get_content_type, get_error_response_v2],
-    connector: Volt,
     curl_request: Json(VoltRefundRequest),
     curl_response: RefundResponse,
     flow_name: Refund,
@@ -498,7 +452,10 @@
             &self,
             req: &RouterDataV2<Refund, RefundFlowData, RefundsData, RefundsResponseData>,
         ) -> CustomResult<String, errors::ConnectorError> {
-            let base_url = self.connector_base_url_refunds(req);
+            let base_url = req.resource_common_data.connectors.volt
+            .secondary_base_url
+            .as_ref()
+            .ok_or(errors::ConnectorError::FailedToObtainIntegrationUrl)?;
             let connector_payment_id = req.request.connector_transaction_id.clone();
             Ok(format!(
                 "{base_url}/payments/{connector_payment_id}/request-refund",
@@ -509,36 +466,19 @@
 
 // Stub implementations for unsupported flows (required by macro system)
 impl<T: PaymentMethodDataTypes + Debug + Sync + Send + 'static + Serialize>
+    ConnectorIntegrationV2<Void, PaymentFlowData, PaymentVoidData, PaymentsResponseData>
+    for Volt<T>
+{
+}
+
+impl<T: PaymentMethodDataTypes + Debug + Sync + Send + 'static + Serialize>
     ConnectorIntegrationV2<Capture, PaymentFlowData, PaymentsCaptureData, PaymentsResponseData>
     for Volt<T>
 {
 }
 
-<<<<<<< HEAD
-impl<
-        T: PaymentMethodDataTypes
-            + std::fmt::Debug
-            + std::marker::Sync
-            + std::marker::Send
-            + 'static
-            + Serialize,
-    > ConnectorIntegrationV2<RSync, RefundFlowData, RefundSyncData, RefundsResponseData>
-    for Volt<T>
-=======
-impl<T: PaymentMethodDataTypes + Debug + Sync + Send + 'static + Serialize>
-    ConnectorIntegrationV2<Void, PaymentFlowData, PaymentVoidData, PaymentsResponseData>
-    for Volt<T>
-{
-}
-
-impl<T: PaymentMethodDataTypes + Debug + Sync + Send + 'static + Serialize>
-    ConnectorIntegrationV2<Refund, RefundFlowData, RefundsData, RefundsResponseData> for Volt<T>
-{
-}
-
 impl<T: PaymentMethodDataTypes + Debug + Sync + Send + 'static + Serialize>
     ConnectorIntegrationV2<RSync, RefundFlowData, RefundSyncData, RefundsResponseData> for Volt<T>
->>>>>>> e99d721b
 {
 }
 
