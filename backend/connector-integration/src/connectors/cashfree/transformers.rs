use common_enums;
use domain_types::{
    connector_flow::{Authorize, CreateOrder},
    connector_types::{
        PaymentCreateOrderData, PaymentCreateOrderResponse, PaymentFlowData, PaymentsAuthorizeData,
        PaymentsResponseData, ResponseId,
    },
    errors::ConnectorError,
    payment_method_data::{PaymentMethodData, PaymentMethodDataTypes},
    router_data::ConnectorAuthType,
    router_data_v2::RouterDataV2,
};
use error_stack::report;
use hyperswitch_masking::{ExposeInterface, PeekInterface, Secret};
use serde::{Deserialize, Serialize};

use crate::types::ResponseRouterData;

// ============================================================================
// Authentication
// ============================================================================

#[derive(Debug, Clone)]
pub struct CashfreeAuthType {
    pub app_id: Secret<String>,     // X-Client-Id
    pub secret_key: Secret<String>, // X-Client-Secret
}

impl TryFrom<&ConnectorAuthType> for CashfreeAuthType {
    type Error = error_stack::Report<ConnectorError>;

    fn try_from(auth_type: &ConnectorAuthType) -> Result<Self, Self::Error> {
        match auth_type {
            ConnectorAuthType::BodyKey { api_key, key1 } => Ok(Self {
                app_id: key1.to_owned(),
                secret_key: api_key.to_owned(),
            }),
            ConnectorAuthType::SignatureKey {
                api_key: _,
                key1,
                api_secret,
            } => Ok(Self {
                app_id: key1.to_owned(),
                secret_key: api_secret.to_owned(),
            }),
            _ => Err(report!(ConnectorError::FailedToObtainAuthType)),
        }
    }
}

// ============================================================================
// Error Response
// ============================================================================

#[derive(Debug, Clone, Serialize, Deserialize)]
pub struct CashfreeErrorResponse {
    pub message: String,
    pub code: String,
    #[serde(rename = "type")]
    pub error_type: String,
}

// ============================================================================
// Order Creation (Phase 1)
// ============================================================================

#[derive(Debug, Serialize)]
pub struct CashfreeOrderCreateRequest {
    pub order_id: String,
    pub order_amount: f64,
    pub order_currency: String,
    pub customer_details: CashfreeCustomerDetails,
    pub order_meta: CashfreeOrderMeta,
    pub order_note: Option<String>,
    pub order_expiry_time: Option<String>,
}

// Supporting types for Order Response (missing from original implementation)
#[derive(Debug, Serialize, Deserialize)]
pub struct CashfreeOrderCreateUrlResponse {
    pub url: String,
}

#[derive(Debug, Serialize, Deserialize)]
pub struct CashfreeOrderTagsType {
    pub metadata1: Option<String>,
    pub metadata2: Option<String>,
    pub metadata3: Option<String>,
    pub metadata4: Option<String>,
    pub metadata5: Option<String>,
    pub metadata6: Option<String>,
}

#[derive(Debug, Serialize, Deserialize)]
pub struct CashfreeOrderSplitsType {
    pub vendor_id: String,
    pub amount: f64,
    pub percentage: Option<String>,
}

#[derive(Debug, Serialize, Deserialize)]
pub struct CashfreeCustomerDetails {
    pub customer_id: String,
    pub customer_email: Option<String>,
    pub customer_phone: String,
    pub customer_name: Option<String>,
}

#[derive(Debug, Serialize, Deserialize)]
pub struct CashfreeOrderMeta {
    pub return_url: String,
    pub notify_url: String,
    pub payment_methods: Option<String>,
}

#[derive(Debug, Serialize, Deserialize)]
pub struct CashfreeOrderCreateResponse {
    pub payment_session_id: String, // KEY: Used in Authorize flow
    pub cf_order_id: i64,
    pub order_id: String,
    pub entity: String, // ADDED: Missing field from Haskell
    pub order_amount: f64,
    pub order_currency: String,
    pub order_status: String,
    pub order_expiry_time: String,  // ADDED: Missing field from Haskell
    pub order_note: Option<String>, // ADDED: Missing optional field from Haskell
    pub customer_details: CashfreeCustomerDetails,
    pub order_meta: CashfreeOrderMeta,
    pub payments: CashfreeOrderCreateUrlResponse, // ADDED: Missing field from Haskell
    pub settlements: CashfreeOrderCreateUrlResponse, // ADDED: Missing field from Haskell
    pub refunds: CashfreeOrderCreateUrlResponse,  // ADDED: Missing field from Haskell
    pub order_tags: Option<CashfreeOrderTagsType>, // ADDED: Missing optional field from Haskell
    pub order_splits: Option<Vec<CashfreeOrderSplitsType>>, // ADDED: Missing optional field from Haskell
}

// ADDED: Union type for handling success/failure responses (matches Haskell pattern)
// #[derive(Debug, Deserialize)]
// #[serde(untagged)]
// pub enum CashfreeOrderCreateResponseWrapper {
//     Success(CashfreeOrderCreateResponse),
//     Error(CashfreeErrorResponse),
// }

// ============================================================================
// Payment Authorization (Phase 2)
// ============================================================================

#[derive(Debug, Serialize)]
pub struct CashfreePaymentRequest {
    pub payment_session_id: String, // From order creation response
    pub payment_method: CashfreePaymentMethod,
    pub payment_surcharge: Option<CashfreePaymentSurcharge>,
}

#[derive(Debug, Serialize)]
pub struct CashfreePaymentMethod {
    pub upi: Option<CashfreeUpiDetails>,
    // ADDED: All other payment methods (set to None for UPI-only implementation)
    // This matches Haskell CashfreePaymentMethodType structure exactly
    #[serde(skip_serializing_if = "Option::is_none")]
    pub app: Option<()>, // CashFreeAPPType - None for UPI-only
    #[serde(skip_serializing_if = "Option::is_none")]
    pub netbanking: Option<()>, // CashFreeNBType - None for UPI-only
    #[serde(skip_serializing_if = "Option::is_none")]
    pub card: Option<()>, // CashFreeCARDType - None for UPI-only
    #[serde(skip_serializing_if = "Option::is_none")]
    pub emi: Option<()>, // CashfreeEmiType - None for UPI-only
    #[serde(skip_serializing_if = "Option::is_none")]
    pub paypal: Option<()>, // CashfreePaypalType - None for UPI-only
    #[serde(skip_serializing_if = "Option::is_none")]
    pub paylater: Option<()>, // CashFreePaylaterType - None for UPI-only
    #[serde(skip_serializing_if = "Option::is_none")]
    pub cardless_emi: Option<()>, // CashFreeCardlessEmiType - None for UPI-only
}

#[derive(Debug, Serialize)]
pub struct CashfreeUpiDetails {
    pub channel: String, // "link" for Intent, "collect" for Collect
    #[serde(skip_serializing_if = "String::is_empty")]
    pub upi_id: String, // VPA for collect, empty for intent
}

#[derive(Debug, Serialize)]
pub struct CashfreePaymentSurcharge {
    pub surcharge_amount: f64,
    pub surcharge_percentage: f64,
}

#[derive(Debug, Serialize, Deserialize)]
pub struct CashfreePaymentResponse {
    pub payment_method: String,
    pub channel: String,
    pub action: String,
    pub data: CashfreeResponseData,
    pub cf_payment_id: Option<serde_json::Value>,
}

#[derive(Debug, Serialize, Deserialize)]
pub struct CashfreeResponseData {
    pub url: Option<String>,
    pub payload: Option<CashfreePayloadData>,
    pub content_type: Option<String>,
    pub method: Option<String>,
}

#[derive(Debug, Serialize, Deserialize)]
pub struct CashfreePayloadData {
    #[serde(rename = "default")]
    pub default_link: String, // Universal deep link for Intent
    pub gpay: Option<String>,
    pub phonepe: Option<String>,
    pub paytm: Option<String>,
    pub bhim: Option<String>,
}

// ============================================================================
// Helper Functions
// ============================================================================

fn get_cashfree_payment_method_data<
    T: PaymentMethodDataTypes
        + std::fmt::Debug
        + std::marker::Sync
        + std::marker::Send
        + 'static
        + Serialize,
>(
    payment_method_data: &PaymentMethodData<T>,
) -> Result<CashfreePaymentMethod, ConnectorError> {
    match payment_method_data {
        PaymentMethodData::Upi(upi_data) => {
            match upi_data {
                domain_types::payment_method_data::UpiData::UpiCollect(collect_data) => {
                    // Extract VPA for collect flow - maps to upi_id field in Cashfree
                    let vpa = collect_data
                        .vpa_id
                        .as_ref()
                        .map(|vpa| vpa.peek().to_string())
                        .unwrap_or_default();

                    if vpa.is_empty() {
                        return Err(ConnectorError::MissingRequiredField {
                            field_name: "vpa_id for UPI collect",
                        });
                    }

                    Ok(CashfreePaymentMethod {
                        upi: Some(CashfreeUpiDetails {
                            channel: "collect".to_string(),
                            upi_id: vpa,
                        }),
                        app: None,
                        netbanking: None,
                        card: None,
                        emi: None,
                        paypal: None,
                        paylater: None,
                        cardless_emi: None,
                    })
                }
                domain_types::payment_method_data::UpiData::UpiIntent(_) => {
                    // Intent flow: channel = "link", no UPI ID needed
                    Ok(CashfreePaymentMethod {
                        upi: Some(CashfreeUpiDetails {
                            channel: "link".to_string(),
                            upi_id: "".to_string(),
                        }),
                        app: None,
                        netbanking: None,
                        card: None,
                        emi: None,
                        paypal: None,
                        paylater: None,
                        cardless_emi: None,
                    })
                }
            }
        }
        _ => Err(ConnectorError::NotSupported {
            message: "Only UPI payment methods are supported for Cashfree V3".to_string(),
            connector: "Cashfree",
        }),
    }
}

// ============================================================================
// Request Transformations
// ============================================================================

// TryFrom implementation for macro-generated CashfreeRouterData wrapper
impl<
        T: PaymentMethodDataTypes
            + std::fmt::Debug
            + std::marker::Sync
            + std::marker::Send
            + 'static
            + Serialize,
    >
    TryFrom<
        crate::connectors::cashfree::CashfreeRouterData<
            RouterDataV2<
                CreateOrder,
                PaymentFlowData,
                PaymentCreateOrderData,
                PaymentCreateOrderResponse,
            >,
            T,
        >,
    > for CashfreeOrderCreateRequest
{
    type Error = error_stack::Report<ConnectorError>;

    fn try_from(
        wrapper: crate::connectors::cashfree::CashfreeRouterData<
            RouterDataV2<
                CreateOrder,
                PaymentFlowData,
                PaymentCreateOrderData,
                PaymentCreateOrderResponse,
            >,
            T,
        >,
    ) -> Result<Self, Self::Error> {
        // Convert MinorUnit to FloatMajorUnit properly
        let amount_i64 = wrapper.router_data.request.amount.get_amount_as_i64();
        let converted_amount = common_utils::types::FloatMajorUnit(amount_i64 as f64 / 100.0);
        Self::try_from((converted_amount, &wrapper.router_data))
    }
}

// Keep the original TryFrom for backward compatibility
impl
    TryFrom<
        &RouterDataV2<
            CreateOrder,
            PaymentFlowData,
            PaymentCreateOrderData,
            PaymentCreateOrderResponse,
        >,
    > for CashfreeOrderCreateRequest
{
    type Error = error_stack::Report<ConnectorError>;

    fn try_from(
        item: &RouterDataV2<
            CreateOrder,
            PaymentFlowData,
            PaymentCreateOrderData,
            PaymentCreateOrderResponse,
        >,
    ) -> Result<Self, Self::Error> {
        // Convert MinorUnit to FloatMajorUnit properly
        let amount_i64 = item.request.amount.get_amount_as_i64();
        let converted_amount = common_utils::types::FloatMajorUnit(amount_i64 as f64 / 100.0);
        Self::try_from((converted_amount, item))
    }
}

impl
    TryFrom<(
        common_utils::types::FloatMajorUnit,
        &RouterDataV2<
            CreateOrder,
            PaymentFlowData,
            PaymentCreateOrderData,
            PaymentCreateOrderResponse,
        >,
    )> for CashfreeOrderCreateRequest
{
    type Error = error_stack::Report<ConnectorError>;

    fn try_from(
        (converted_amount, item): (
            common_utils::types::FloatMajorUnit,
            &RouterDataV2<
                CreateOrder,
                PaymentFlowData,
                PaymentCreateOrderData,
                PaymentCreateOrderResponse,
            >,
        ),
    ) -> Result<Self, Self::Error> {
        let billing = item
            .resource_common_data
            .address
            .get_payment_method_billing()
            .ok_or(ConnectorError::MissingRequiredField {
                field_name: "billing_address",
            })?;

        // Build customer details
        let customer_details = CashfreeCustomerDetails {
            customer_id: item
                .resource_common_data
                .customer_id
                .as_ref()
                .map(|id| id.get_string_repr().to_string())
                .unwrap_or_else(|| "guest".to_string()),
            customer_email: billing.email.as_ref().map(|e| e.peek().to_string()),
            customer_phone: billing
                .phone
                .as_ref()
                .and_then(|phone| phone.number.as_ref())
                .map(|number| number.peek().to_string())
                .unwrap_or_else(|| "9999999999".to_string()),
            customer_name: billing.get_optional_full_name().map(|name| name.expose()),
        };

        // Build order meta with return and notify URLs
        let return_url = item.resource_common_data.return_url.clone().ok_or(
            ConnectorError::MissingRequiredField {
                field_name: "return_url",
            },
        )?;

        // Get webhook URL from request - required for Cashfree V3
        let notify_url =
            item.request
                .webhook_url
                .clone()
                .ok_or(ConnectorError::MissingRequiredField {
                    field_name: "webhook_url",
                })?;

        let order_meta = CashfreeOrderMeta {
            return_url,
            notify_url,
            payment_methods: Some("upi".to_string()),
        };

        Ok(Self {
            order_id: item
                .resource_common_data
                .connector_request_reference_id
                .clone(), // FIXED: Use payment_id not connector_request_reference_id
            order_amount: converted_amount.0,
            order_currency: item.request.currency.to_string(),
            customer_details,
            order_meta,
            order_note: item.resource_common_data.description.clone(),
            order_expiry_time: None,
        })
    }
}

// TryFrom implementation for macro-generated CashfreeRouterData wrapper
impl<
        T: PaymentMethodDataTypes
            + std::fmt::Debug
            + std::marker::Sync
            + std::marker::Send
            + 'static
            + Serialize,
    >
    TryFrom<
        crate::connectors::cashfree::CashfreeRouterData<
            RouterDataV2<
                Authorize,
                PaymentFlowData,
                PaymentsAuthorizeData<T>,
                PaymentsResponseData,
            >,
            T,
        >,
    > for CashfreePaymentRequest
{
    type Error = error_stack::Report<ConnectorError>;

    fn try_from(
        wrapper: crate::connectors::cashfree::CashfreeRouterData<
            RouterDataV2<
                Authorize,
                PaymentFlowData,
                PaymentsAuthorizeData<T>,
                PaymentsResponseData,
            >,
            T,
        >,
    ) -> Result<Self, Self::Error> {
        Self::try_from(&wrapper.router_data)
    }
}

// Keep original TryFrom implementation for backward compatibility
impl<
        T: PaymentMethodDataTypes
            + std::fmt::Debug
            + std::marker::Sync
            + std::marker::Send
            + 'static
            + Serialize,
    >
    TryFrom<
        &RouterDataV2<Authorize, PaymentFlowData, PaymentsAuthorizeData<T>, PaymentsResponseData>,
    > for CashfreePaymentRequest
{
    type Error = error_stack::Report<ConnectorError>;

    fn try_from(
        item: &RouterDataV2<
            Authorize,
            PaymentFlowData,
            PaymentsAuthorizeData<T>,
            PaymentsResponseData,
        >,
    ) -> Result<Self, Self::Error> {
        // Extract payment_session_id from reference_id (set by CreateOrder response)
        let payment_session_id = item.resource_common_data.reference_id.clone().ok_or(
            ConnectorError::MissingRequiredField {
                field_name: "payment_session_id",
            },
        )?;

        // Get Cashfree payment method data directly
        let payment_method = get_cashfree_payment_method_data(&item.request.payment_method_data)?;

        Ok(Self {
            payment_session_id,
            payment_method,
            payment_surcharge: None, // TODO: Add surcharge logic if needed
        })
    }
}

// ============================================================================
// Response Transformations
// ============================================================================

impl TryFrom<CashfreeOrderCreateResponse> for PaymentCreateOrderResponse {
    type Error = error_stack::Report<ConnectorError>;

    fn try_from(response: CashfreeOrderCreateResponse) -> Result<Self, Self::Error> {
        Ok(Self {
            order_id: response.payment_session_id,
        })
    }
}

// Add the missing TryFrom implementation for macro compatibility
impl
    TryFrom<
        ResponseRouterData<
            CashfreeOrderCreateResponse,
            RouterDataV2<
                CreateOrder,
                PaymentFlowData,
                PaymentCreateOrderData,
                PaymentCreateOrderResponse,
            >,
        >,
    >
    for RouterDataV2<
        CreateOrder,
        PaymentFlowData,
        PaymentCreateOrderData,
        PaymentCreateOrderResponse,
    >
{
    type Error = error_stack::Report<ConnectorError>;

    fn try_from(
        item: ResponseRouterData<
            CashfreeOrderCreateResponse,
            RouterDataV2<
                CreateOrder,
                PaymentFlowData,
                PaymentCreateOrderData,
                PaymentCreateOrderResponse,
            >,
        >,
    ) -> Result<Self, Self::Error> {
        let response = item.response;
        let order_response = PaymentCreateOrderResponse::try_from(response)?;

        // Extract order_id before moving order_response
        let order_id = order_response.order_id.clone();

        Ok(Self {
            response: Ok(order_response),
            resource_common_data: PaymentFlowData {
                // Update status to indicate successful order creation
                status: common_enums::AttemptStatus::Pending,
                // Set reference_id to the payment_session_id for use in authorize flow
                reference_id: Some(order_id),
                ..item.router_data.resource_common_data
            },
            ..item.router_data
        })
    }
}

impl<
        T: PaymentMethodDataTypes
            + std::fmt::Debug
            + std::marker::Sync
            + std::marker::Send
            + 'static
            + Serialize,
    >
    TryFrom<
        ResponseRouterData<
            CashfreePaymentResponse,
            RouterDataV2<
                Authorize,
                PaymentFlowData,
                PaymentsAuthorizeData<T>,
                PaymentsResponseData,
            >,
        >,
    > for RouterDataV2<Authorize, PaymentFlowData, PaymentsAuthorizeData<T>, PaymentsResponseData>
{
    type Error = error_stack::Report<ConnectorError>;

    fn try_from(
        item: ResponseRouterData<
            CashfreePaymentResponse,
            RouterDataV2<
                Authorize,
                PaymentFlowData,
                PaymentsAuthorizeData<T>,
                PaymentsResponseData,
            >,
        >,
    ) -> Result<Self, Self::Error> {
        let response = item.response;

        let (status, redirection_data) = match response.channel.as_str() {
            "link" => {
                // Intent flow - extract deep link from payload._default
                let deep_link = response.data.payload.map(|p| p.default_link).ok_or(
                    ConnectorError::MissingRequiredField {
                        field_name: "intent_link",
                    },
                )?;

                // Trim deep link at "?" as per Haskell: truncateIntentLink "?" link
                let trimmed_link = if let Some(pos) = deep_link.find('?') {
                    &deep_link[(pos + 1)..]
                } else {
                    &deep_link
                };

                // Create UPI intent redirection
                let redirection_data = Some(Box::new(Some(
                    domain_types::router_response_types::RedirectForm::Uri {
                        uri: trimmed_link.to_string(),
                    },
                )));

                (
                    common_enums::AttemptStatus::AuthenticationPending,
                    redirection_data,
                )
            }
            "collect" => {
                // Collect flow - return without redirection, status Pending
                (common_enums::AttemptStatus::Pending, None)
            }
            _ => (common_enums::AttemptStatus::Failure, None),
        };

        Ok(Self {
            response: Ok(PaymentsResponseData::TransactionResponse {
                resource_id: ResponseId::ConnectorTransactionId(
                    response
                        .cf_payment_id
                        .as_ref()
                        .map(|id| id.to_string())
                        .unwrap_or_default(),
                ),
                redirection_data: redirection_data.and_then(|data| *data).map(Box::new),
                mandate_reference: None,
                connector_metadata: None,
                network_txn_id: None,
                connector_response_reference_id: response.cf_payment_id.map(|id| id.to_string()),
                incremental_authorization_allowed: None,
                raw_connector_response: None,
<<<<<<< HEAD
                status_code: Some(item.http_code),
                state: None,
=======
                status_code: item.http_code,
>>>>>>> 51fc6a4b
            }),
            resource_common_data: PaymentFlowData {
                status,
                ..item.router_data.resource_common_data
            },
            ..item.router_data
        })
    }
}<|MERGE_RESOLUTION|>--- conflicted
+++ resolved
@@ -675,12 +675,8 @@
                 connector_response_reference_id: response.cf_payment_id.map(|id| id.to_string()),
                 incremental_authorization_allowed: None,
                 raw_connector_response: None,
-<<<<<<< HEAD
-                status_code: Some(item.http_code),
+                status_code: item.http_code,
                 state: None,
-=======
-                status_code: item.http_code,
->>>>>>> 51fc6a4b
             }),
             resource_common_data: PaymentFlowData {
                 status,
