use super::PaypalRouterData;
use crate::types::ResponseRouterData;
use base64::Engine;
<<<<<<< HEAD
use common_enums;
use common_utils::{types::StringMajorUnit, CustomResult};
=======
use cards;
use common_utils::{request::Method, types::StringMajorUnit, CustomResult};
>>>>>>> 70cccb93
use domain_types::{
    connector_flow::{Authorize, Capture, PostAuthenticate},
    connector_types::{
        AccessTokenResponseData, MandateReference, PaymentFlowData, PaymentsAuthorizeData,
<<<<<<< HEAD
        PaymentsCaptureData, PaymentsPostAuthenticateData, PaymentsResponseData, PaymentsSyncData,
        ResponseId,
=======
        PaymentsCaptureData, PaymentsResponseData, PaymentsSyncData, RefundFlowData,
        RefundSyncData, RefundsData, RefundsResponseData, ResponseId, SetupMandateRequestData,
>>>>>>> 70cccb93
    },
    errors::{self, ConnectorError},
    payment_method_data::{
        BankDebitData, BankRedirectData, BankTransferData, CardRedirectData, GiftCardData,
        PayLaterData, PaymentMethodData, PaymentMethodDataTypes, RawCardNumber, VoucherData,
        WalletData,
    },
    router_data::ConnectorAuthType,
    router_data_v2::RouterDataV2,
    router_response_types::RedirectForm,
    utils,
};
use error_stack::ResultExt;
use hyperswitch_masking::{ExposeInterface, Secret};
use serde::{Deserialize, Serialize};
use url::Url;
pub const BASE64_ENGINE: base64::engine::GeneralPurpose = base64::engine::general_purpose::STANDARD;
trait GetRequestIncrementalAuthorization {
    fn get_request_incremental_authorization(&self) -> Option<bool>;
}

impl<
        T: PaymentMethodDataTypes
            + std::fmt::Debug
            + std::marker::Sync
            + std::marker::Send
            + 'static
            + Serialize,
    > GetRequestIncrementalAuthorization for PaymentsAuthorizeData<T>
{
    fn get_request_incremental_authorization(&self) -> Option<bool> {
        Some(self.request_incremental_authorization)
    }
}

impl GetRequestIncrementalAuthorization for PaymentsSyncData {
    fn get_request_incremental_authorization(&self) -> Option<bool> {
        None
    }
}

pub mod auth_headers {
    pub const PAYPAL_PARTNER_ATTRIBUTION_ID: &str = "PayPal-Partner-Attribution-Id";
    pub const PREFER: &str = "Prefer";
    pub const PAYPAL_REQUEST_ID: &str = "PayPal-Request-Id";
    pub const PAYPAL_AUTH_ASSERTION: &str = "PayPal-Auth-Assertion";
}

const ORDER_QUANTITY: u16 = 1;

#[derive(Debug, Clone, Serialize, Deserialize, Eq, PartialEq)]
#[serde(rename_all = "UPPERCASE")]
pub enum PaypalPaymentIntent {
    Capture,
    Authorize,
    Authenticate,
}

#[derive(Default, Debug, Clone, Serialize, Eq, PartialEq, Deserialize)]
pub struct OrderAmount {
    pub currency_code: common_enums::Currency,
    pub value: StringMajorUnit,
}

#[derive(Default, Debug, Serialize, Deserialize, Eq, PartialEq)]
pub struct OrderRequestAmount {
    pub currency_code: common_enums::Currency,
    pub value: StringMajorUnit,
    pub breakdown: AmountBreakdown,
}

impl<
        T: PaymentMethodDataTypes
            + std::fmt::Debug
            + std::marker::Sync
            + std::marker::Send
            + 'static
            + Serialize,
    >
    TryFrom<
        &PaypalRouterData<
            RouterDataV2<
                Authorize,
                PaymentFlowData,
                PaymentsAuthorizeData<T>,
                PaymentsResponseData,
            >,
            T,
        >,
    > for OrderRequestAmount
{
    type Error = error_stack::Report<ConnectorError>;
    fn try_from(
        item: &PaypalRouterData<
            RouterDataV2<
                Authorize,
                PaymentFlowData,
                PaymentsAuthorizeData<T>,
                PaymentsResponseData,
            >,
            T,
        >,
    ) -> Result<Self, Self::Error> {
        let value = item
            .connector
            .amount_converter
            .convert(
                item.router_data.request.minor_amount,
                item.router_data.request.currency,
            )
            .change_context(errors::ConnectorError::AmountConversionFailed)?;
        let shipping_value = item
            .connector
            .amount_converter
            .convert(
                item.router_data.request.shipping_cost.unwrap(),
                item.router_data.request.currency,
            )
            .change_context(errors::ConnectorError::AmountConversionFailed)?;
        Ok(Self {
            currency_code: item.router_data.request.currency,
            value: value.clone(),
            breakdown: AmountBreakdown {
                item_total: OrderAmount {
                    currency_code: item.router_data.request.currency,
                    value,
                },
                tax_total: None,
                shipping: Some(OrderAmount {
                    currency_code: item.router_data.request.currency,
                    value: shipping_value,
                }),
            },
        })
    }
}

#[derive(Default, Debug, Serialize, Deserialize, Eq, PartialEq)]
pub struct AmountBreakdown {
    item_total: OrderAmount,
    tax_total: Option<OrderAmount>,
    shipping: Option<OrderAmount>,
}

#[derive(Default, Debug, Serialize, Eq, PartialEq)]
pub struct PurchaseUnitRequest {
    reference_id: Option<String>, //reference for an item in purchase_units
    invoice_id: Option<String>, //The API caller-provided external invoice number for this order. Appears in both the payer's transaction history and the emails that the payer receives.
    custom_id: Option<String>,  //Used to reconcile client transactions with PayPal transactions.
    amount: OrderRequestAmount,
    #[serde(skip_serializing_if = "Option::is_none")]
    payee: Option<Payee>,
    shipping: Option<ShippingAddress>,
    items: Vec<ItemDetails>,
}

#[derive(Default, Debug, Deserialize, Serialize, Eq, PartialEq)]
pub struct Payee {
    merchant_id: Secret<String>,
}

#[derive(Default, Debug, Serialize, Eq, PartialEq)]
pub struct ItemDetails {
    name: String,
    quantity: u16,
    unit_amount: OrderAmount,
    tax: Option<OrderAmount>,
}

impl<
        T: PaymentMethodDataTypes
            + std::fmt::Debug
            + std::marker::Sync
            + std::marker::Send
            + 'static
            + Serialize,
    >
    TryFrom<
        &PaypalRouterData<
            RouterDataV2<
                Authorize,
                PaymentFlowData,
                PaymentsAuthorizeData<T>,
                PaymentsResponseData,
            >,
            T,
        >,
    > for ItemDetails
{
    type Error = error_stack::Report<ConnectorError>;
    fn try_from(
        item: &PaypalRouterData<
            RouterDataV2<
                Authorize,
                PaymentFlowData,
                PaymentsAuthorizeData<T>,
                PaymentsResponseData,
            >,
            T,
        >,
    ) -> Result<Self, Self::Error> {
        let value = item
            .connector
            .amount_converter
            .convert(
                item.router_data.request.minor_amount,
                item.router_data.request.currency,
            )
            .change_context(errors::ConnectorError::AmountConversionFailed)?;
        Ok(Self {
            name: format!(
                "Payment for invoice {}",
                item.router_data
                    .resource_common_data
                    .connector_request_reference_id
            ),
            quantity: ORDER_QUANTITY,
            unit_amount: OrderAmount {
                currency_code: item.router_data.request.currency,
                value,
            },
            tax: None,
        })
    }
}

#[derive(Default, Debug, Serialize, Eq, PartialEq, Deserialize)]
pub struct Address {
    address_line_1: Option<Secret<String>>,
    postal_code: Option<Secret<String>>,
    country_code: common_enums::CountryAlpha2,
    admin_area_2: Option<Secret<String>>,
}

#[derive(Default, Debug, Serialize, Eq, PartialEq)]
pub struct ShippingAddress {
    address: Option<Address>,
    name: Option<ShippingName>,
}

impl<
        T: PaymentMethodDataTypes
            + std::fmt::Debug
            + std::marker::Sync
            + std::marker::Send
            + 'static
            + Serialize,
    >
    From<
        &PaypalRouterData<
            RouterDataV2<
                Authorize,
                PaymentFlowData,
                PaymentsAuthorizeData<T>,
                PaymentsResponseData,
            >,
            T,
        >,
    > for ShippingAddress
{
    fn from(
        item: &PaypalRouterData<
            RouterDataV2<
                Authorize,
                PaymentFlowData,
                PaymentsAuthorizeData<T>,
                PaymentsResponseData,
            >,
            T,
        >,
    ) -> Self {
        Self {
            address: get_address_info(
                item.router_data
                    .resource_common_data
                    .get_optional_shipping(),
            ),
            name: Some(ShippingName {
                full_name: item
                    .router_data
                    .resource_common_data
                    .get_optional_shipping()
                    .and_then(|inner_data| inner_data.address.as_ref())
                    .and_then(|inner_data| inner_data.first_name.clone()),
            }),
        }
    }
}

#[derive(Debug, Serialize, PartialEq, Eq)]
pub struct PaypalUpdateOrderRequest(Vec<Operation>);

impl PaypalUpdateOrderRequest {
    pub fn get_inner_value(self) -> Vec<Operation> {
        self.0
    }
}

#[derive(Debug, Serialize, PartialEq, Eq)]
pub struct Operation {
    pub op: PaypalOperationType,
    pub path: String,
    pub value: Value,
}

#[derive(Debug, Serialize, PartialEq, Eq, Clone)]
#[serde(rename_all = "lowercase")]
pub enum PaypalOperationType {
    Add,
    Remove,
    Replace,
    Move,
    Copy,
    Test,
}

#[derive(Debug, Serialize, PartialEq, Eq)]
#[serde(untagged)]
pub enum Value {
    Amount(OrderRequestAmount),
    Items(Vec<ItemDetails>),
}

#[derive(Default, Debug, Serialize, Eq, PartialEq)]
pub struct ShippingName {
    full_name: Option<Secret<String>>,
}

#[derive(Debug, Serialize)]
pub struct CardRequestStruct<
    T: PaymentMethodDataTypes
        + std::fmt::Debug
        + std::marker::Sync
        + std::marker::Send
        + 'static
        + Serialize,
> {
    billing_address: Option<Address>,
    expiry: Option<Secret<String>>,
    name: Option<Secret<String>>,
    number: Option<RawCardNumber<T>>,
    security_code: Option<Secret<String>>,
    attributes: Option<CardRequestAttributes>,
}

#[derive(Debug, Serialize, Deserialize)]
pub struct VaultStruct {
    vault_id: Secret<String>,
}

#[derive(Debug, Serialize)]
#[serde(untagged)]
pub enum CardRequest<
    T: PaymentMethodDataTypes
        + std::fmt::Debug
        + std::marker::Sync
        + std::marker::Send
        + 'static
        + Serialize,
> {
    CardRequestStruct(CardRequestStruct<T>),
    CardVaultStruct(VaultStruct),
}
#[derive(Debug, Serialize)]
pub struct CardRequestAttributes {
    vault: Option<PaypalVault>,
    verification: Option<ThreeDsMethod>,
}

#[derive(Debug, Serialize)]
pub struct ThreeDsMethod {
    method: ThreeDsType,
}

#[derive(Debug, Serialize)]
#[serde(rename_all = "SCREAMING_SNAKE_CASE")]
pub enum ThreeDsType {
    ScaAlways,
}

#[derive(Debug, Serialize)]
pub struct RedirectRequest {
    name: Secret<String>,
    country_code: common_enums::CountryAlpha2,
    experience_context: ContextStruct,
}

#[derive(Debug, Serialize, Deserialize)]
pub struct ContextStruct {
    return_url: Option<String>,
    cancel_url: Option<String>,
    user_action: Option<UserAction>,
    shipping_preference: ShippingPreference,
}

#[derive(Debug, Serialize, Deserialize)]
pub enum UserAction {
    #[serde(rename = "PAY_NOW")]
    PayNow,
}

#[derive(Debug, Serialize, Deserialize)]
pub enum ShippingPreference {
    #[serde(rename = "SET_PROVIDED_ADDRESS")]
    SetProvidedAddress,
    #[serde(rename = "GET_FROM_FILE")]
    GetFromFile,
}

#[derive(Debug, Serialize)]
#[serde(untagged)]
pub enum PaypalRedirectionRequest {
    PaypalRedirectionStruct(PaypalRedirectionStruct),
    PaypalVaultStruct(VaultStruct),
}

#[derive(Debug, Serialize)]
pub struct PaypalRedirectionStruct {
    experience_context: ContextStruct,
    attributes: Option<Attributes>,
}
#[derive(Debug, Serialize, Deserialize, Clone)]
pub struct Attributes {
    vault: PaypalVault,
}

#[derive(Debug, Serialize, Deserialize, Clone)]
pub struct PaypalRedirectionResponse {
    attributes: Option<AttributeResponse>,
}

#[derive(Debug, Serialize, Deserialize, Clone)]
pub struct EpsRedirectionResponse {
    name: Option<Secret<String>>,
    country_code: Option<common_enums::CountryAlpha2>,
    bic: Option<Secret<String>>,
}

#[derive(Debug, Serialize, Deserialize, Clone)]
pub struct IdealRedirectionResponse {
    name: Option<Secret<String>>,
    country_code: Option<common_enums::CountryAlpha2>,
    bic: Option<Secret<String>>,
    iban_last_chars: Option<Secret<String>>,
}

#[derive(Debug, Serialize, Deserialize, Clone)]
pub struct AttributeResponse {
    vault: PaypalVaultResponse,
}
#[derive(Debug, Serialize, Deserialize, Clone)]
pub struct PaypalVault {
    store_in_vault: StoreInVault,
    usage_type: UsageType,
}
#[derive(Debug, Serialize, Deserialize, Clone)]
pub struct PaypalVaultResponse {
    id: String,
    status: String,
    customer: CustomerId,
}
#[derive(Debug, Serialize, Deserialize, Clone)]
pub struct CustomerId {
    id: String,
}
#[derive(Debug, Serialize, Deserialize, Clone)]
#[serde(rename_all = "SCREAMING_SNAKE_CASE")]
pub enum StoreInVault {
    OnSuccess,
}
#[derive(Debug, Serialize, Deserialize, Clone)]
#[serde(rename_all = "SCREAMING_SNAKE_CASE")]
pub enum UsageType {
    Merchant,
}

#[derive(Debug, Serialize)]
#[serde(rename_all = "lowercase")]
pub enum PaymentSourceItem<
    T: PaymentMethodDataTypes
        + std::fmt::Debug
        + std::marker::Sync
        + std::marker::Send
        + 'static
        + Serialize,
> {
    Card(CardRequest<T>),
    Paypal(PaypalRedirectionRequest),
    IDeal(RedirectRequest),
    Eps(RedirectRequest),
    Giropay(RedirectRequest),
    Sofort(RedirectRequest),
}
#[derive(Debug, Serialize, Deserialize, Clone)]
pub struct CardVaultResponse {
    attributes: Option<AttributeResponse>,
}
#[derive(Debug, Serialize, Deserialize, Clone)]
#[serde(rename_all = "lowercase")]
pub enum PaymentSourceItemResponse {
    Card(CardVaultResponse),
    Paypal(PaypalRedirectionResponse),
    Eps(EpsRedirectionResponse),
    Ideal(IdealRedirectionResponse),
}

#[derive(Debug, Serialize)]
pub struct PaypalPaymentsRequest<
    T: PaymentMethodDataTypes
        + std::fmt::Debug
        + std::marker::Sync
        + std::marker::Send
        + 'static
        + Serialize,
> {
    intent: PaypalPaymentIntent,
    purchase_units: Vec<PurchaseUnitRequest>,
    payment_source: Option<PaymentSourceItem<T>>,
}

#[derive(Debug, Serialize)]
pub struct PaypalZeroMandateRequest {
    payment_source: ZeroMandateSourceItem,
}

#[derive(Debug, Deserialize, Serialize)]
#[serde(rename_all = "lowercase")]
pub enum ZeroMandateSourceItem {
    Card(CardMandateRequest),
    Paypal(PaypalMandateStruct),
}

#[derive(Debug, Serialize, Deserialize)]
pub struct PaypalMandateStruct {
    experience_context: Option<ContextStruct>,
    usage_type: UsageType,
}

#[derive(Debug, Deserialize, Serialize)]
pub struct CardMandateRequest {
    billing_address: Option<Address>,
    expiry: Option<Secret<String>>,
    name: Option<Secret<String>>,
    number: Option<cards::CardNumber>,
}

#[derive(Debug, Deserialize, Serialize)]
pub struct PaypalSetupMandatesResponse {
    id: String,
    customer: Customer,
    payment_source: ZeroMandateSourceItem,
    links: Vec<PaypalLinks>,
}

#[derive(Debug, Serialize, Deserialize)]
pub struct Customer {
    id: String,
}

fn get_address_info(
    payment_address: Option<&domain_types::payment_address::Address>,
) -> Option<Address> {
    let address = payment_address.and_then(|payment_address| payment_address.address.as_ref());
    match address {
        Some(address) => address.get_optional_country().map(|country| Address {
            country_code: country.to_owned(),
            address_line_1: address.line1.clone(),
            postal_code: address.zip.clone(),
            admin_area_2: address.city.clone(),
        }),
        None => None,
    }
}
fn get_payment_source<
    T: PaymentMethodDataTypes
        + std::fmt::Debug
        + std::marker::Sync
        + std::marker::Send
        + 'static
        + Serialize,
>(
    item: RouterDataV2<Authorize, PaymentFlowData, PaymentsAuthorizeData<T>, PaymentsResponseData>,
    bank_redirection_data: &BankRedirectData,
) -> Result<PaymentSourceItem<T>, error_stack::Report<errors::ConnectorError>> {
    match bank_redirection_data {
        BankRedirectData::Eps { bank_name: _, .. } => Ok(PaymentSourceItem::Eps(RedirectRequest {
            name: item.resource_common_data.get_billing_full_name()?,
            country_code: item.resource_common_data.get_billing_country()?,
            experience_context: ContextStruct {
                return_url: item.request.complete_authorize_url.clone(),
                cancel_url: item.request.complete_authorize_url.clone(),
                shipping_preference: if item
                    .resource_common_data
                    .get_optional_shipping_country()
                    .is_some()
                {
                    ShippingPreference::SetProvidedAddress
                } else {
                    ShippingPreference::GetFromFile
                },
                user_action: Some(UserAction::PayNow),
            },
        })),
        BankRedirectData::Giropay { .. } => Ok(PaymentSourceItem::Giropay(RedirectRequest {
            name: item.resource_common_data.get_billing_full_name()?,
            country_code: item.resource_common_data.get_billing_country()?,
            experience_context: ContextStruct {
                return_url: item.request.complete_authorize_url.clone(),
                cancel_url: item.request.complete_authorize_url.clone(),
                shipping_preference: if item
                    .resource_common_data
                    .get_optional_shipping_country()
                    .is_some()
                {
                    ShippingPreference::SetProvidedAddress
                } else {
                    ShippingPreference::GetFromFile
                },
                user_action: Some(UserAction::PayNow),
            },
        })),
        BankRedirectData::Ideal { bank_name: _, .. } => {
            Ok(PaymentSourceItem::IDeal(RedirectRequest {
                name: item.resource_common_data.get_billing_full_name()?,
                country_code: item.resource_common_data.get_billing_country()?,
                experience_context: ContextStruct {
                    return_url: item.request.complete_authorize_url.clone(),
                    cancel_url: item.request.complete_authorize_url.clone(),
                    shipping_preference: if item
                        .resource_common_data
                        .get_optional_shipping_country()
                        .is_some()
                    {
                        ShippingPreference::SetProvidedAddress
                    } else {
                        ShippingPreference::GetFromFile
                    },
                    user_action: Some(UserAction::PayNow),
                },
            }))
        }
        BankRedirectData::Sofort {
            preferred_language: _,
            ..
        } => Ok(PaymentSourceItem::Sofort(RedirectRequest {
            name: item.resource_common_data.get_billing_full_name()?,
            country_code: item.resource_common_data.get_billing_country()?,
            experience_context: ContextStruct {
                return_url: item.request.complete_authorize_url.clone(),
                cancel_url: item.request.complete_authorize_url.clone(),
                shipping_preference: if item
                    .resource_common_data
                    .get_optional_shipping_country()
                    .is_some()
                {
                    ShippingPreference::SetProvidedAddress
                } else {
                    ShippingPreference::GetFromFile
                },
                user_action: Some(UserAction::PayNow),
            },
        })),
        BankRedirectData::BancontactCard { .. }
        | BankRedirectData::Blik { .. }
        | BankRedirectData::Przelewy24 { .. } => Err(errors::ConnectorError::NotImplemented(
            utils::get_unimplemented_payment_method_error_message("Paypal"),
        )
        .into()),
        BankRedirectData::Bizum {}
        | BankRedirectData::Eft { .. }
        | BankRedirectData::Interac { .. }
        | BankRedirectData::OnlineBankingCzechRepublic { .. }
        | BankRedirectData::OnlineBankingFinland { .. }
        | BankRedirectData::OnlineBankingPoland { .. }
        | BankRedirectData::OnlineBankingSlovakia { .. }
        | BankRedirectData::OpenBankingUk { .. }
        | BankRedirectData::Trustly { .. }
        | BankRedirectData::OnlineBankingFpx { .. }
        | BankRedirectData::OnlineBankingThailand { .. }
        | BankRedirectData::LocalBankRedirect {} => Err(errors::ConnectorError::NotImplemented(
            utils::get_unimplemented_payment_method_error_message("Paypal"),
        ))?,
    }
}

fn get_payee(auth_type: &PaypalAuthType) -> Option<Payee> {
    auth_type
        .get_credentials()
        .ok()
        .and_then(|credentials| credentials.get_payer_id())
        .map(|payer_id| Payee {
            merchant_id: payer_id,
        })
}

impl<
        T: PaymentMethodDataTypes
            + std::fmt::Debug
            + std::marker::Sync
            + std::marker::Send
            + 'static
            + Serialize,
    >
    TryFrom<
        PaypalRouterData<
            RouterDataV2<
                Authorize,
                PaymentFlowData,
                PaymentsAuthorizeData<T>,
                PaymentsResponseData,
            >,
            T,
        >,
    > for PaypalPaymentsRequest<T>
{
    type Error = error_stack::Report<ConnectorError>;
    fn try_from(
        item: PaypalRouterData<
            RouterDataV2<
                Authorize,
                PaymentFlowData,
                PaymentsAuthorizeData<T>,
                PaymentsResponseData,
            >,
            T,
        >,
    ) -> Result<Self, Self::Error> {
        let paypal_auth: PaypalAuthType =
            PaypalAuthType::try_from(&item.router_data.connector_auth_type)?;
        let payee = get_payee(&paypal_auth);

        let amount = OrderRequestAmount::try_from(&item)?;

        let intent = if item.router_data.request.is_auto_capture()? {
            PaypalPaymentIntent::Capture
        } else {
            PaypalPaymentIntent::Authorize
        };

        let connector_request_reference_id = item
            .router_data
            .resource_common_data
            .connector_request_reference_id
            .clone();

        let shipping_address = ShippingAddress::from(&item);
        let item_details = vec![ItemDetails::try_from(&item)?];

        let purchase_units = vec![PurchaseUnitRequest {
            reference_id: Some(connector_request_reference_id.clone()),
            custom_id: item.router_data.request.merchant_order_reference_id.clone(),
            invoice_id: Some(connector_request_reference_id),
            amount,
            payee,
            shipping: Some(shipping_address),
            items: item_details,
        }];

        match item.router_data.request.payment_method_data {
            PaymentMethodData::Card(ref ccard) => {
                let card = item.router_data.request.get_card()?;
                let expiry = Some(card.get_expiry_date_as_yyyymm("-"));

                let verification = match item.router_data.resource_common_data.auth_type {
                    common_enums::AuthenticationType::ThreeDs => Some(ThreeDsMethod {
                        method: ThreeDsType::ScaAlways,
                    }),
                    common_enums::AuthenticationType::NoThreeDs => None,
                };

                let payment_source = Some(PaymentSourceItem::Card(CardRequest::CardRequestStruct(
                    CardRequestStruct {
                        billing_address: get_address_info(
<<<<<<< HEAD
                            item.router_data
                                .resource_common_data
                                .get_optional_payment_billing()
                                .cloned(),
=======
                            item.router_data.resource_common_data.get_optional_billing(),
>>>>>>> 70cccb93
                        ),
                        expiry,
                        name: item
                            .router_data
                            .resource_common_data
                            .get_optional_payment_billing_full_name(),
                        number: Some(ccard.card_number.clone()),
                        security_code: Some(ccard.card_cvc.clone()),
                        attributes: Some(CardRequestAttributes {
                            vault: match item.router_data.request.setup_future_usage {
                                Some(setup_future_usage) => match setup_future_usage {
                                    common_enums::FutureUsage::OffSession => Some(PaypalVault {
                                        store_in_vault: StoreInVault::OnSuccess,
                                        usage_type: UsageType::Merchant,
                                    }),

                                    common_enums::FutureUsage::OnSession => None,
                                },
                                None => None,
                            },
                            verification,
                        }),
                    },
                )));

                Ok(Self {
                    intent,
                    purchase_units,
                    payment_source,
                })
            }
            PaymentMethodData::Wallet(ref wallet_data) => match wallet_data {
                WalletData::PaypalRedirect(_) => {
                    let payment_source = Some(PaymentSourceItem::Paypal(
                        PaypalRedirectionRequest::PaypalRedirectionStruct(
                            PaypalRedirectionStruct {
                                experience_context: ContextStruct {
                                    return_url: item
                                        .router_data
                                        .request
                                        .complete_authorize_url
                                        .clone(),
                                    cancel_url: item
                                        .router_data
                                        .request
                                        .complete_authorize_url
                                        .clone(),
                                    shipping_preference: if item
                                        .router_data
                                        .resource_common_data
                                        .get_optional_shipping()
                                        .is_some()
                                    {
                                        ShippingPreference::SetProvidedAddress
                                    } else {
                                        ShippingPreference::GetFromFile
                                    },
                                    user_action: Some(UserAction::PayNow),
                                },
                                attributes: match item.router_data.request.setup_future_usage {
                                    Some(setup_future_usage) => match setup_future_usage {
                                        common_enums::FutureUsage::OffSession => Some(Attributes {
                                            vault: PaypalVault {
                                                store_in_vault: StoreInVault::OnSuccess,
                                                usage_type: UsageType::Merchant,
                                            },
                                        }),
                                        common_enums::FutureUsage::OnSession => None,
                                    },
                                    None => None,
                                },
                            },
                        ),
                    ));

                    Ok(Self {
                        intent,
                        purchase_units,
                        payment_source,
                    })
                }
                WalletData::PaypalSdk(_) => {
                    let payment_source = Some(PaymentSourceItem::Paypal(
                        PaypalRedirectionRequest::PaypalRedirectionStruct(
                            PaypalRedirectionStruct {
                                experience_context: ContextStruct {
                                    return_url: None,
                                    cancel_url: None,
                                    shipping_preference: ShippingPreference::GetFromFile,
                                    user_action: Some(UserAction::PayNow),
                                },
                                attributes: match item.router_data.request.setup_future_usage {
                                    Some(setup_future_usage) => match setup_future_usage {
                                        common_enums::FutureUsage::OffSession => Some(Attributes {
                                            vault: PaypalVault {
                                                store_in_vault: StoreInVault::OnSuccess,
                                                usage_type: UsageType::Merchant,
                                            },
                                        }),
                                        common_enums::FutureUsage::OnSession => None,
                                    },
                                    None => None,
                                },
                            },
                        ),
                    ));

                    Ok(Self {
                        intent,
                        purchase_units,
                        payment_source,
                    })
                }
                WalletData::AliPayQr(_)
                | WalletData::AliPayRedirect(_)
                | WalletData::AliPayHkRedirect(_)
                | WalletData::AmazonPayRedirect(_)
                | WalletData::MomoRedirect(_)
                | WalletData::KakaoPayRedirect(_)
                | WalletData::GoPayRedirect(_)
                | WalletData::GcashRedirect(_)
                | WalletData::ApplePay(_)
                | WalletData::ApplePayRedirect(_)
                | WalletData::ApplePayThirdPartySdk(_)
                | WalletData::DanaRedirect {}
                | WalletData::GooglePay(_)
                | WalletData::BluecodeRedirect {}
                | WalletData::GooglePayRedirect(_)
                | WalletData::GooglePayThirdPartySdk(_)
                | WalletData::MbWayRedirect(_)
                | WalletData::MobilePayRedirect(_)
                | WalletData::SamsungPay(_)
                | WalletData::TwintRedirect {}
                | WalletData::VippsRedirect {}
                | WalletData::TouchNGoRedirect(_)
                | WalletData::WeChatPayRedirect(_)
                | WalletData::WeChatPayQr(_)
                | WalletData::CashappQr(_)
                | WalletData::SwishQr(_)
                | WalletData::Mifinity(_)
                | WalletData::RevolutPay(_)
                | WalletData::Paze(_) => Err(errors::ConnectorError::NotImplemented(
                    utils::get_unimplemented_payment_method_error_message("Paypal"),
                ))?,
            },
            PaymentMethodData::BankRedirect(ref bank_redirection_data) => {
                let payment_source = Some(get_payment_source(
                    item.router_data.clone(),
                    bank_redirection_data,
                )?);

                let bank_redirect_intent = if item.router_data.request.is_auto_capture()? {
                    PaypalPaymentIntent::Capture
                } else {
                    Err(errors::ConnectorError::FlowNotSupported {
                        flow: "Manual capture method for Bank Redirect".to_string(),
                        connector: "Paypal".to_string(),
                    })?
                };

                Ok(Self {
                    intent: bank_redirect_intent,
                    purchase_units,
                    payment_source,
                })
            }
            PaymentMethodData::CardRedirect(ref card_redirect_data) => {
                Self::try_from(card_redirect_data)
            }
            PaymentMethodData::PayLater(ref paylater_data) => Self::try_from(paylater_data),
            PaymentMethodData::BankDebit(ref bank_debit_data) => Self::try_from(bank_debit_data),
            PaymentMethodData::BankTransfer(ref bank_transfer_data) => {
                Self::try_from(bank_transfer_data.as_ref())
            }
            PaymentMethodData::Voucher(ref voucher_data) => Self::try_from(voucher_data),
            PaymentMethodData::GiftCard(ref giftcard_data) => {
                Self::try_from(giftcard_data.as_ref())
            }
            PaymentMethodData::MandatePayment
            | PaymentMethodData::Reward
            | PaymentMethodData::RealTimePayment(_)
            | PaymentMethodData::MobilePayment(_)
            | PaymentMethodData::Crypto(_)
            | PaymentMethodData::Upi(_)
            | PaymentMethodData::OpenBanking(_)
            | PaymentMethodData::CardToken(_)
            | PaymentMethodData::NetworkToken(_)
            | PaymentMethodData::CardDetailsForNetworkTransactionId(_) => {
                Err(errors::ConnectorError::NotImplemented(
                    utils::get_unimplemented_payment_method_error_message("Paypal"),
                )
                .into())
            }
        }
    }
}

impl<
        T: PaymentMethodDataTypes
            + std::fmt::Debug
            + std::marker::Sync
            + std::marker::Send
            + 'static
            + Serialize,
    > TryFrom<&CardRedirectData> for PaypalPaymentsRequest<T>
{
    type Error = error_stack::Report<errors::ConnectorError>;
    fn try_from(value: &CardRedirectData) -> Result<Self, Self::Error> {
        match value {
            CardRedirectData::Knet {}
            | CardRedirectData::Benefit {}
            | CardRedirectData::MomoAtm {}
            | CardRedirectData::CardRedirect {} => Err(errors::ConnectorError::NotImplemented(
                utils::get_unimplemented_payment_method_error_message("Paypal"),
            )
            .into()),
        }
    }
}

impl<
        T: PaymentMethodDataTypes
            + std::fmt::Debug
            + std::marker::Sync
            + std::marker::Send
            + 'static
            + Serialize,
    > TryFrom<&PayLaterData> for PaypalPaymentsRequest<T>
{
    type Error = error_stack::Report<errors::ConnectorError>;
    fn try_from(value: &PayLaterData) -> Result<Self, Self::Error> {
        match value {
            PayLaterData::KlarnaRedirect { .. }
            | PayLaterData::KlarnaSdk { .. }
            | PayLaterData::AffirmRedirect {}
            | PayLaterData::AfterpayClearpayRedirect { .. }
            | PayLaterData::PayBrightRedirect {}
            | PayLaterData::WalleyRedirect {}
            | PayLaterData::AlmaRedirect {}
            | PayLaterData::AtomeRedirect {} => Err(errors::ConnectorError::NotImplemented(
                utils::get_unimplemented_payment_method_error_message("Paypal"),
            )
            .into()),
        }
    }
}

impl<
        T: PaymentMethodDataTypes
            + std::fmt::Debug
            + std::marker::Sync
            + std::marker::Send
            + 'static
            + Serialize,
    > TryFrom<&BankDebitData> for PaypalPaymentsRequest<T>
{
    type Error = error_stack::Report<errors::ConnectorError>;
    fn try_from(value: &BankDebitData) -> Result<Self, Self::Error> {
        match value {
            BankDebitData::AchBankDebit { .. }
            | BankDebitData::SepaBankDebit { .. }
            | BankDebitData::BecsBankDebit { .. }
            | BankDebitData::BacsBankDebit { .. } => Err(errors::ConnectorError::NotImplemented(
                utils::get_unimplemented_payment_method_error_message("Paypal"),
            )
            .into()),
        }
    }
}

impl<
        T: PaymentMethodDataTypes
            + std::fmt::Debug
            + std::marker::Sync
            + std::marker::Send
            + 'static
            + Serialize,
    > TryFrom<&BankTransferData> for PaypalPaymentsRequest<T>
{
    type Error = error_stack::Report<errors::ConnectorError>;
    fn try_from(value: &BankTransferData) -> Result<Self, Self::Error> {
        match value {
            BankTransferData::AchBankTransfer { .. }
            | BankTransferData::SepaBankTransfer { .. }
            | BankTransferData::BacsBankTransfer { .. }
            | BankTransferData::MultibancoBankTransfer { .. }
            | BankTransferData::PermataBankTransfer { .. }
            | BankTransferData::BcaBankTransfer { .. }
            | BankTransferData::BniVaBankTransfer { .. }
            | BankTransferData::BriVaBankTransfer { .. }
            | BankTransferData::CimbVaBankTransfer { .. }
            | BankTransferData::DanamonVaBankTransfer { .. }
            | BankTransferData::MandiriVaBankTransfer { .. }
            | BankTransferData::Pix { .. }
            | BankTransferData::Pse {}
            | BankTransferData::InstantBankTransfer {}
            | BankTransferData::InstantBankTransferFinland {}
            | BankTransferData::InstantBankTransferPoland {}
            | BankTransferData::LocalBankTransfer { .. } => {
                Err(errors::ConnectorError::NotImplemented(
                    utils::get_unimplemented_payment_method_error_message("Paypal"),
                )
                .into())
            }
        }
    }
}

impl<
        T: PaymentMethodDataTypes
            + std::fmt::Debug
            + std::marker::Sync
            + std::marker::Send
            + 'static
            + Serialize,
    > TryFrom<&VoucherData> for PaypalPaymentsRequest<T>
{
    type Error = error_stack::Report<errors::ConnectorError>;
    fn try_from(value: &VoucherData) -> Result<Self, Self::Error> {
        match value {
            VoucherData::Boleto(_)
            | VoucherData::Efecty
            | VoucherData::PagoEfectivo
            | VoucherData::RedCompra
            | VoucherData::RedPagos
            | VoucherData::Alfamart(_)
            | VoucherData::Indomaret(_)
            | VoucherData::Oxxo
            | VoucherData::SevenEleven(_)
            | VoucherData::Lawson(_)
            | VoucherData::MiniStop(_)
            | VoucherData::FamilyMart(_)
            | VoucherData::Seicomart(_)
            | VoucherData::PayEasy(_) => Err(errors::ConnectorError::NotImplemented(
                utils::get_unimplemented_payment_method_error_message("Paypal"),
            )
            .into()),
        }
    }
}

impl<
        T: PaymentMethodDataTypes
            + std::fmt::Debug
            + std::marker::Sync
            + std::marker::Send
            + 'static
            + Serialize,
    > TryFrom<&GiftCardData> for PaypalPaymentsRequest<T>
{
    type Error = error_stack::Report<errors::ConnectorError>;
    fn try_from(value: &GiftCardData) -> Result<Self, Self::Error> {
        match value {
            GiftCardData::Givex(_) | GiftCardData::PaySafeCard {} => {
                Err(errors::ConnectorError::NotImplemented(
                    utils::get_unimplemented_payment_method_error_message("Paypal"),
                )
                .into())
            }
        }
    }
}

#[derive(Debug, Clone, Serialize, PartialEq)]
pub struct PaypalAuthUpdateRequest {
    grant_type: String,
    client_id: Secret<String>,
    client_secret: Secret<String>,
}

impl<
        T: PaymentMethodDataTypes
            + std::fmt::Debug
            + std::marker::Sync
            + std::marker::Send
            + 'static
            + Serialize,
    >
    TryFrom<
        PaypalRouterData<
            RouterDataV2<
                domain_types::connector_flow::CreateAccessToken,
                PaymentFlowData,
                domain_types::connector_types::AccessTokenRequestData,
                domain_types::connector_types::AccessTokenResponseData,
            >,
            T,
        >,
    > for PaypalAuthUpdateRequest
{
    type Error = error_stack::Report<errors::ConnectorError>;
    fn try_from(
        item: PaypalRouterData<
            RouterDataV2<
                domain_types::connector_flow::CreateAccessToken,
                PaymentFlowData,
                domain_types::connector_types::AccessTokenRequestData,
                domain_types::connector_types::AccessTokenResponseData,
            >,
            T,
        >,
    ) -> Result<Self, Self::Error> {
        let auth = PaypalAuthType::try_from(&item.router_data.connector_auth_type)?;
        let credentials = auth.get_credentials()?;
        Ok(Self {
            grant_type: item.router_data.request.grant_type,
            client_id: credentials.get_client_id(),
            client_secret: credentials.get_client_secret(),
        })
    }
}

#[derive(Default, Debug, Clone, Deserialize, PartialEq, Serialize)]
pub struct PaypalAuthUpdateResponse {
    pub access_token: Secret<String>,
    pub token_type: String,
    pub expires_in: i64,
}

impl<F, T>
    TryFrom<
        ResponseRouterData<
            PaypalAuthUpdateResponse,
            RouterDataV2<F, PaymentFlowData, T, AccessTokenResponseData>,
        >,
    > for RouterDataV2<F, PaymentFlowData, T, AccessTokenResponseData>
{
    type Error = error_stack::Report<errors::ConnectorError>;
    fn try_from(
        item: ResponseRouterData<
            PaypalAuthUpdateResponse,
            RouterDataV2<F, PaymentFlowData, T, AccessTokenResponseData>,
        >,
    ) -> Result<Self, Self::Error> {
        Ok(Self {
            response: Ok(AccessTokenResponseData {
                access_token: item.response.access_token.expose(),
                expires_in: Some(item.response.expires_in),
                token_type: None,
            }),
            ..item.router_data
        })
    }
}

#[derive(Debug, Clone, Deserialize, Serialize)]
#[serde(rename_all = "SCREAMING_SNAKE_CASE")]
pub enum PaypalIncrementalStatus {
    CREATED,
    CAPTURED,
    DENIED,
    PARTIALLYCAPTURED,
    VOIDED,
    PENDING,
}

#[derive(Debug, Deserialize, Serialize)]
pub struct PaypalNetworkTransactionReference {
    id: String,
}

#[derive(Debug, Deserialize, Serialize)]
pub struct PaypalIncrementalAuthStatusDetails {
    reason: Option<PaypalStatusPendingReason>,
}

#[derive(Debug, Deserialize, Serialize, strum::Display)]
#[serde(rename_all = "SCREAMING_SNAKE_CASE")]
pub enum PaypalStatusPendingReason {
    PENDINGREVIEW,
    DECLINEDBYRISKFRAUDFILTERS,
}

impl From<PaypalIncrementalStatus> for common_enums::AuthorizationStatus {
    fn from(item: PaypalIncrementalStatus) -> Self {
        match item {
            PaypalIncrementalStatus::CREATED
            | PaypalIncrementalStatus::CAPTURED
            | PaypalIncrementalStatus::PARTIALLYCAPTURED => Self::Success,
            PaypalIncrementalStatus::PENDING => Self::Processing,
            PaypalIncrementalStatus::DENIED | PaypalIncrementalStatus::VOIDED => Self::Failure,
        }
    }
}

impl From<PaypalIncrementalStatus> for common_enums::AttemptStatus {
    fn from(item: PaypalIncrementalStatus) -> Self {
        match item {
            PaypalIncrementalStatus::CREATED
            | PaypalIncrementalStatus::CAPTURED
            | PaypalIncrementalStatus::PARTIALLYCAPTURED => Self::Authorized,
            PaypalIncrementalStatus::PENDING => Self::Pending,
            PaypalIncrementalStatus::DENIED | PaypalIncrementalStatus::VOIDED => Self::Failure,
        }
    }
}

#[derive(Debug)]
pub enum PaypalAuthType {
    TemporaryAuth,
    AuthWithDetails(PaypalConnectorCredentials),
}

#[derive(Debug)]
pub enum PaypalConnectorCredentials {
    StandardIntegration(StandardFlowCredentials),
    PartnerIntegration(PartnerFlowCredentials),
}

impl PaypalConnectorCredentials {
    pub fn get_client_id(&self) -> Secret<String> {
        match self {
            Self::StandardIntegration(item) => item.client_id.clone(),
            Self::PartnerIntegration(item) => item.client_id.clone(),
        }
    }

    pub fn get_client_secret(&self) -> Secret<String> {
        match self {
            Self::StandardIntegration(item) => item.client_secret.clone(),
            Self::PartnerIntegration(item) => item.client_secret.clone(),
        }
    }

    pub fn get_payer_id(&self) -> Option<Secret<String>> {
        match self {
            Self::StandardIntegration(_) => None,
            Self::PartnerIntegration(item) => Some(item.payer_id.clone()),
        }
    }

    pub fn generate_authorization_value(&self) -> String {
        let auth_id = format!(
            "{}:{}",
            self.get_client_id().expose(),
            self.get_client_secret().expose(),
        );
        format!("Basic {}", BASE64_ENGINE.encode(auth_id))
    }
}

#[derive(Debug)]
pub struct StandardFlowCredentials {
    pub(super) client_id: Secret<String>,
    pub(super) client_secret: Secret<String>,
}

#[derive(Debug)]
pub struct PartnerFlowCredentials {
    pub(super) client_id: Secret<String>,
    pub(super) client_secret: Secret<String>,
    pub(super) payer_id: Secret<String>,
}

impl PaypalAuthType {
    pub fn get_credentials(
        &self,
    ) -> CustomResult<&PaypalConnectorCredentials, errors::ConnectorError> {
        match self {
            Self::TemporaryAuth => Err(errors::ConnectorError::InvalidConnectorConfig {
                config: "TemporaryAuth found in connector_account_details",
            }
            .into()),
            Self::AuthWithDetails(credentials) => Ok(credentials),
        }
    }
}

impl TryFrom<&ConnectorAuthType> for PaypalAuthType {
    type Error = error_stack::Report<errors::ConnectorError>;
    fn try_from(auth_type: &ConnectorAuthType) -> Result<Self, Self::Error> {
        match auth_type {
            ConnectorAuthType::BodyKey { api_key, key1 } => Ok(Self::AuthWithDetails(
                PaypalConnectorCredentials::StandardIntegration(StandardFlowCredentials {
                    client_id: key1.to_owned(),
                    client_secret: api_key.to_owned(),
                }),
            )),
            ConnectorAuthType::SignatureKey {
                api_key,
                key1,
                api_secret,
            } => Ok(Self::AuthWithDetails(
                PaypalConnectorCredentials::PartnerIntegration(PartnerFlowCredentials {
                    client_id: key1.to_owned(),
                    client_secret: api_key.to_owned(),
                    payer_id: api_secret.to_owned(),
                }),
            )),
            ConnectorAuthType::TemporaryAuth => Ok(Self::TemporaryAuth),
            _ => Err(errors::ConnectorError::FailedToObtainAuthType)?,
        }
    }
}

#[derive(Debug, Clone, Serialize, Deserialize, PartialEq)]
#[serde(rename_all = "SCREAMING_SNAKE_CASE")]
pub enum PaypalOrderStatus {
    Pending,
    Completed,
    Voided,
    Created,
    Saved,
    PayerActionRequired,
    Approved,
}

pub(crate) fn get_order_status(
    item: PaypalOrderStatus,
    intent: PaypalPaymentIntent,
) -> common_enums::AttemptStatus {
    match item {
        PaypalOrderStatus::Completed => {
            if intent == PaypalPaymentIntent::Authorize {
                common_enums::AttemptStatus::Authorized
            } else {
                common_enums::AttemptStatus::Charged
            }
        }
        PaypalOrderStatus::Voided => common_enums::AttemptStatus::Voided,
        PaypalOrderStatus::Created | PaypalOrderStatus::Saved | PaypalOrderStatus::Pending => {
            common_enums::AttemptStatus::Pending
        }
        PaypalOrderStatus::Approved => common_enums::AttemptStatus::AuthenticationSuccessful,
        PaypalOrderStatus::PayerActionRequired => {
            common_enums::AttemptStatus::AuthenticationPending
        }
    }
}

#[derive(Debug, Clone, Serialize, Deserialize)]
pub struct PaymentsCollectionItem {
    amount: OrderAmount,
    expiration_time: Option<String>,
    id: String,
    final_capture: Option<bool>,
    status: PaypalPaymentStatus,
}

#[derive(Default, Debug, Clone, Serialize, Deserialize)]
pub struct PaymentsCollection {
    authorizations: Option<Vec<PaymentsCollectionItem>>,
    captures: Option<Vec<PaymentsCollectionItem>>,
}

#[derive(Default, Debug, Clone, Serialize, Deserialize)]
pub struct PurchaseUnitItem {
    pub reference_id: Option<String>,
    pub invoice_id: Option<String>,
    pub payments: PaymentsCollection,
}

#[derive(Debug, Clone, Serialize, Deserialize)]
pub struct PaypalThreeDsResponse {
    id: String,
    status: PaypalOrderStatus,
    links: Vec<PaypalLinks>,
}

#[derive(Debug, Clone, Serialize, Deserialize)]
#[serde(untagged)]
pub enum PaypalPostAuthenticateResponse {
    PaypalLiabilityResponse(PaypalLiabilityResponse),
    PaypalNonLiabilityResponse(PaypalNonLiabilityResponse),
}

#[derive(Debug, Clone, Serialize, Deserialize)]
pub struct PaypalLiabilityResponse {
    pub payment_source: CardParams,
}

#[derive(Debug, Clone, Serialize, Deserialize)]
pub struct PaypalNonLiabilityResponse {
    payment_source: CardsData,
}

#[derive(Debug, Clone, Serialize, Deserialize)]
pub struct CardParams {
    pub card: AuthResult,
}

#[derive(Debug, Clone, Serialize, Deserialize)]
pub struct AuthResult {
    pub authentication_result: PaypalThreeDsParams,
}
#[derive(Debug, Clone, Serialize, Deserialize)]
pub struct PaypalThreeDsParams {
    pub liability_shift: LiabilityShift,
    pub three_d_secure: ThreeDsCheck,
}

#[derive(Debug, Clone, Serialize, Deserialize)]
pub struct ThreeDsCheck {
    pub enrollment_status: Option<EnrollmentStatus>,
    pub authentication_status: Option<AuthenticationStatus>,
}

#[derive(Debug, Clone, Serialize, Deserialize)]
#[serde(rename_all = "UPPERCASE")]
pub enum LiabilityShift {
    Possible,
    No,
    Unknown,
}

#[derive(Debug, Clone, Serialize, Deserialize)]
pub enum EnrollmentStatus {
    Null,
    #[serde(rename = "Y")]
    Ready,
    #[serde(rename = "N")]
    NotReady,
    #[serde(rename = "U")]
    Unavailable,
    #[serde(rename = "B")]
    Bypassed,
}

#[derive(Debug, Clone, Serialize, Deserialize)]
pub enum AuthenticationStatus {
    Null,
    #[serde(rename = "Y")]
    Success,
    #[serde(rename = "N")]
    Failed,
    #[serde(rename = "R")]
    Rejected,
    #[serde(rename = "A")]
    Attempted,
    #[serde(rename = "U")]
    Unable,
    #[serde(rename = "C")]
    ChallengeRequired,
    #[serde(rename = "I")]
    InfoOnly,
    #[serde(rename = "D")]
    Decoupled,
}

#[derive(Debug, Clone, Serialize, Deserialize)]
pub struct PaypalOrdersResponse {
    id: String,
    intent: PaypalPaymentIntent,
    status: PaypalOrderStatus,
    purchase_units: Vec<PurchaseUnitItem>,
    payment_source: Option<PaymentSourceItemResponse>,
}

#[derive(Debug, Clone, Serialize, Deserialize)]
pub struct PaypalLinks {
    href: Option<Url>,
    rel: String,
}

#[derive(Default, Debug, Clone, Serialize, Deserialize)]
pub struct RedirectPurchaseUnitItem {
    pub invoice_id: String,
}

#[derive(Debug, Clone, Serialize, Deserialize)]
pub struct PaypalRedirectResponse {
    id: String,
    intent: PaypalPaymentIntent,
    status: PaypalOrderStatus,
    purchase_units: Vec<RedirectPurchaseUnitItem>,
    links: Vec<PaypalLinks>,
    payment_source: Option<PaymentSourceItemResponse>,
}

// Note: Don't change order of deserialization of variant, priority is in descending order
#[derive(Debug, Deserialize, Serialize)]
#[serde(untagged)]
pub enum PaypalAuthResponse {
    PaypalOrdersResponse(PaypalOrdersResponse),
    PaypalRedirectResponse(PaypalRedirectResponse),
    PaypalThreeDsResponse(PaypalThreeDsResponse),
}

// Note: Don't change order of deserialization of variant, priority is in descending order
#[derive(Debug, Deserialize, Serialize)]
#[serde(untagged)]
pub enum PaypalSyncResponse {
    PaypalOrdersSyncResponse(PaypalOrdersResponse),
    PaypalThreeDsSyncResponse(PaypalThreeDsSyncResponse),
    PaypalRedirectSyncResponse(PaypalRedirectResponse),
    PaypalPaymentsSyncResponse(PaypalPaymentsSyncResponse),
}

#[derive(Debug, Deserialize, Serialize)]
#[serde(untagged)]
pub enum NextActionCall {
    CompleteAuthorize,
}

#[derive(Debug, Serialize, Deserialize)]
pub struct PaypalPaymentsSyncResponse {
    id: String,
    status: PaypalPaymentStatus,
    amount: OrderAmount,
    invoice_id: Option<String>,
    supplementary_data: PaypalSupplementaryData,
}

#[derive(Debug, Clone, Serialize, Deserialize)]
pub struct PaypalThreeDsSyncResponse {
    id: String,
    status: PaypalOrderStatus,
    // provided to separated response of card's 3DS from other
    payment_source: CardsData,
}

#[derive(Debug, Clone, Serialize, Deserialize)]
pub struct CardsData {
    card: CardDetails,
}

#[derive(Debug, Clone, Serialize, Deserialize)]
pub struct CardDetails {
    last_digits: String,
}

#[derive(Debug, Serialize, Deserialize)]
pub struct PaypalMeta {
    pub authorize_id: Option<String>,
    pub capture_id: Option<String>,
    pub incremental_authorization_id: Option<String>,
    pub psync_flow: PaypalPaymentIntent,
    pub next_action: Option<NextActionCall>,
    pub order_id: Option<String>,
}

fn get_id_based_on_intent(
    intent: &PaypalPaymentIntent,
    purchase_unit: &PurchaseUnitItem,
) -> CustomResult<String, errors::ConnectorError> {
    || -> _ {
        match intent {
            PaypalPaymentIntent::Capture => Some(
                purchase_unit
                    .payments
                    .captures
                    .clone()?
                    .into_iter()
                    .next()?
                    .id,
            ),
            PaypalPaymentIntent::Authorize => Some(
                purchase_unit
                    .payments
                    .authorizations
                    .clone()?
                    .into_iter()
                    .next()?
                    .id,
            ),
            PaypalPaymentIntent::Authenticate => None,
        }
    }()
    .ok_or_else(|| errors::ConnectorError::MissingConnectorTransactionID.into())
}

fn extract_incremental_authorization_id(response: &PaypalOrdersResponse) -> Option<String> {
    for unit in &response.purchase_units {
        if let Some(authorizations) = &unit.payments.authorizations {
            if let Some(first_auth) = authorizations.first() {
                return Some(first_auth.id.clone());
            }
        }
    }
    None
}

impl<F, Req> TryFrom<ResponseRouterData<PaypalOrdersResponse, Self>>
    for RouterDataV2<F, PaymentFlowData, Req, PaymentsResponseData>
where
    Req: GetRequestIncrementalAuthorization,
{
    type Error = error_stack::Report<errors::ConnectorError>;
    fn try_from(item: ResponseRouterData<PaypalOrdersResponse, Self>) -> Result<Self, Self::Error> {
        let purchase_units = item
            .response
            .purchase_units
            .first()
            .ok_or(errors::ConnectorError::MissingConnectorTransactionID)?;

        let id = get_id_based_on_intent(&item.response.intent, purchase_units)?;
        let (connector_meta, order_id) = match item.response.intent.clone() {
            PaypalPaymentIntent::Capture => (
                serde_json::json!(PaypalMeta {
                    authorize_id: None,
                    capture_id: Some(id),
                    incremental_authorization_id: None,
                    psync_flow: item.response.intent.clone(),
                    next_action: None,
                    order_id: None,
                }),
                ResponseId::ConnectorTransactionId(item.response.id.clone()),
            ),

            PaypalPaymentIntent::Authorize => (
                serde_json::json!(PaypalMeta {
                    authorize_id: Some(id),
                    capture_id: None,
                    incremental_authorization_id: extract_incremental_authorization_id(
                        &item.response
                    ),
                    psync_flow: item.response.intent.clone(),
                    next_action: None,
                    order_id: None,
                }),
                ResponseId::ConnectorTransactionId(item.response.id.clone()),
            ),

            PaypalPaymentIntent::Authenticate => {
                Err(errors::ConnectorError::ResponseDeserializationFailed)?
            }
        };
        //payment collection will always have only one element as we only make one transaction per order.
        let payment_collection = &item
            .response
            .purchase_units
            .first()
            .ok_or(errors::ConnectorError::ResponseDeserializationFailed)?
            .payments;
        //payment collection item will either have "authorizations" field or "capture" field, not both at a time.
        let payment_collection_item = match (
            &payment_collection.authorizations,
            &payment_collection.captures,
        ) {
            (Some(authorizations), None) => authorizations.first(),
            (None, Some(captures)) => captures.first(),
            (Some(_), Some(captures)) => captures.first(),
            _ => None,
        }
        .ok_or(errors::ConnectorError::ResponseDeserializationFailed)?;
        let status = payment_collection_item.status.clone();
        let status = common_enums::AttemptStatus::from(status);
        Ok(Self {
            resource_common_data: PaymentFlowData {
                status,
                ..item.router_data.resource_common_data
            },
            response: Ok(PaymentsResponseData::TransactionResponse {
                resource_id: order_id,
                redirection_data: None,
                mandate_reference: Some(Box::new(MandateReference {
                    connector_mandate_id: match item.response.payment_source.clone() {
                        Some(paypal_source) => match paypal_source {
                            PaymentSourceItemResponse::Paypal(paypal_source) => {
                                paypal_source.attributes.map(|attr| attr.vault.id)
                            }
                            PaymentSourceItemResponse::Card(card) => {
                                card.attributes.map(|attr| attr.vault.id)
                            }
                            PaymentSourceItemResponse::Eps(_)
                            | PaymentSourceItemResponse::Ideal(_) => None,
                        },
                        None => None,
                    },
                    payment_method_id: None,
                })),
                status_code: item.http_code,
                connector_metadata: Some(connector_meta),
                network_txn_id: None,
                connector_response_reference_id: purchase_units
                    .invoice_id
                    .clone()
                    .or(Some(item.response.id)),
                incremental_authorization_allowed: item
                    .router_data
                    .request
                    .get_request_incremental_authorization(),
            }),
            ..item.router_data
        })
    }
}

fn get_redirect_url(
    link_vec: Vec<PaypalLinks>,
) -> CustomResult<Option<Url>, errors::ConnectorError> {
    let mut link: Option<Url> = None;
    for item2 in link_vec.iter() {
        if item2.rel == "payer-action" {
            link.clone_from(&item2.href)
        }
    }
    Ok(link)
}

impl TryFrom<ResponseRouterData<PaypalSyncResponse, Self>>
    for RouterDataV2<
        domain_types::connector_flow::PSync,
        PaymentFlowData,
        PaymentsSyncData,
        PaymentsResponseData,
    >
{
    type Error = error_stack::Report<errors::ConnectorError>;
    fn try_from(item: ResponseRouterData<PaypalSyncResponse, Self>) -> Result<Self, Self::Error> {
        match item.response {
            PaypalSyncResponse::PaypalOrdersSyncResponse(response) => {
                Self::try_from(ResponseRouterData {
                    response,
                    router_data: item.router_data,
                    http_code: item.http_code,
                })
            }
            PaypalSyncResponse::PaypalPaymentsSyncResponse(response) => {
                Self::try_from(ResponseRouterData {
                    response,
                    router_data: item.router_data,
                    http_code: item.http_code,
                })
            }
            PaypalSyncResponse::PaypalRedirectSyncResponse(_)
            | PaypalSyncResponse::PaypalThreeDsSyncResponse(_) => {
                Err(errors::ConnectorError::NotImplemented(
                    "Redirect and 3DS sync responses not implemented".to_string(),
                )
                .into())
            }
        }
    }
}

impl<
        T: PaymentMethodDataTypes
            + std::fmt::Debug
            + std::marker::Sync
            + std::marker::Send
            + 'static
            + Serialize,
    >
    TryFrom<
        ResponseRouterData<
            PaypalAuthResponse,
            RouterDataV2<
                Authorize,
                PaymentFlowData,
                PaymentsAuthorizeData<T>,
                PaymentsResponseData,
            >,
        >,
    > for RouterDataV2<Authorize, PaymentFlowData, PaymentsAuthorizeData<T>, PaymentsResponseData>
{
    type Error = error_stack::Report<ConnectorError>;
    fn try_from(
        item: ResponseRouterData<
            PaypalAuthResponse,
            RouterDataV2<
                Authorize,
                PaymentFlowData,
                PaymentsAuthorizeData<T>,
                PaymentsResponseData,
            >,
        >,
    ) -> Result<Self, Self::Error> {
        match item.response {
            PaypalAuthResponse::PaypalOrdersResponse(orders_response) => {
                Self::try_from(ResponseRouterData {
                    response: orders_response,
                    router_data: item.router_data,
                    http_code: item.http_code,
                })
            }
            PaypalAuthResponse::PaypalRedirectResponse(redirect_response) => {
                Self::try_from(ResponseRouterData {
                    response: redirect_response,
                    router_data: item.router_data,
                    http_code: item.http_code,
                })
            }
            PaypalAuthResponse::PaypalThreeDsResponse(threeds_response) => {
                let status = get_order_status(
                    threeds_response.status.clone(),
                    PaypalPaymentIntent::Authenticate,
                );
                let link = get_redirect_url(threeds_response.links.clone())?;

                let connector_meta = serde_json::json!(PaypalMeta {
                    authorize_id: None,
                    capture_id: None,
                    incremental_authorization_id: None,
                    psync_flow: PaypalPaymentIntent::Authenticate,
                    next_action: None,
                    order_id: Some(threeds_response.id.clone()),
                });

                Ok(Self {
                    resource_common_data: PaymentFlowData {
                        status,
                        ..item.router_data.resource_common_data
                    },
                    response: Ok(PaymentsResponseData::TransactionResponse {
                        resource_id: ResponseId::ConnectorTransactionId(
                            threeds_response.id.clone(),
                        ),
                        redirection_data: link.map(|url| {
                            Box::new(RedirectForm::Uri {
                                uri: url.to_string(),
                            })
                        }),
                        mandate_reference: None,
                        connector_metadata: Some(connector_meta),
                        network_txn_id: None,
                        connector_response_reference_id: Some(threeds_response.id),
                        incremental_authorization_allowed: None,
                        status_code: item.http_code,
                    }),
                    ..item.router_data
                })
            }
        }
    }
}

impl<
        T: PaymentMethodDataTypes
            + std::fmt::Debug
            + std::marker::Sync
            + std::marker::Send
            + 'static
            + Serialize,
    >
    TryFrom<
        ResponseRouterData<
            PaypalRedirectResponse,
            RouterDataV2<
                Authorize,
                PaymentFlowData,
                PaymentsAuthorizeData<T>,
                PaymentsResponseData,
            >,
        >,
    > for RouterDataV2<Authorize, PaymentFlowData, PaymentsAuthorizeData<T>, PaymentsResponseData>
{
    type Error = error_stack::Report<ConnectorError>;
    fn try_from(
        item: ResponseRouterData<
            PaypalRedirectResponse,
            RouterDataV2<
                Authorize,
                PaymentFlowData,
                PaymentsAuthorizeData<T>,
                PaymentsResponseData,
            >,
        >,
    ) -> Result<Self, Self::Error> {
        let status = get_order_status(item.response.clone().status, item.response.intent.clone());
        let link = get_redirect_url(item.response.links.clone())?;

        let connector_meta = serde_json::json!(PaypalMeta {
            authorize_id: None,
            capture_id: None,
            incremental_authorization_id: None,
            psync_flow: item.response.intent,
            next_action: None,
            order_id: None,
        });
        let purchase_units = item.response.purchase_units.first();
        Ok(Self {
            resource_common_data: PaymentFlowData {
                status,
                ..item.router_data.resource_common_data
            },
            response: Ok(PaymentsResponseData::TransactionResponse {
                resource_id: ResponseId::ConnectorTransactionId(item.response.id.clone()),
                redirection_data: Some(Box::new(RedirectForm::Uri {
                    uri: link
                        .ok_or(errors::ConnectorError::ResponseDeserializationFailed)?
                        .to_string(),
                })),
                mandate_reference: None,
                connector_metadata: Some(connector_meta),
                network_txn_id: None,
                connector_response_reference_id: Some(
                    purchase_units.map_or(item.response.id, |item| item.invoice_id.clone()),
                ),
                incremental_authorization_allowed: None,
                status_code: item.http_code,
            }),
            ..item.router_data
        })
    }
}

impl<F, T> TryFrom<ResponseRouterData<PaypalPaymentsSyncResponse, Self>>
    for RouterDataV2<F, PaymentFlowData, T, PaymentsResponseData>
{
    type Error = error_stack::Report<ConnectorError>;
    fn try_from(
        item: ResponseRouterData<PaypalPaymentsSyncResponse, Self>,
    ) -> Result<Self, Self::Error> {
        Ok(Self {
            resource_common_data: PaymentFlowData {
                status: common_enums::AttemptStatus::from(item.response.status),
                ..item.router_data.resource_common_data
            },
            response: Ok(PaymentsResponseData::TransactionResponse {
                resource_id: ResponseId::ConnectorTransactionId(
                    item.response
                        .supplementary_data
                        .related_ids
                        .order_id
                        .clone(),
                ),
                redirection_data: None,
                mandate_reference: None,
                connector_metadata: None,
                network_txn_id: None,
                connector_response_reference_id: item
                    .response
                    .invoice_id
                    .clone()
                    .or(Some(item.response.supplementary_data.related_ids.order_id)),
                incremental_authorization_allowed: None,
                status_code: item.http_code,
            }),
            ..item.router_data
        })
    }
}

#[derive(Debug, Serialize)]
pub struct PaypalPaymentsCaptureRequest {
    amount: OrderAmount,
    final_capture: bool,
}

impl<
        T: PaymentMethodDataTypes
            + std::fmt::Debug
            + std::marker::Sync
            + std::marker::Send
            + 'static
            + Serialize,
    >
    TryFrom<
        PaypalRouterData<
            RouterDataV2<Capture, PaymentFlowData, PaymentsCaptureData, PaymentsResponseData>,
            T,
        >,
    > for PaypalPaymentsCaptureRequest
{
    type Error = error_stack::Report<ConnectorError>;
    fn try_from(
        item: PaypalRouterData<
            RouterDataV2<Capture, PaymentFlowData, PaymentsCaptureData, PaymentsResponseData>,
            T,
        >,
    ) -> Result<Self, Self::Error> {
        let value = item
            .connector
            .amount_converter
            .convert(
                item.router_data.request.minor_amount_to_capture,
                item.router_data.request.currency,
            )
            .change_context(errors::ConnectorError::AmountConversionFailed)?;
        let amount = OrderAmount {
            currency_code: item.router_data.request.currency,
            value,
        };
        Ok(Self {
            amount,
            final_capture: true,
        })
    }
}

#[derive(Debug, Clone, Serialize, Deserialize, PartialEq)]
#[serde(rename_all = "SCREAMING_SNAKE_CASE")]
pub enum PaypalPaymentStatus {
    Created,
    Captured,
    Completed,
    Declined,
    Voided,
    Failed,
    Pending,
    Denied,
    Expired,
    PartiallyCaptured,
    Refunded,
}

#[derive(Debug, Serialize, Deserialize)]
pub struct PaypalCaptureResponse {
    id: String,
    status: PaypalPaymentStatus,
    amount: Option<OrderAmount>,
    invoice_id: Option<String>,
    final_capture: bool,
    payment_source: Option<PaymentSourceItemResponse>,
}

impl From<PaypalPaymentStatus> for common_enums::AttemptStatus {
    fn from(item: PaypalPaymentStatus) -> Self {
        match item {
            PaypalPaymentStatus::Created => Self::Authorized,
            PaypalPaymentStatus::Completed
            | PaypalPaymentStatus::Captured
            | PaypalPaymentStatus::Refunded => Self::Charged,
            PaypalPaymentStatus::Declined => Self::Failure,
            PaypalPaymentStatus::Failed => Self::CaptureFailed,
            PaypalPaymentStatus::Pending => Self::Pending,
            PaypalPaymentStatus::Denied | PaypalPaymentStatus::Expired => Self::Failure,
            PaypalPaymentStatus::PartiallyCaptured => Self::PartialCharged,
            PaypalPaymentStatus::Voided => Self::Voided,
        }
    }
}

impl TryFrom<ResponseRouterData<PaypalCaptureResponse, Self>>
    for RouterDataV2<Capture, PaymentFlowData, PaymentsCaptureData, PaymentsResponseData>
{
    type Error = error_stack::Report<ConnectorError>;
    fn try_from(
        item: ResponseRouterData<PaypalCaptureResponse, Self>,
    ) -> Result<Self, Self::Error> {
        let status = common_enums::AttemptStatus::from(item.response.status);
        let amount_captured = match status {
            common_enums::AttemptStatus::Pending
            | common_enums::AttemptStatus::Authorized
            | common_enums::AttemptStatus::Failure
            | common_enums::AttemptStatus::RouterDeclined
            | common_enums::AttemptStatus::AuthenticationFailed
            | common_enums::AttemptStatus::CaptureFailed
            | common_enums::AttemptStatus::Started
            | common_enums::AttemptStatus::AuthenticationPending
            | common_enums::AttemptStatus::AuthenticationSuccessful
            | common_enums::AttemptStatus::AuthorizationFailed
            | common_enums::AttemptStatus::Authorizing
            | common_enums::AttemptStatus::VoidInitiated
            | common_enums::AttemptStatus::CodInitiated
            | common_enums::AttemptStatus::CaptureInitiated
            | common_enums::AttemptStatus::VoidFailed
            | common_enums::AttemptStatus::AutoRefunded
            | common_enums::AttemptStatus::Unresolved
            | common_enums::AttemptStatus::PaymentMethodAwaited
            | common_enums::AttemptStatus::ConfirmationAwaited
            | common_enums::AttemptStatus::DeviceDataCollectionPending
            | common_enums::AttemptStatus::Voided
            | common_enums::AttemptStatus::VoidedPostCapture
            | common_enums::AttemptStatus::VoidPostCaptureInitiated
            | common_enums::AttemptStatus::Expired
            | common_enums::AttemptStatus::Unknown
            | common_enums::AttemptStatus::PartiallyAuthorized => 0,
            common_enums::AttemptStatus::Charged
            | common_enums::AttemptStatus::PartialCharged
            | common_enums::AttemptStatus::PartialChargedAndChargeable
            | common_enums::AttemptStatus::IntegrityFailure => {
                item.router_data.request.amount_to_capture
            }
        };
        let connector_payment_id: PaypalMeta =
            item.router_data.resource_common_data.to_connector_meta()?;
        Ok(Self {
            resource_common_data: PaymentFlowData {
                status,
                amount_captured: Some(amount_captured),
                ..item.router_data.resource_common_data
            },
            response: Ok(PaymentsResponseData::TransactionResponse {
                resource_id: item.router_data.request.connector_transaction_id.clone(),
                redirection_data: None,
                mandate_reference: None,
                connector_metadata: Some(serde_json::json!(PaypalMeta {
                    authorize_id: connector_payment_id.authorize_id,
                    capture_id: Some(item.response.id.clone()),
                    incremental_authorization_id: None,
                    psync_flow: PaypalPaymentIntent::Capture,
                    next_action: None,
                    order_id: None,
                })),
                network_txn_id: None,
                connector_response_reference_id: item
                    .response
                    .invoice_id
                    .or(Some(item.response.id)),
                incremental_authorization_allowed: None,
                status_code: item.http_code,
            }),
            ..item.router_data
        })
    }
}

#[derive(Debug, Clone, Serialize, Deserialize, PartialEq)]
#[serde(rename_all = "SCREAMING_SNAKE_CASE")]
pub enum PaypalCancelStatus {
    Voided,
}

#[derive(Debug, Serialize, Deserialize, PartialEq)]
pub struct PaypalPaymentsCancelResponse {
    id: String,
    status: PaypalCancelStatus,
    amount: Option<OrderAmount>,
    invoice_id: Option<String>,
}

impl<F, T> TryFrom<ResponseRouterData<PaypalPaymentsCancelResponse, Self>>
    for RouterDataV2<F, PaymentFlowData, T, PaymentsResponseData>
{
    type Error = error_stack::Report<ConnectorError>;
    fn try_from(
        item: ResponseRouterData<PaypalPaymentsCancelResponse, Self>,
    ) -> Result<Self, Self::Error> {
        let status = match item.response.status {
            PaypalCancelStatus::Voided => common_enums::AttemptStatus::Voided,
        };
        Ok(Self {
            resource_common_data: PaymentFlowData {
                status,
                ..item.router_data.resource_common_data
            },
            response: Ok(PaymentsResponseData::TransactionResponse {
                resource_id: ResponseId::ConnectorTransactionId(item.response.id.clone()),
                redirection_data: None,
                mandate_reference: None,
                connector_metadata: None,
                network_txn_id: None,
                connector_response_reference_id: item
                    .response
                    .invoice_id
                    .or(Some(item.response.id)),
                incremental_authorization_allowed: None,
                status_code: item.http_code,
            }),
            ..item.router_data
        })
    }
}

<<<<<<< HEAD
// TryFrom implementation for PostAuthenticate response
=======
impl<F, T>
    TryFrom<
        ResponseRouterData<
            PaypalSetupMandatesResponse,
            RouterDataV2<F, PaymentFlowData, T, PaymentsResponseData>,
        >,
    > for RouterDataV2<F, PaymentFlowData, T, PaymentsResponseData>
{
    type Error = error_stack::Report<errors::ConnectorError>;
    fn try_from(
        item: ResponseRouterData<
            PaypalSetupMandatesResponse,
            RouterDataV2<F, PaymentFlowData, T, PaymentsResponseData>,
        >,
    ) -> Result<Self, Self::Error> {
        let info_response = item.response;

        let mandate_reference = Some(Box::new(MandateReference {
            connector_mandate_id: Some(info_response.id.clone()),
            payment_method_id: None,
        }));
        // https://developer.paypal.com/docs/api/payment-tokens/v3/#payment-tokens_create
        // If 201 status code, then order is captured, other status codes are handled by the error handler
        let status = if item.http_code == 201 {
            common_enums::AttemptStatus::Charged
        } else {
            common_enums::AttemptStatus::Failure
        };
        Ok(Self {
            resource_common_data: PaymentFlowData {
                status,
                ..item.router_data.resource_common_data
            },
            response: Ok(PaymentsResponseData::TransactionResponse {
                resource_id: ResponseId::ConnectorTransactionId(info_response.id.clone()),
                redirection_data: None,
                mandate_reference,
                connector_metadata: None,
                network_txn_id: None,
                connector_response_reference_id: Some(info_response.id.clone()),
                incremental_authorization_allowed: None,
                status_code: item.http_code,
            }),
            ..item.router_data
        })
    }
}

>>>>>>> 70cccb93
impl<
        T: PaymentMethodDataTypes
            + std::fmt::Debug
            + std::marker::Sync
            + std::marker::Send
            + 'static
            + Serialize,
    >
    TryFrom<
<<<<<<< HEAD
        ResponseRouterData<
            PaypalPostAuthenticateResponse,
            RouterDataV2<
                PostAuthenticate,
                PaymentFlowData,
                PaymentsPostAuthenticateData<T>,
                PaymentsResponseData,
            >,
        >,
    >
    for RouterDataV2<
        PostAuthenticate,
        PaymentFlowData,
        PaymentsPostAuthenticateData<T>,
        PaymentsResponseData,
    >
{
    type Error = error_stack::Report<ConnectorError>;
    fn try_from(
        item: ResponseRouterData<
            PaypalPostAuthenticateResponse,
            RouterDataV2<
                PostAuthenticate,
                PaymentFlowData,
                PaymentsPostAuthenticateData<T>,
                PaymentsResponseData,
            >,
        >,
    ) -> Result<Self, Self::Error> {
        match item.response {
            // if card supports 3DS check for liability
            PaypalPostAuthenticateResponse::PaypalLiabilityResponse(liability_response) => {
                // permutation for status to continue payment
                match (
                    liability_response
                        .payment_source
                        .card
                        .authentication_result
                        .three_d_secure
                        .enrollment_status
                        .as_ref(),
                    liability_response
                        .payment_source
                        .card
                        .authentication_result
                        .three_d_secure
                        .authentication_status
                        .as_ref(),
                    &liability_response
                        .payment_source
                        .card
                        .authentication_result
                        .liability_shift,
                ) {
                    (
                        Some(EnrollmentStatus::Ready),
                        Some(AuthenticationStatus::Success),
                        LiabilityShift::Possible,
                    )
                    | (
                        Some(EnrollmentStatus::Ready),
                        Some(AuthenticationStatus::Attempted),
                        LiabilityShift::Possible,
                    )
                    | (Some(EnrollmentStatus::NotReady), None, LiabilityShift::No)
                    | (Some(EnrollmentStatus::Unavailable), None, LiabilityShift::No)
                    | (Some(EnrollmentStatus::Bypassed), None, LiabilityShift::No) => {
                        // Success: Authentication checks passed
                        Ok(Self {
                            flow: item.router_data.flow,
                            resource_common_data: PaymentFlowData {
                                status: common_enums::AttemptStatus::AuthenticationSuccessful,
                                ..item.router_data.resource_common_data
                            },
                            response: Ok(PaymentsResponseData::PostAuthenticateResponse {
                                authentication_data: None,
                                connector_response_reference_id: None,
                                status_code: item.http_code,
                            }),
                            connector_auth_type: item.router_data.connector_auth_type,
                            request: item.router_data.request,
                        })
                    }
                    _ => {
                        // Failed: Authentication checks failed
                        let error_message = format!(
                            "Cannot continue authentication. Connector Responded with LiabilityShift: {:?}, EnrollmentStatus: {:?}, and AuthenticationStatus: {:?}",
                            liability_response.payment_source.card.authentication_result.liability_shift,
                            liability_response
                                .payment_source
                                .card
                                .authentication_result
                                .three_d_secure
                                .enrollment_status
                                .unwrap_or(EnrollmentStatus::Null),
                            liability_response
                                .payment_source
                                .card
                                .authentication_result
                                .three_d_secure
                                .authentication_status
                                .unwrap_or(AuthenticationStatus::Null),
                        );

                        Ok(Self {
                            flow: item.router_data.flow,
                            resource_common_data: PaymentFlowData {
                                status: common_enums::AttemptStatus::Failure,
                                ..item.router_data.resource_common_data
                            },
                            response: Err(domain_types::router_data::ErrorResponse {
                                attempt_status: Some(common_enums::AttemptStatus::Failure),
                                code: "authentication_failed".to_string(),
                                message: "3DS authentication failed".to_string(),
                                connector_transaction_id: None,
                                reason: Some(error_message),
                                status_code: item.http_code,
                                network_advice_code: None,
                                network_decline_code: None,
                                network_error_message: None,
                            }),
                            connector_auth_type: item.router_data.connector_auth_type,
                            request: item.router_data.request,
                        })
                    }
                }
            }
            // if card does not support 3DS
            PaypalPostAuthenticateResponse::PaypalNonLiabilityResponse(_) => Ok(Self {
                flow: item.router_data.flow,
                resource_common_data: PaymentFlowData {
                    status: common_enums::AttemptStatus::AuthenticationSuccessful,
                    ..item.router_data.resource_common_data
                },
                response: Ok(PaymentsResponseData::PostAuthenticateResponse {
                    authentication_data: None,
                    connector_response_reference_id: None,
                    status_code: item.http_code,
                }),
                connector_auth_type: item.router_data.connector_auth_type,
                request: item.router_data.request,
            }),
        }
=======
        PaypalRouterData<
            RouterDataV2<
                domain_types::connector_flow::SetupMandate,
                PaymentFlowData,
                SetupMandateRequestData<T>,
                PaymentsResponseData,
            >,
            T,
        >,
    > for PaypalZeroMandateRequest
{
    type Error = error_stack::Report<errors::ConnectorError>;
    fn try_from(
        item: PaypalRouterData<
            RouterDataV2<
                domain_types::connector_flow::SetupMandate,
                PaymentFlowData,
                SetupMandateRequestData<T>,
                PaymentsResponseData,
            >,
            T,
        >,
    ) -> Result<Self, Self::Error> {
        let payment_source = match item.router_data.request.payment_method_data.clone() {
            PaymentMethodData::Card(ccard) => ZeroMandateSourceItem::Card(CardMandateRequest {
                billing_address: get_address_info(
                    item.router_data.resource_common_data.get_optional_billing(),
                ),
                expiry: Some(ccard.get_expiry_date_as_yyyymm("-")),
                name: item
                    .router_data
                    .resource_common_data
                    .get_optional_billing_full_name(),
                number: ccard.card_number.peek().parse().ok(),
            }),

            PaymentMethodData::Wallet(_)
            | PaymentMethodData::CardRedirect(_)
            | PaymentMethodData::PayLater(_)
            | PaymentMethodData::BankRedirect(_)
            | PaymentMethodData::BankDebit(_)
            | PaymentMethodData::BankTransfer(_)
            | PaymentMethodData::Crypto(_)
            | PaymentMethodData::MandatePayment
            | PaymentMethodData::Reward
            | PaymentMethodData::RealTimePayment(_)
            | PaymentMethodData::Upi(_)
            | PaymentMethodData::Voucher(_)
            | PaymentMethodData::GiftCard(_)
            | PaymentMethodData::CardToken(_)
            | PaymentMethodData::CardDetailsForNetworkTransactionId(_)
            | PaymentMethodData::NetworkToken(_)
            | PaymentMethodData::OpenBanking(_)
            | PaymentMethodData::MobilePayment(_) => Err(errors::ConnectorError::NotImplemented(
                utils::get_unimplemented_payment_method_error_message("Paypal"),
            ))?,
        };

        Ok(Self { payment_source })
>>>>>>> 70cccb93
    }
}

#[allow(dead_code)]
#[derive(Debug, Serialize, Deserialize, Clone)]
#[serde(rename_all = "UPPERCASE")]
pub enum RefundStatus {
    Completed,
    Failed,
    Cancelled,
    Pending,
}

impl From<RefundStatus> for common_enums::RefundStatus {
    fn from(item: RefundStatus) -> Self {
        match item {
            RefundStatus::Completed => Self::Success,
            RefundStatus::Failed | RefundStatus::Cancelled => Self::Failure,
            RefundStatus::Pending => Self::Pending,
        }
    }
}

#[derive(Default, Clone, Debug, Serialize, Deserialize, PartialEq)]
pub struct OrderErrorDetails {
    pub issue: String,
    pub description: String,
    pub value: Option<String>,
    pub field: Option<String>,
}

#[derive(Default, Clone, Debug, Serialize, Deserialize, PartialEq)]
pub struct ErrorDetails {
    pub issue: String,
    pub description: Option<String>,
}

#[derive(Deserialize, Debug, Serialize)]
pub struct PaypalSupplementaryData {
    pub related_ids: PaypalRelatedIds,
}
#[derive(Deserialize, Debug, Serialize)]
pub struct PaypalRelatedIds {
    pub order_id: String,
}

#[derive(Default, Debug, Serialize)]
pub struct PaypalRefundRequest {
    pub amount: OrderAmount,
}

impl<
        T: PaymentMethodDataTypes
            + std::fmt::Debug
            + std::marker::Sync
            + std::marker::Send
            + 'static
            + Serialize,
    >
    TryFrom<
        PaypalRouterData<
            RouterDataV2<
                domain_types::connector_flow::Refund,
                RefundFlowData,
                RefundsData,
                RefundsResponseData,
            >,
            T,
        >,
    > for PaypalRefundRequest
{
    type Error = error_stack::Report<ConnectorError>;
    fn try_from(
        item: PaypalRouterData<
            RouterDataV2<
                domain_types::connector_flow::Refund,
                RefundFlowData,
                RefundsData,
                RefundsResponseData,
            >,
            T,
        >,
    ) -> Result<Self, Self::Error> {
        let value = item
            .connector
            .amount_converter
            .convert(
                item.router_data.request.minor_refund_amount,
                item.router_data.request.currency,
            )
            .change_context(errors::ConnectorError::AmountConversionFailed)?;
        Ok(Self {
            amount: OrderAmount {
                currency_code: item.router_data.request.currency,
                value,
            },
        })
    }
}

#[derive(Debug, Serialize, Deserialize)]
pub struct RefundResponse {
    id: String,
    status: RefundStatus,
    amount: Option<OrderAmount>,
}

impl
    TryFrom<
        ResponseRouterData<
            RefundResponse,
            RouterDataV2<
                domain_types::connector_flow::Refund,
                RefundFlowData,
                RefundsData,
                RefundsResponseData,
            >,
        >,
    >
    for RouterDataV2<
        domain_types::connector_flow::Refund,
        RefundFlowData,
        RefundsData,
        RefundsResponseData,
    >
{
    type Error = error_stack::Report<errors::ConnectorError>;
    fn try_from(
        item: ResponseRouterData<
            RefundResponse,
            RouterDataV2<
                domain_types::connector_flow::Refund,
                RefundFlowData,
                RefundsData,
                RefundsResponseData,
            >,
        >,
    ) -> Result<Self, Self::Error> {
        Ok(Self {
            response: Ok(RefundsResponseData {
                connector_refund_id: item.response.id,
                refund_status: common_enums::RefundStatus::from(item.response.status),
                status_code: item.http_code,
            }),
            ..item.router_data
        })
    }
}

#[derive(Debug, Clone, Deserialize, Serialize)]
pub struct RefundSyncResponse {
    id: String,
    status: RefundStatus,
}

impl
    TryFrom<
        ResponseRouterData<
            RefundSyncResponse,
            RouterDataV2<
                domain_types::connector_flow::RSync,
                RefundFlowData,
                RefundSyncData,
                RefundsResponseData,
            >,
        >,
    >
    for RouterDataV2<
        domain_types::connector_flow::RSync,
        RefundFlowData,
        RefundSyncData,
        RefundsResponseData,
    >
{
    type Error = error_stack::Report<errors::ConnectorError>;
    fn try_from(
        item: ResponseRouterData<
            RefundSyncResponse,
            RouterDataV2<
                domain_types::connector_flow::RSync,
                RefundFlowData,
                RefundSyncData,
                RefundsResponseData,
            >,
        >,
    ) -> Result<Self, Self::Error> {
        Ok(Self {
            response: Ok(RefundsResponseData {
                connector_refund_id: item.response.id,
                refund_status: common_enums::RefundStatus::from(item.response.status),
                status_code: item.http_code,
            }),
            ..item.router_data
        })
    }
}

#[derive(Default, Debug, Serialize, Deserialize, PartialEq)]
pub struct PaypalPaymentErrorResponse {
    pub name: Option<String>,
    pub message: String,
    pub debug_id: Option<String>,
    pub details: Option<Vec<ErrorDetails>>,
}<|MERGE_RESOLUTION|>--- conflicted
+++ resolved
@@ -1,24 +1,16 @@
 use super::PaypalRouterData;
 use crate::types::ResponseRouterData;
 use base64::Engine;
-<<<<<<< HEAD
+use cards;
 use common_enums;
 use common_utils::{types::StringMajorUnit, CustomResult};
-=======
-use cards;
-use common_utils::{request::Method, types::StringMajorUnit, CustomResult};
->>>>>>> 70cccb93
 use domain_types::{
     connector_flow::{Authorize, Capture, PostAuthenticate},
     connector_types::{
         AccessTokenResponseData, MandateReference, PaymentFlowData, PaymentsAuthorizeData,
-<<<<<<< HEAD
         PaymentsCaptureData, PaymentsPostAuthenticateData, PaymentsResponseData, PaymentsSyncData,
-        ResponseId,
-=======
-        PaymentsCaptureData, PaymentsResponseData, PaymentsSyncData, RefundFlowData,
-        RefundSyncData, RefundsData, RefundsResponseData, ResponseId, SetupMandateRequestData,
->>>>>>> 70cccb93
+        RefundFlowData, RefundSyncData, RefundsData, RefundsResponseData, ResponseId,
+        SetupMandateRequestData,
     },
     errors::{self, ConnectorError},
     payment_method_data::{
@@ -792,14 +784,9 @@
                 let payment_source = Some(PaymentSourceItem::Card(CardRequest::CardRequestStruct(
                     CardRequestStruct {
                         billing_address: get_address_info(
-<<<<<<< HEAD
                             item.router_data
                                 .resource_common_data
-                                .get_optional_payment_billing()
-                                .cloned(),
-=======
-                            item.router_data.resource_common_data.get_optional_billing(),
->>>>>>> 70cccb93
+                                .get_optional_payment_billing(),
                         ),
                         expiry,
                         name: item
@@ -2236,9 +2223,6 @@
     }
 }
 
-<<<<<<< HEAD
-// TryFrom implementation for PostAuthenticate response
-=======
 impl<F, T>
     TryFrom<
         ResponseRouterData<
@@ -2287,7 +2271,6 @@
     }
 }
 
->>>>>>> 70cccb93
 impl<
         T: PaymentMethodDataTypes
             + std::fmt::Debug
@@ -2297,7 +2280,78 @@
             + Serialize,
     >
     TryFrom<
-<<<<<<< HEAD
+        PaypalRouterData<
+            RouterDataV2<
+                domain_types::connector_flow::SetupMandate,
+                PaymentFlowData,
+                SetupMandateRequestData<T>,
+                PaymentsResponseData,
+            >,
+            T,
+        >,
+    > for PaypalZeroMandateRequest
+{
+    type Error = error_stack::Report<errors::ConnectorError>;
+    fn try_from(
+        item: PaypalRouterData<
+            RouterDataV2<
+                domain_types::connector_flow::SetupMandate,
+                PaymentFlowData,
+                SetupMandateRequestData<T>,
+                PaymentsResponseData,
+            >,
+            T,
+        >,
+    ) -> Result<Self, Self::Error> {
+        let payment_source = match item.router_data.request.payment_method_data.clone() {
+            PaymentMethodData::Card(ccard) => ZeroMandateSourceItem::Card(CardMandateRequest {
+                billing_address: get_address_info(
+                    item.router_data.resource_common_data.get_optional_billing(),
+                ),
+                expiry: Some(ccard.get_expiry_date_as_yyyymm("-")),
+                name: item
+                    .router_data
+                    .resource_common_data
+                    .get_optional_billing_full_name(),
+                number: ccard.card_number.peek().parse().ok(),
+            }),
+
+            PaymentMethodData::Wallet(_)
+            | PaymentMethodData::CardRedirect(_)
+            | PaymentMethodData::PayLater(_)
+            | PaymentMethodData::BankRedirect(_)
+            | PaymentMethodData::BankDebit(_)
+            | PaymentMethodData::BankTransfer(_)
+            | PaymentMethodData::Crypto(_)
+            | PaymentMethodData::MandatePayment
+            | PaymentMethodData::Reward
+            | PaymentMethodData::RealTimePayment(_)
+            | PaymentMethodData::Upi(_)
+            | PaymentMethodData::Voucher(_)
+            | PaymentMethodData::GiftCard(_)
+            | PaymentMethodData::CardToken(_)
+            | PaymentMethodData::CardDetailsForNetworkTransactionId(_)
+            | PaymentMethodData::NetworkToken(_)
+            | PaymentMethodData::OpenBanking(_)
+            | PaymentMethodData::MobilePayment(_) => Err(errors::ConnectorError::NotImplemented(
+                utils::get_unimplemented_payment_method_error_message("Paypal"),
+            ))?,
+        };
+
+        Ok(Self { payment_source })
+    }
+}
+
+// TryFrom implementation for PostAuthenticate response
+impl<
+        T: PaymentMethodDataTypes
+            + std::fmt::Debug
+            + std::marker::Sync
+            + std::marker::Send
+            + 'static
+            + Serialize,
+    >
+    TryFrom<
         ResponseRouterData<
             PaypalPostAuthenticateResponse,
             RouterDataV2<
@@ -2441,67 +2495,6 @@
                 request: item.router_data.request,
             }),
         }
-=======
-        PaypalRouterData<
-            RouterDataV2<
-                domain_types::connector_flow::SetupMandate,
-                PaymentFlowData,
-                SetupMandateRequestData<T>,
-                PaymentsResponseData,
-            >,
-            T,
-        >,
-    > for PaypalZeroMandateRequest
-{
-    type Error = error_stack::Report<errors::ConnectorError>;
-    fn try_from(
-        item: PaypalRouterData<
-            RouterDataV2<
-                domain_types::connector_flow::SetupMandate,
-                PaymentFlowData,
-                SetupMandateRequestData<T>,
-                PaymentsResponseData,
-            >,
-            T,
-        >,
-    ) -> Result<Self, Self::Error> {
-        let payment_source = match item.router_data.request.payment_method_data.clone() {
-            PaymentMethodData::Card(ccard) => ZeroMandateSourceItem::Card(CardMandateRequest {
-                billing_address: get_address_info(
-                    item.router_data.resource_common_data.get_optional_billing(),
-                ),
-                expiry: Some(ccard.get_expiry_date_as_yyyymm("-")),
-                name: item
-                    .router_data
-                    .resource_common_data
-                    .get_optional_billing_full_name(),
-                number: ccard.card_number.peek().parse().ok(),
-            }),
-
-            PaymentMethodData::Wallet(_)
-            | PaymentMethodData::CardRedirect(_)
-            | PaymentMethodData::PayLater(_)
-            | PaymentMethodData::BankRedirect(_)
-            | PaymentMethodData::BankDebit(_)
-            | PaymentMethodData::BankTransfer(_)
-            | PaymentMethodData::Crypto(_)
-            | PaymentMethodData::MandatePayment
-            | PaymentMethodData::Reward
-            | PaymentMethodData::RealTimePayment(_)
-            | PaymentMethodData::Upi(_)
-            | PaymentMethodData::Voucher(_)
-            | PaymentMethodData::GiftCard(_)
-            | PaymentMethodData::CardToken(_)
-            | PaymentMethodData::CardDetailsForNetworkTransactionId(_)
-            | PaymentMethodData::NetworkToken(_)
-            | PaymentMethodData::OpenBanking(_)
-            | PaymentMethodData::MobilePayment(_) => Err(errors::ConnectorError::NotImplemented(
-                utils::get_unimplemented_payment_method_error_message("Paypal"),
-            ))?,
-        };
-
-        Ok(Self { payment_source })
->>>>>>> 70cccb93
     }
 }
 
