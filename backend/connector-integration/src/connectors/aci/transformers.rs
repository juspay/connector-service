use common_utils::{request::Method, CustomerId, Email, StringMajorUnit};
use domain_types::{
    connector_flow::{Authorize, Capture, Refund, RepeatPayment, SetupMandate, Void},
    connector_types::{
        MandateIds, MandateReference, PaymentFlowData, PaymentVoidData, PaymentsAuthorizeData,
        PaymentsCaptureData, PaymentsResponseData, PaymentsSyncData, RefundFlowData, RefundsData,
        RefundsResponseData, RepeatPaymentData, ResponseId, SetupMandateRequestData,
    },
    errors::ConnectorError,
    payment_method_data::{
        BankRedirectData, Card, NetworkTokenData, PayLaterData, PaymentMethodData,
        PaymentMethodDataTypes, RawCardNumber, WalletData,
    },
    router_data::{ConnectorAuthType, ErrorResponse, NetworkTokenNumber},
    router_data_v2::RouterDataV2,
    router_response_types::RedirectForm,
};
use error_stack::{self, report, ResultExt};
use hyperswitch_masking::{ExposeInterface, Secret};
use serde::{Deserialize, Serialize};
use std::fmt::Debug;
use std::str::FromStr;
use url::Url;

use super::aci_result_codes::{FAILURE_CODES, PENDING_CODES, SUCCESSFUL_CODES};
use super::AciRouterData;
use crate::{types::ResponseRouterData, utils};

type Error = error_stack::Report<ConnectorError>;

trait GetCaptureMethod {
    fn get_capture_method(&self) -> Option<common_enums::CaptureMethod>;
}

impl<T: PaymentMethodDataTypes + Debug + Sync + Send + 'static + Serialize> GetCaptureMethod
    for PaymentsAuthorizeData<T>
{
    fn get_capture_method(&self) -> Option<common_enums::CaptureMethod> {
        self.capture_method
    }
}

impl GetCaptureMethod for PaymentsSyncData {
    fn get_capture_method(&self) -> Option<common_enums::CaptureMethod> {
        self.capture_method
    }
}

impl GetCaptureMethod for RepeatPaymentData {
    fn get_capture_method(&self) -> Option<common_enums::CaptureMethod> {
        self.capture_method
    }
}

impl GetCaptureMethod for PaymentVoidData {
    fn get_capture_method(&self) -> Option<common_enums::CaptureMethod> {
        None
    }
}
pub struct AciAuthType {
    pub api_key: Secret<String>,
    pub entity_id: Secret<String>,
}

impl TryFrom<&ConnectorAuthType> for AciAuthType {
    type Error = error_stack::Report<ConnectorError>;
    fn try_from(item: &ConnectorAuthType) -> Result<Self, Self::Error> {
        if let ConnectorAuthType::BodyKey { api_key, key1 } = item {
            Ok(Self {
                api_key: api_key.to_owned(),
                entity_id: key1.to_owned(),
            })
        } else {
            Err(ConnectorError::FailedToObtainAuthType)?
        }
    }
}

#[derive(Debug, Serialize, Deserialize)]
#[serde(rename_all = "UPPERCASE")]
pub enum AciRecurringType {
    Initial,
    Repeated,
}

#[derive(Debug, Serialize)]
#[serde(rename_all = "camelCase")]
pub struct AciPaymentsRequest<T: PaymentMethodDataTypes + Debug + Sync + Send + 'static + Serialize>
{
    #[serde(flatten)]
    pub txn_details: TransactionDetails,
    #[serde(flatten)]
    pub payment_method: PaymentDetails<T>,
    #[serde(flatten)]
    pub instruction: Option<Instruction>,
    pub shopper_result_url: Option<String>,
    #[serde(rename = "customParameters[3DS2_enrolled]")]
    pub three_ds_two_enrolled: Option<bool>,
    pub recurring_type: Option<AciRecurringType>,
}

#[derive(Debug, Clone, Serialize, Deserialize)]
#[serde(rename_all = "camelCase")]
pub struct TransactionDetails {
    pub entity_id: Secret<String>,
    pub amount: StringMajorUnit,
    pub currency: String,
    pub payment_type: AciPaymentType,
}

#[derive(Debug, Serialize)]
#[serde(rename_all = "camelCase")]
pub struct AciCancelRequest {
    pub entity_id: Secret<String>,
    pub payment_type: AciPaymentType,
}

#[derive(Debug, Serialize)]
#[serde(rename_all = "camelCase")]
pub struct AciMandateRequest<T: PaymentMethodDataTypes + Debug + Sync + Send + 'static + Serialize>
{
    pub entity_id: Secret<String>,
    #[serde(skip_serializing_if = "Option::is_none")]
    pub payment_brand: Option<PaymentBrand>,
    #[serde(flatten)]
    pub payment_details: PaymentDetails<T>,
}

#[derive(Debug, Clone, Deserialize, Serialize)]
#[serde(rename_all = "camelCase")]
pub struct AciMandateResponse {
    pub id: String,
    pub result: ResultCode,
    pub build_number: String,
    pub timestamp: String,
}

#[derive(Debug, Clone, Serialize)]
#[serde(untagged)]
pub enum PaymentDetails<T: PaymentMethodDataTypes + Debug + Sync + Send + 'static + Serialize> {
    #[serde(rename = "card")]
    AciCard(Box<CardDetails<T>>),
    BankRedirect(Box<BankRedirectionPMData>),
    Wallet(Box<WalletPMData>),
    Klarna,
    Mandate,
    AciNetworkToken(Box<AciNetworkTokenData>),
}

impl<T: PaymentMethodDataTypes + Debug + Sync + Send + 'static + Serialize>
    TryFrom<(
        &WalletData,
        &RouterDataV2<Authorize, PaymentFlowData, PaymentsAuthorizeData<T>, PaymentsResponseData>,
    )> for PaymentDetails<T>
{
    type Error = Error;
    fn try_from(
        value: (
            &WalletData,
            &RouterDataV2<
                Authorize,
                PaymentFlowData,
                PaymentsAuthorizeData<T>,
                PaymentsResponseData,
            >,
        ),
    ) -> Result<Self, Self::Error> {
        let (wallet_data, item) = value;
        let payment_data = match wallet_data {
            WalletData::MbWayRedirect(_) => {
                let phone_details = item.resource_common_data.get_billing_phone()?;
                Self::Wallet(Box::new(WalletPMData {
                    payment_brand: PaymentBrand::Mbway,
                    account_id: Some(phone_details.get_number_with_hash_country_code()?),
                }))
            }
            WalletData::AliPayRedirect { .. } => Self::Wallet(Box::new(WalletPMData {
                payment_brand: PaymentBrand::AliPay,
                account_id: None,
            })),
            WalletData::AliPayHkRedirect(_)
            | WalletData::AmazonPayRedirect(_)
            | WalletData::MomoRedirect(_)
            | WalletData::KakaoPayRedirect(_)
            | WalletData::GoPayRedirect(_)
            | WalletData::GcashRedirect(_)
            | WalletData::ApplePay(_)
            | WalletData::ApplePayThirdPartySdk(_)
            | WalletData::DanaRedirect { .. }
            | WalletData::GooglePay(_)
            | WalletData::BluecodeRedirect {}
            | WalletData::GooglePayThirdPartySdk(_)
            | WalletData::MobilePayRedirect(_)
            | WalletData::PaypalRedirect(_)
            | WalletData::PaypalSdk(_)
            | WalletData::Paze(_)
            | WalletData::SamsungPay(_)
            | WalletData::TwintRedirect { .. }
            | WalletData::VippsRedirect { .. }
            | WalletData::TouchNGoRedirect(_)
            | WalletData::WeChatPayRedirect(_)
            | WalletData::WeChatPayQr(_)
            | WalletData::CashappQr(_)
            | WalletData::SwishQr(_)
            | WalletData::AliPayQr(_)
            | WalletData::ApplePayRedirect(_)
            | WalletData::GooglePayRedirect(_)
            | WalletData::Mifinity(_)
            | WalletData::RevolutPay(_) => {
                Err(ConnectorError::NotImplemented("Payment method".to_string()))?
            }
        };
        Ok(payment_data)
    }
}

impl<T: PaymentMethodDataTypes + Debug + Sync + Send + 'static + Serialize>
    TryFrom<(
        &AciRouterData<
            RouterDataV2<
                Authorize,
                PaymentFlowData,
                PaymentsAuthorizeData<T>,
                PaymentsResponseData,
            >,
            T,
        >,
        &BankRedirectData,
    )> for PaymentDetails<T>
{
    type Error = Error;
    fn try_from(
        value: (
            &AciRouterData<
                RouterDataV2<
                    Authorize,
                    PaymentFlowData,
                    PaymentsAuthorizeData<T>,
                    PaymentsResponseData,
                >,
                T,
            >,
            &BankRedirectData,
        ),
    ) -> Result<Self, Self::Error> {
        let (item, bank_redirect_data) = value;
        let payment_data = match bank_redirect_data {
            BankRedirectData::Eps { .. } => Self::BankRedirect(Box::new(BankRedirectionPMData {
                payment_brand: PaymentBrand::Eps,
                bank_account_country: Some(
                    item.router_data
                        .resource_common_data
                        .get_billing_country()?,
                ),
                bank_account_bank_name: None,
                bank_account_bic: None,
                bank_account_iban: None,
                billing_country: None,
                merchant_customer_id: None,
                merchant_transaction_id: None,
                customer_email: None,
            })),
            BankRedirectData::Eft { .. } => Self::BankRedirect(Box::new(BankRedirectionPMData {
                payment_brand: PaymentBrand::Eft,
                bank_account_country: Some(
                    item.router_data
                        .resource_common_data
                        .get_billing_country()?,
                ),
                bank_account_bank_name: None,
                bank_account_bic: None,
                bank_account_iban: None,
                billing_country: None,
                merchant_customer_id: None,
                merchant_transaction_id: None,
                customer_email: None,
            })),
            BankRedirectData::Giropay {
                bank_account_bic,
                bank_account_iban,
                ..
            } => Self::BankRedirect(Box::new(BankRedirectionPMData {
                payment_brand: PaymentBrand::Giropay,
                bank_account_country: Some(
                    item.router_data
                        .resource_common_data
                        .get_billing_country()?,
                ),
                bank_account_bank_name: None,
                bank_account_bic: bank_account_bic.clone(),
                bank_account_iban: bank_account_iban.clone(),
                billing_country: None,
                merchant_customer_id: None,
                merchant_transaction_id: None,
                customer_email: None,
            })),
            BankRedirectData::Ideal { bank_name, .. } => {
                Self::BankRedirect(Box::new(BankRedirectionPMData {
                    payment_brand: PaymentBrand::Ideal,
                    bank_account_country: Some(
                        item.router_data
                            .resource_common_data
                            .get_billing_country()?,
                    ),
                    bank_account_bank_name: Some(bank_name.ok_or(
                        ConnectorError::MissingRequiredField {
                            field_name: "ideal.bank_name",
                        },
                    )?),
                    bank_account_bic: None,
                    bank_account_iban: None,
                    billing_country: None,
                    merchant_customer_id: None,
                    merchant_transaction_id: None,
                    customer_email: None,
                }))
            }
            BankRedirectData::Sofort { .. } => {
                Self::BankRedirect(Box::new(BankRedirectionPMData {
                    payment_brand: PaymentBrand::Sofortueberweisung,
                    bank_account_country: Some(
                        item.router_data
                            .resource_common_data
                            .get_billing_country()?,
                    ),
                    bank_account_bank_name: None,
                    bank_account_bic: None,
                    bank_account_iban: None,
                    billing_country: None,
                    merchant_customer_id: None,
                    merchant_transaction_id: None,
                    customer_email: None,
                }))
            }
            BankRedirectData::Przelewy24 { .. } => {
                Self::BankRedirect(Box::new(BankRedirectionPMData {
                    payment_brand: PaymentBrand::Przelewy,
                    bank_account_country: None,
                    bank_account_bank_name: None,
                    bank_account_bic: None,
                    bank_account_iban: None,
                    billing_country: None,
                    merchant_customer_id: None,
                    merchant_transaction_id: None,
                    customer_email: Some(
                        item.router_data.resource_common_data.get_billing_email()?,
                    ),
                }))
            }
            BankRedirectData::Interac { .. } => {
                Self::BankRedirect(Box::new(BankRedirectionPMData {
                    payment_brand: PaymentBrand::InteracOnline,
                    bank_account_country: Some(
                        item.router_data
                            .resource_common_data
                            .get_billing_country()?,
                    ),
                    bank_account_bank_name: None,
                    bank_account_bic: None,
                    bank_account_iban: None,
                    billing_country: None,
                    merchant_customer_id: None,
                    merchant_transaction_id: None,
                    customer_email: Some(
                        item.router_data.resource_common_data.get_billing_email()?,
                    ),
                }))
            }
            BankRedirectData::Trustly { .. } => {
                Self::BankRedirect(Box::new(BankRedirectionPMData {
                    payment_brand: PaymentBrand::Trustly,
                    bank_account_country: None,
                    bank_account_bank_name: None,
                    bank_account_bic: None,
                    bank_account_iban: None,
                    billing_country: Some(
                        item.router_data
                            .resource_common_data
                            .get_billing_country()?,
                    ),
                    merchant_customer_id: Some(Secret::new(
                        item.router_data.resource_common_data.get_customer_id()?,
                    )),
                    merchant_transaction_id: Some(Secret::new(
                        item.router_data
                            .resource_common_data
                            .connector_request_reference_id
                            .clone(),
                    )),
                    customer_email: None,
                }))
            }
            BankRedirectData::Bizum { .. }
            | BankRedirectData::Blik { .. }
            | BankRedirectData::BancontactCard { .. }
            | BankRedirectData::OnlineBankingCzechRepublic { .. }
            | BankRedirectData::OnlineBankingFinland { .. }
            | BankRedirectData::OnlineBankingFpx { .. }
            | BankRedirectData::OnlineBankingPoland { .. }
            | BankRedirectData::OnlineBankingSlovakia { .. }
            | BankRedirectData::OnlineBankingThailand { .. }
            | BankRedirectData::LocalBankRedirect {}
<<<<<<< HEAD
            | BankRedirectData::OpenBankingUk { .. }
            | BankRedirectData::OpenBanking {} => Err(errors::ConnectorError::NotImplemented(
                "Payment method".to_string(),
            ))?,
=======
            | BankRedirectData::OpenBankingUk { .. } => {
                Err(ConnectorError::NotImplemented("Payment method".to_string()))?
            }
>>>>>>> e99d721b
        };
        Ok(payment_data)
    }
}

fn get_aci_payment_brand(
    card_network: Option<common_enums::CardNetwork>,
    is_network_token_flow: bool,
) -> Result<PaymentBrand, Error> {
    match card_network {
        Some(common_enums::CardNetwork::Visa) => Ok(PaymentBrand::Visa),
        Some(common_enums::CardNetwork::Mastercard) => Ok(PaymentBrand::Mastercard),
        Some(common_enums::CardNetwork::AmericanExpress) => Ok(PaymentBrand::AmericanExpress),
        Some(common_enums::CardNetwork::JCB) => Ok(PaymentBrand::Jcb),
        Some(common_enums::CardNetwork::DinersClub) => Ok(PaymentBrand::DinersClub),
        Some(common_enums::CardNetwork::Discover) => Ok(PaymentBrand::Discover),
        Some(common_enums::CardNetwork::UnionPay) => Ok(PaymentBrand::UnionPay),
        Some(common_enums::CardNetwork::Maestro) => Ok(PaymentBrand::Maestro),
        Some(unsupported_network) => Err(ConnectorError::NotSupported {
            message: format!("Card network {unsupported_network} is not supported by ACI"),
            connector: "ACI",
        })?,
        None => {
            if is_network_token_flow {
                Ok(PaymentBrand::Visa)
            } else {
                Err(ConnectorError::MissingRequiredField {
                    field_name: "card.card_network",
                }
                .into())
            }
        }
    }
}

impl<T: PaymentMethodDataTypes + Debug + Sync + Send + 'static + Serialize>
    TryFrom<(Card<T>, Option<Secret<String>>)> for PaymentDetails<T>
{
    type Error = Error;
    fn try_from(
        (card_data, card_holder_name): (Card<T>, Option<Secret<String>>),
    ) -> Result<Self, Self::Error> {
        let card_expiry_year = card_data.get_expiry_year_4_digit();

        let payment_brand = get_aci_payment_brand(card_data.card_network, false).ok();

        Ok(Self::AciCard(Box::new(CardDetails {
            card_number: card_data.card_number,
            card_holder: card_holder_name.ok_or(ConnectorError::MissingRequiredField {
                field_name: "card_holder_name",
            })?,
            card_expiry_month: card_data.card_exp_month.clone(),
            card_expiry_year,
            card_cvv: card_data.card_cvc,
            payment_brand,
        })))
    }
}

impl<T: PaymentMethodDataTypes + Debug + Sync + Send + 'static + Serialize>
    TryFrom<(
        &AciRouterData<
            RouterDataV2<
                Authorize,
                PaymentFlowData,
                PaymentsAuthorizeData<T>,
                PaymentsResponseData,
            >,
            T,
        >,
        &NetworkTokenData,
    )> for PaymentDetails<T>
{
    type Error = Error;
    fn try_from(
        value: (
            &AciRouterData<
                RouterDataV2<
                    Authorize,
                    PaymentFlowData,
                    PaymentsAuthorizeData<T>,
                    PaymentsResponseData,
                >,
                T,
            >,
            &NetworkTokenData,
        ),
    ) -> Result<Self, Self::Error> {
        let (_item, network_token_data) = value;
        let token_number = network_token_data.get_network_token();
        let payment_brand = get_aci_payment_brand(network_token_data.card_network.clone(), true)?;
        let aci_network_token_data = AciNetworkTokenData {
            token_type: AciTokenAccountType::Network,
            token_number,
            token_expiry_month: network_token_data.get_network_token_expiry_month(),
            token_expiry_year: network_token_data.get_expiry_year_4_digit(),
            token_cryptogram: Some(
                network_token_data
                    .get_cryptogram()
                    .clone()
                    .unwrap_or_default(),
            ),
            payment_brand,
        };
        Ok(Self::AciNetworkToken(Box::new(aci_network_token_data)))
    }
}

#[derive(Debug, Clone, Serialize)]
#[serde(rename_all = "UPPERCASE")]
pub enum AciTokenAccountType {
    Network,
}

#[derive(Debug, Clone, Serialize)]
#[serde(rename_all = "camelCase")]
pub struct AciNetworkTokenData {
    #[serde(rename = "tokenAccount.type")]
    pub token_type: AciTokenAccountType,
    #[serde(rename = "tokenAccount.number")]
    pub token_number: NetworkTokenNumber,
    #[serde(rename = "tokenAccount.expiryMonth")]
    pub token_expiry_month: Secret<String>,
    #[serde(rename = "tokenAccount.expiryYear")]
    pub token_expiry_year: Secret<String>,
    #[serde(rename = "tokenAccount.cryptogram")]
    pub token_cryptogram: Option<Secret<String>>,
    #[serde(rename = "paymentBrand")]
    pub payment_brand: PaymentBrand,
}

#[derive(Debug, Clone, Serialize)]
#[serde(rename_all = "camelCase")]
pub struct BankRedirectionPMData {
    payment_brand: PaymentBrand,
    #[serde(rename = "bankAccount.country")]
    bank_account_country: Option<common_enums::CountryAlpha2>,
    #[serde(rename = "bankAccount.bankName")]
    bank_account_bank_name: Option<common_enums::BankNames>,
    #[serde(rename = "bankAccount.bic")]
    bank_account_bic: Option<Secret<String>>,
    #[serde(rename = "bankAccount.iban")]
    bank_account_iban: Option<Secret<String>>,
    #[serde(rename = "billing.country")]
    billing_country: Option<common_enums::CountryAlpha2>,
    #[serde(rename = "customer.email")]
    customer_email: Option<Email>,
    #[serde(rename = "customer.merchantCustomerId")]
    merchant_customer_id: Option<Secret<CustomerId>>,
    merchant_transaction_id: Option<Secret<String>>,
}

#[derive(Debug, Clone, Serialize)]
#[serde(rename_all = "camelCase")]
pub struct WalletPMData {
    payment_brand: PaymentBrand,
    #[serde(rename = "virtualAccount.accountId")]
    account_id: Option<Secret<String>>,
}

#[derive(Debug, Clone, Eq, PartialEq, Serialize, Deserialize)]
#[serde(rename_all = "SCREAMING_SNAKE_CASE")]
pub enum PaymentBrand {
    Eps,
    Eft,
    Ideal,
    Giropay,
    Sofortueberweisung,
    InteracOnline,
    Przelewy,
    Trustly,
    Mbway,
    #[serde(rename = "ALIPAY")]
    AliPay,
    // Card network brands
    #[serde(rename = "VISA")]
    Visa,
    #[serde(rename = "MASTER")]
    Mastercard,
    #[serde(rename = "AMEX")]
    AmericanExpress,
    #[serde(rename = "JCB")]
    Jcb,
    #[serde(rename = "DINERS")]
    DinersClub,
    #[serde(rename = "DISCOVER")]
    Discover,
    #[serde(rename = "UNIONPAY")]
    UnionPay,
    #[serde(rename = "MAESTRO")]
    Maestro,
}

#[derive(Debug, Clone, Eq, PartialEq, Serialize)]
pub struct CardDetails<T: PaymentMethodDataTypes + Debug + Sync + Send + 'static + Serialize> {
    #[serde(rename = "card.number")]
    pub card_number: RawCardNumber<T>,
    #[serde(rename = "card.holder")]
    pub card_holder: Secret<String>,
    #[serde(rename = "card.expiryMonth")]
    pub card_expiry_month: Secret<String>,
    #[serde(rename = "card.expiryYear")]
    pub card_expiry_year: Secret<String>,
    #[serde(rename = "card.cvv")]
    pub card_cvv: Secret<String>,
    #[serde(rename = "paymentBrand")]
    #[serde(skip_serializing_if = "Option::is_none")]
    pub payment_brand: Option<PaymentBrand>,
}

#[derive(Debug, Clone, Serialize)]
#[serde(rename_all = "UPPERCASE")]
pub enum InstructionMode {
    Initial,
    Repeated,
}

#[derive(Debug, Clone, Serialize)]
#[serde(rename_all = "UPPERCASE")]
pub enum InstructionType {
    Unscheduled,
}

#[derive(Debug, Clone, Serialize)]
pub enum InstructionSource {
    #[serde(rename = "CIT")]
    CardholderInitiatedTransaction,
    #[serde(rename = "MIT")]
    MerchantInitiatedTransaction,
}

#[derive(Debug, Clone, Serialize)]
#[serde(rename_all = "camelCase")]
pub struct Instruction {
    #[serde(rename = "standingInstruction.mode")]
    mode: InstructionMode,

    #[serde(rename = "standingInstruction.type")]
    transaction_type: InstructionType,

    #[serde(rename = "standingInstruction.source")]
    source: InstructionSource,

    create_registration: Option<bool>,
}

#[derive(Debug, Clone, Eq, PartialEq, Serialize)]
pub struct BankDetails {
    #[serde(rename = "bankAccount.holder")]
    pub account_holder: Secret<String>,
}

#[allow(dead_code)]
#[derive(Debug, Default, Clone, Eq, PartialEq, Serialize, Deserialize)]
pub enum AciPaymentType {
    #[serde(rename = "PA")]
    Preauthorization,
    #[default]
    #[serde(rename = "DB")]
    Debit,
    #[serde(rename = "CD")]
    Credit,
    #[serde(rename = "CP")]
    Capture,
    #[serde(rename = "RV")]
    Reversal,
    #[serde(rename = "RF")]
    Refund,
}

impl<T: PaymentMethodDataTypes + Debug + Sync + Send + 'static + Serialize>
    TryFrom<
        AciRouterData<
            RouterDataV2<
                Authorize,
                PaymentFlowData,
                PaymentsAuthorizeData<T>,
                PaymentsResponseData,
            >,
            T,
        >,
    > for AciPaymentsRequest<T>
{
    type Error = Error;
    fn try_from(
        item: AciRouterData<
            RouterDataV2<
                Authorize,
                PaymentFlowData,
                PaymentsAuthorizeData<T>,
                PaymentsResponseData,
            >,
            T,
        >,
    ) -> Result<Self, Self::Error> {
        match item.router_data.request.payment_method_data.clone() {
            PaymentMethodData::Card(ref card_data) => Self::try_from((&item, card_data)),
            PaymentMethodData::NetworkToken(ref network_token_data) => {
                Self::try_from((&item, network_token_data))
            }
            PaymentMethodData::Wallet(ref wallet_data) => Self::try_from((&item, wallet_data)),
            PaymentMethodData::PayLater(ref pay_later_data) => {
                Self::try_from((&item, pay_later_data))
            }
            PaymentMethodData::BankRedirect(ref bank_redirect_data) => {
                Self::try_from((&item, bank_redirect_data))
            }
            PaymentMethodData::MandatePayment => {
                let mandate_id = item.router_data.request.mandate_id.clone().ok_or(
                    ConnectorError::MissingRequiredField {
                        field_name: "mandate_id",
                    },
                )?;
                Self::try_from((&item, mandate_id))
            }
            PaymentMethodData::Crypto(_)
            | PaymentMethodData::BankDebit(_)
            | PaymentMethodData::BankTransfer(_)
            | PaymentMethodData::Reward
            | PaymentMethodData::RealTimePayment(_)
            | PaymentMethodData::MobilePayment(_)
            | PaymentMethodData::GiftCard(_)
            | PaymentMethodData::CardRedirect(_)
            | PaymentMethodData::Upi(_)
            | PaymentMethodData::Voucher(_)
            | PaymentMethodData::OpenBanking(_)
            | PaymentMethodData::CardToken(_)
            | PaymentMethodData::CardDetailsForNetworkTransactionId(_) => {
                Err(ConnectorError::NotImplemented(
                    utils::get_unimplemented_payment_method_error_message("Aci"),
                ))?
            }
        }
    }
}

impl<T: PaymentMethodDataTypes + Debug + Sync + Send + 'static + Serialize>
    TryFrom<(
        &AciRouterData<
            RouterDataV2<
                Authorize,
                PaymentFlowData,
                PaymentsAuthorizeData<T>,
                PaymentsResponseData,
            >,
            T,
        >,
        &WalletData,
    )> for AciPaymentsRequest<T>
{
    type Error = Error;
    fn try_from(
        value: (
            &AciRouterData<
                RouterDataV2<
                    Authorize,
                    PaymentFlowData,
                    PaymentsAuthorizeData<T>,
                    PaymentsResponseData,
                >,
                T,
            >,
            &WalletData,
        ),
    ) -> Result<Self, Self::Error> {
        let (item, wallet_data) = value;
        let txn_details = get_transaction_details(item)?;
        let payment_method = PaymentDetails::try_from((wallet_data, &item.router_data))?;

        Ok(Self {
            txn_details,
            payment_method,
            instruction: None,
            shopper_result_url: item.router_data.request.router_return_url.clone(),
            three_ds_two_enrolled: None,
            recurring_type: None,
        })
    }
}

impl<T: PaymentMethodDataTypes + Debug + Sync + Send + 'static + Serialize>
    TryFrom<(
        &AciRouterData<
            RouterDataV2<
                Authorize,
                PaymentFlowData,
                PaymentsAuthorizeData<T>,
                PaymentsResponseData,
            >,
            T,
        >,
        &BankRedirectData,
    )> for AciPaymentsRequest<T>
{
    type Error = Error;
    fn try_from(
        value: (
            &AciRouterData<
                RouterDataV2<
                    Authorize,
                    PaymentFlowData,
                    PaymentsAuthorizeData<T>,
                    PaymentsResponseData,
                >,
                T,
            >,
            &BankRedirectData,
        ),
    ) -> Result<Self, Self::Error> {
        let (item, bank_redirect_data) = value;
        let txn_details = get_transaction_details(item)?;
        let payment_method = PaymentDetails::try_from((item, bank_redirect_data))?;

        Ok(Self {
            txn_details,
            payment_method,
            instruction: None,
            shopper_result_url: item.router_data.request.router_return_url.clone(),
            three_ds_two_enrolled: None,
            recurring_type: None,
        })
    }
}

impl<T: PaymentMethodDataTypes + Debug + Sync + Send + 'static + Serialize>
    TryFrom<(
        &AciRouterData<
            RouterDataV2<
                Authorize,
                PaymentFlowData,
                PaymentsAuthorizeData<T>,
                PaymentsResponseData,
            >,
            T,
        >,
        &PayLaterData,
    )> for AciPaymentsRequest<T>
{
    type Error = Error;
    fn try_from(
        value: (
            &AciRouterData<
                RouterDataV2<
                    Authorize,
                    PaymentFlowData,
                    PaymentsAuthorizeData<T>,
                    PaymentsResponseData,
                >,
                T,
            >,
            &PayLaterData,
        ),
    ) -> Result<Self, Self::Error> {
        let (item, _pay_later_data) = value;
        let txn_details = get_transaction_details(item)?;
        let payment_method = PaymentDetails::Klarna;

        Ok(Self {
            txn_details,
            payment_method,
            instruction: None,
            shopper_result_url: item.router_data.request.router_return_url.clone(),
            three_ds_two_enrolled: None,
            recurring_type: None,
        })
    }
}

impl<T: PaymentMethodDataTypes + Debug + Sync + Send + 'static + Serialize>
    TryFrom<(
        &AciRouterData<
            RouterDataV2<
                Authorize,
                PaymentFlowData,
                PaymentsAuthorizeData<T>,
                PaymentsResponseData,
            >,
            T,
        >,
        &Card<T>,
    )> for AciPaymentsRequest<T>
{
    type Error = Error;
    fn try_from(
        value: (
            &AciRouterData<
                RouterDataV2<
                    Authorize,
                    PaymentFlowData,
                    PaymentsAuthorizeData<T>,
                    PaymentsResponseData,
                >,
                T,
            >,
            &Card<T>,
        ),
    ) -> Result<Self, Self::Error> {
        let (item, card_data) = value;
        let card_holder_name = item
            .router_data
            .resource_common_data
            .get_optional_billing_full_name();
        let txn_details = get_transaction_details(item)?;
        let payment_method = PaymentDetails::try_from((card_data.clone(), card_holder_name))?;
        let instruction = get_instruction_details(item);
        let recurring_type = get_recurring_type(item);
        let three_ds_two_enrolled = item
            .router_data
            .resource_common_data
            .is_three_ds()
            .then_some(item.router_data.request.enrolled_for_3ds);

        Ok(Self {
            txn_details,
            payment_method,
            instruction,
            shopper_result_url: item.router_data.request.router_return_url.clone(),
            three_ds_two_enrolled,
            recurring_type,
        })
    }
}

impl<T: PaymentMethodDataTypes + Debug + Sync + Send + 'static + Serialize>
    TryFrom<(
        &AciRouterData<
            RouterDataV2<
                Authorize,
                PaymentFlowData,
                PaymentsAuthorizeData<T>,
                PaymentsResponseData,
            >,
            T,
        >,
        &NetworkTokenData,
    )> for AciPaymentsRequest<T>
{
    type Error = Error;
    fn try_from(
        value: (
            &AciRouterData<
                RouterDataV2<
                    Authorize,
                    PaymentFlowData,
                    PaymentsAuthorizeData<T>,
                    PaymentsResponseData,
                >,
                T,
            >,
            &NetworkTokenData,
        ),
    ) -> Result<Self, Self::Error> {
        let (item, network_token_data) = value;
        let txn_details = get_transaction_details(item)?;
        let payment_method = PaymentDetails::try_from((item, network_token_data))?;
        let instruction = get_instruction_details(item);

        Ok(Self {
            txn_details,
            payment_method,
            instruction,
            shopper_result_url: item.router_data.request.router_return_url.clone(),
            three_ds_two_enrolled: None,
            recurring_type: None,
        })
    }
}

impl<T: PaymentMethodDataTypes + Debug + Sync + Send + 'static + Serialize>
    TryFrom<(
        &AciRouterData<
            RouterDataV2<
                Authorize,
                PaymentFlowData,
                PaymentsAuthorizeData<T>,
                PaymentsResponseData,
            >,
            T,
        >,
        MandateIds,
    )> for AciPaymentsRequest<T>
{
    type Error = Error;
    fn try_from(
        value: (
            &AciRouterData<
                RouterDataV2<
                    Authorize,
                    PaymentFlowData,
                    PaymentsAuthorizeData<T>,
                    PaymentsResponseData,
                >,
                T,
            >,
            MandateIds,
        ),
    ) -> Result<Self, Self::Error> {
        let (item, _mandate_data) = value;
        let instruction = get_instruction_details(item);
        let txn_details = get_transaction_details(item)?;
        let recurring_type = get_recurring_type(item);

        Ok(Self {
            txn_details,
            payment_method: PaymentDetails::Mandate,
            instruction,
            shopper_result_url: item.router_data.request.router_return_url.clone(),
            three_ds_two_enrolled: None,
            recurring_type,
        })
    }
}

fn get_transaction_details<
    T: PaymentMethodDataTypes + Debug + Sync + Send + 'static + Serialize,
>(
    item: &AciRouterData<
        RouterDataV2<Authorize, PaymentFlowData, PaymentsAuthorizeData<T>, PaymentsResponseData>,
        T,
    >,
) -> Result<TransactionDetails, error_stack::Report<ConnectorError>> {
    let auth = AciAuthType::try_from(&item.router_data.connector_auth_type)?;
    let amount = item
        .connector
        .amount_converter
        .convert(
            item.router_data.request.minor_amount,
            item.router_data.request.currency,
        )
        .change_context(ConnectorError::AmountConversionFailed)?;
    let payment_type = if item.router_data.request.is_auto_capture()? {
        AciPaymentType::Debit
    } else {
        AciPaymentType::Preauthorization
    };
    Ok(TransactionDetails {
        entity_id: auth.entity_id,
        amount,
        currency: item.router_data.request.currency.to_string(),
        payment_type,
    })
}

fn get_instruction_details<
    T: PaymentMethodDataTypes + Debug + Sync + Send + 'static + Serialize,
>(
    item: &AciRouterData<
        RouterDataV2<Authorize, PaymentFlowData, PaymentsAuthorizeData<T>, PaymentsResponseData>,
        T,
    >,
) -> Option<Instruction> {
    if item.router_data.request.customer_acceptance.is_some()
        && item.router_data.request.setup_future_usage
            == Some(common_enums::FutureUsage::OffSession)
    {
        return Some(Instruction {
            mode: InstructionMode::Initial,
            transaction_type: InstructionType::Unscheduled,
            source: InstructionSource::CardholderInitiatedTransaction,
            create_registration: Some(true),
        });
    } else if item.router_data.request.mandate_id.is_some() {
        return Some(Instruction {
            mode: InstructionMode::Repeated,
            transaction_type: InstructionType::Unscheduled,
            source: InstructionSource::MerchantInitiatedTransaction,
            create_registration: None,
        });
    }
    None
}

fn get_recurring_type<T: PaymentMethodDataTypes + Debug + Sync + Send + 'static + Serialize>(
    item: &AciRouterData<
        RouterDataV2<Authorize, PaymentFlowData, PaymentsAuthorizeData<T>, PaymentsResponseData>,
        T,
    >,
) -> Option<AciRecurringType> {
    if item.router_data.request.customer_acceptance.is_some()
        && item.router_data.request.setup_future_usage
            == Some(common_enums::FutureUsage::OffSession)
    {
        Some(AciRecurringType::Initial)
    } else {
        None
    }
}

impl<T: PaymentMethodDataTypes + Debug + Sync + Send + 'static + Serialize>
    TryFrom<
        AciRouterData<
            RouterDataV2<Void, PaymentFlowData, PaymentVoidData, PaymentsResponseData>,
            T,
        >,
    > for AciCancelRequest
{
    type Error = error_stack::Report<ConnectorError>;
    fn try_from(
        item: AciRouterData<
            RouterDataV2<Void, PaymentFlowData, PaymentVoidData, PaymentsResponseData>,
            T,
        >,
    ) -> Result<Self, Self::Error> {
        let auth = AciAuthType::try_from(&item.router_data.connector_auth_type)?;
        let aci_payment_request = Self {
            entity_id: auth.entity_id,
            payment_type: AciPaymentType::Reversal,
        };
        Ok(aci_payment_request)
    }
}

impl<T: PaymentMethodDataTypes + Debug + Sync + Send + 'static + Serialize>
    TryFrom<
        AciRouterData<
            RouterDataV2<
                SetupMandate,
                PaymentFlowData,
                SetupMandateRequestData<T>,
                PaymentsResponseData,
            >,
            T,
        >,
    > for AciMandateRequest<T>
{
    type Error = error_stack::Report<ConnectorError>;
    fn try_from(
        item: AciRouterData<
            RouterDataV2<
                SetupMandate,
                PaymentFlowData,
                SetupMandateRequestData<T>,
                PaymentsResponseData,
            >,
            T,
        >,
    ) -> Result<Self, Self::Error> {
        let auth = AciAuthType::try_from(&item.router_data.connector_auth_type)?;

        let (payment_brand, payment_details) = match &item.router_data.request.payment_method_data {
            PaymentMethodData::Card(card_data) => {
                let brand = get_aci_payment_brand(card_data.card_network.clone(), false).ok();
                match brand.as_ref() {
                    Some(PaymentBrand::Visa)
                    | Some(PaymentBrand::Mastercard)
                    | Some(PaymentBrand::AmericanExpress) => (),
                    Some(_) => {
                        return Err(ConnectorError::NotSupported {
                            message: "Payment method not supported for mandate setup".to_string(),
                            connector: "ACI",
                        }
                        .into());
                    }
                    None => (),
                };

                let details = PaymentDetails::AciCard(Box::new(CardDetails {
                    card_number: card_data.card_number.clone(),
                    card_expiry_month: card_data.card_exp_month.clone(),
                    card_expiry_year: card_data.get_expiry_year_4_digit(),
                    card_cvv: card_data.card_cvc.clone(),
                    card_holder: card_data.card_holder_name.clone().ok_or(
                        ConnectorError::MissingRequiredField {
                            field_name: "card_holder_name",
                        },
                    )?,
                    payment_brand: brand.clone(),
                }));

                (brand, details)
            }
            _ => {
                return Err(ConnectorError::NotSupported {
                    message: "Payment method not supported for mandate setup".to_string(),
                    connector: "ACI",
                }
                .into());
            }
        };

        Ok(Self {
            entity_id: auth.entity_id,
            payment_brand,
            payment_details,
        })
    }
}

#[derive(Debug, Default, Clone, Serialize, Deserialize)]
#[serde(rename_all = "lowercase")]
pub enum AciPaymentStatus {
    Succeeded,
    Failed,
    #[default]
    Pending,
    RedirectShopper,
}

fn map_aci_attempt_status(
    item: AciPaymentStatus,
    auto_capture: bool,
) -> common_enums::AttemptStatus {
    match item {
        AciPaymentStatus::Succeeded => {
            if auto_capture {
                common_enums::AttemptStatus::Charged
            } else {
                common_enums::AttemptStatus::Authorized
            }
        }
        AciPaymentStatus::Failed => common_enums::AttemptStatus::Failure,
        AciPaymentStatus::Pending => common_enums::AttemptStatus::Authorizing,
        AciPaymentStatus::RedirectShopper => common_enums::AttemptStatus::AuthenticationPending,
    }
}

impl FromStr for AciPaymentStatus {
    type Err = error_stack::Report<ConnectorError>;
    fn from_str(s: &str) -> Result<Self, Self::Err> {
        if FAILURE_CODES.contains(&s) {
            Ok(Self::Failed)
        } else if PENDING_CODES.contains(&s) {
            Ok(Self::Pending)
        } else if SUCCESSFUL_CODES.contains(&s) {
            Ok(Self::Succeeded)
        } else {
            Err(report!(ConnectorError::UnexpectedResponseError(
                bytes::Bytes::from(s.to_owned())
            )))
        }
    }
}

#[derive(Debug, Default, Clone, Deserialize, PartialEq, Eq, Serialize)]
#[serde(rename_all = "camelCase")]
pub struct AciPaymentsResponse {
    id: String,
    registration_id: Option<Secret<String>>,
    ndc: String,
    timestamp: String,
    build_number: String,
    pub(super) result: ResultCode,
    pub(super) redirect: Option<AciRedirectionData>,
}

#[derive(Debug, Default, Clone, Deserialize, PartialEq, Eq, Serialize)]
#[serde(rename_all = "camelCase")]
pub struct AciErrorResponse {
    ndc: String,
    timestamp: String,
    build_number: String,
    pub(super) result: ResultCode,
}

#[derive(Clone, Debug, Deserialize, PartialEq, Eq, Serialize)]
#[serde(rename_all = "camelCase")]
pub struct AciRedirectionData {
    pub method: Option<Method>,
    pub parameters: Vec<Parameters>,
    pub url: Url,
    pub preconditions: Option<Vec<PreconditionData>>,
}

#[derive(Clone, Debug, Deserialize, PartialEq, Eq, Serialize)]
#[serde(rename_all = "camelCase")]
pub struct PreconditionData {
    pub method: Option<Method>,
    pub parameters: Vec<Parameters>,
    pub url: Url,
}

#[derive(Clone, Debug, Deserialize, PartialEq, Eq, Serialize)]
pub struct Parameters {
    pub name: String,
    pub value: String,
}

#[derive(Default, Debug, Clone, Deserialize, PartialEq, Eq, Serialize)]
#[serde(rename_all = "camelCase")]
pub struct ResultCode {
    pub(super) code: String,
    pub(super) description: String,
    pub(super) parameter_errors: Option<Vec<ErrorParameters>>,
}

#[derive(Default, Debug, Clone, Deserialize, PartialEq, Eq, Serialize)]
pub struct ErrorParameters {
    pub(super) name: String,
    pub(super) value: Option<String>,
    pub(super) message: String,
}

impl<F, Req> TryFrom<ResponseRouterData<AciPaymentsResponse, Self>>
    for RouterDataV2<F, PaymentFlowData, Req, PaymentsResponseData>
where
    Req: GetCaptureMethod,
{
    type Error = error_stack::Report<ConnectorError>;
    fn try_from(item: ResponseRouterData<AciPaymentsResponse, Self>) -> Result<Self, Self::Error> {
        let redirection_data = item.response.redirect.map(|data| {
            let mut form_fields = std::collections::HashMap::<_, _>::from_iter(
                data.parameters
                    .iter()
                    .map(|parameter| (parameter.name.clone(), parameter.value.clone())),
            );

            if let Some(preconditions) = data.preconditions {
                if let Some(first_precondition) = preconditions.first() {
                    for param in &first_precondition.parameters {
                        form_fields.insert(param.name.clone(), param.value.clone());
                    }
                }
            }

            // If method is Get, parameters are appended to URL
            // If method is post, we http Post the method to URL
            RedirectForm::Form {
                endpoint: data.url.to_string(),
                // Handles method for Bank redirects currently.
                // 3DS response have method within preconditions. That would require replacing below line with a function.
                method: data.method.unwrap_or(Method::Post),
                form_fields,
            }
        });

        let mandate_reference = item
            .response
            .registration_id
            .clone()
            .map(|id| MandateReference {
                connector_mandate_id: Some(id.expose()),
                payment_method_id: None,
                connector_mandate_request_reference_id: None,
            });

        let auto_capture = matches!(
            item.router_data.request.get_capture_method(),
            Some(common_enums::CaptureMethod::Automatic) | None
        );

        let status = if redirection_data.is_some() {
            map_aci_attempt_status(AciPaymentStatus::RedirectShopper, auto_capture)
        } else {
            map_aci_attempt_status(
                AciPaymentStatus::from_str(&item.response.result.code)?,
                auto_capture,
            )
        };

        let response = if status == common_enums::AttemptStatus::Failure {
            Err(ErrorResponse {
                code: item.response.result.code.clone(),
                message: item.response.result.description.clone(),
                reason: Some(item.response.result.description),
                status_code: item.http_code,
                attempt_status: Some(status),
                connector_transaction_id: Some(item.response.id.clone()),
                network_decline_code: None,
                network_advice_code: None,
                network_error_message: None,
            })
        } else {
            Ok(PaymentsResponseData::TransactionResponse {
                resource_id: ResponseId::ConnectorTransactionId(item.response.id.clone()),
                redirection_data: redirection_data.map(Box::new),
                mandate_reference: mandate_reference.map(Box::new),
                connector_metadata: None,
                network_txn_id: None,
                connector_response_reference_id: Some(item.response.id),
                incremental_authorization_allowed: None,
                status_code: item.http_code,
            })
        };

        Ok(Self {
            resource_common_data: PaymentFlowData {
                status,
                ..item.router_data.resource_common_data
            },
            response,
            ..item.router_data
        })
    }
}

#[derive(Debug, Serialize)]
#[serde(rename_all = "camelCase")]
pub struct AciCaptureRequest {
    #[serde(flatten)]
    pub txn_details: TransactionDetails,
}

impl<T: PaymentMethodDataTypes + Debug + Sync + Send + 'static + Serialize>
    TryFrom<
        AciRouterData<
            RouterDataV2<Capture, PaymentFlowData, PaymentsCaptureData, PaymentsResponseData>,
            T,
        >,
    > for AciCaptureRequest
{
    type Error = error_stack::Report<ConnectorError>;
    fn try_from(
        item: AciRouterData<
            RouterDataV2<Capture, PaymentFlowData, PaymentsCaptureData, PaymentsResponseData>,
            T,
        >,
    ) -> Result<Self, Self::Error> {
        let auth = AciAuthType::try_from(&item.router_data.connector_auth_type)?;
        let amount = item
            .connector
            .amount_converter
            .convert(
                item.router_data.request.minor_amount_to_capture,
                item.router_data.request.currency,
            )
            .change_context(ConnectorError::AmountConversionFailed)?;
        Ok(Self {
            txn_details: TransactionDetails {
                entity_id: auth.entity_id,
                amount,
                currency: item.router_data.request.currency.to_string(),
                payment_type: AciPaymentType::Capture,
            },
        })
    }
}

#[derive(Debug, Default, Clone, Deserialize, PartialEq, Eq, Serialize)]
#[serde(rename_all = "camelCase")]
pub struct AciCaptureResponse {
    id: String,
    referenced_id: String,
    payment_type: AciPaymentType,
    amount: StringMajorUnit,
    currency: String,
    descriptor: String,
    result: AciCaptureResult,
    result_details: Option<AciCaptureResultDetails>,
    build_number: String,
    timestamp: String,
    ndc: Secret<String>,
    source: Option<Secret<String>>,
    payment_method: Option<String>,
    short_id: Option<String>,
}

#[derive(Debug, Default, Clone, Deserialize, PartialEq, Eq, Serialize)]
#[serde(rename_all = "camelCase")]
pub struct AciCaptureResult {
    code: String,
    description: String,
}

#[derive(Debug, Default, Clone, Deserialize, PartialEq, Eq, Serialize)]
#[serde(rename_all = "PascalCase")]
pub struct AciCaptureResultDetails {
    extended_description: String,
    #[serde(rename = "clearingInstituteName")]
    clearing_institute_name: Option<String>,
    connector_tx_i_d1: Option<String>,
    connector_tx_i_d3: Option<String>,
    connector_tx_i_d2: Option<String>,
    acquirer_response: Option<String>,
}

#[derive(Debug, Default, Clone, Deserialize)]
pub enum AciStatus {
    Succeeded,
    Failed,
    #[default]
    Pending,
}

impl FromStr for AciStatus {
    type Err = error_stack::Report<ConnectorError>;
    fn from_str(s: &str) -> Result<Self, Self::Err> {
        if FAILURE_CODES.contains(&s) {
            Ok(Self::Failed)
        } else if PENDING_CODES.contains(&s) {
            Ok(Self::Pending)
        } else if SUCCESSFUL_CODES.contains(&s) {
            Ok(Self::Succeeded)
        } else {
            Err(report!(ConnectorError::UnexpectedResponseError(
                bytes::Bytes::from(s.to_owned())
            )))
        }
    }
}

fn map_aci_capture_status(item: AciStatus) -> common_enums::AttemptStatus {
    match item {
        AciStatus::Succeeded => common_enums::AttemptStatus::Charged,
        AciStatus::Failed => common_enums::AttemptStatus::Failure,
        AciStatus::Pending => common_enums::AttemptStatus::Pending,
    }
}

impl<F, T> TryFrom<ResponseRouterData<AciCaptureResponse, Self>>
    for RouterDataV2<F, PaymentFlowData, T, PaymentsResponseData>
{
    type Error = error_stack::Report<ConnectorError>;
    fn try_from(item: ResponseRouterData<AciCaptureResponse, Self>) -> Result<Self, Self::Error> {
        let status = map_aci_capture_status(AciStatus::from_str(&item.response.result.code)?);
        let response = if status == common_enums::AttemptStatus::Failure {
            Err(ErrorResponse {
                code: item.response.result.code.clone(),
                message: item.response.result.description.clone(),
                reason: Some(item.response.result.description),
                status_code: item.http_code,
                attempt_status: Some(status),
                connector_transaction_id: Some(item.response.id.clone()),
                network_decline_code: None,
                network_advice_code: None,
                network_error_message: None,
            })
        } else {
            Ok(PaymentsResponseData::TransactionResponse {
                resource_id: ResponseId::ConnectorTransactionId(item.response.id.clone()),
                redirection_data: None,
                mandate_reference: None,
                connector_metadata: None,
                network_txn_id: None,
                connector_response_reference_id: Some(item.response.referenced_id.clone()),
                incremental_authorization_allowed: None,
                status_code: item.http_code,
            })
        };
        Ok(Self {
            resource_common_data: PaymentFlowData {
                status,
                ..item.router_data.resource_common_data
            },
            response,
            ..item.router_data
        })
    }
}

#[derive(Debug, Default, Clone, Deserialize, PartialEq, Eq, Serialize)]
#[serde(rename_all = "camelCase")]
pub struct AciVoidResponse {
    id: String,
    referenced_id: String,
    payment_type: AciPaymentType,
    amount: StringMajorUnit,
    currency: String,
    descriptor: String,
    result: AciCaptureResult,
    result_details: Option<AciCaptureResultDetails>,
    build_number: String,
    timestamp: String,
    ndc: Secret<String>,
}

fn map_aci_void_status(item: AciStatus) -> common_enums::AttemptStatus {
    match item {
        AciStatus::Succeeded => common_enums::AttemptStatus::Voided,
        AciStatus::Failed => common_enums::AttemptStatus::VoidFailed,
        AciStatus::Pending => common_enums::AttemptStatus::VoidInitiated,
    }
}

impl<F, T> TryFrom<ResponseRouterData<AciVoidResponse, Self>>
    for RouterDataV2<F, PaymentFlowData, T, PaymentsResponseData>
{
    type Error = error_stack::Report<ConnectorError>;
    fn try_from(item: ResponseRouterData<AciVoidResponse, Self>) -> Result<Self, Self::Error> {
        let status = map_aci_void_status(AciStatus::from_str(&item.response.result.code)?);
        let response = if status == common_enums::AttemptStatus::Failure {
            Err(ErrorResponse {
                code: item.response.result.code.clone(),
                message: item.response.result.description.clone(),
                reason: Some(item.response.result.description),
                status_code: item.http_code,
                attempt_status: Some(status),
                connector_transaction_id: Some(item.response.id.clone()),
                ..Default::default()
            })
        } else {
            Ok(PaymentsResponseData::TransactionResponse {
                resource_id: ResponseId::ConnectorTransactionId(item.response.id.clone()),
                redirection_data: None,
                mandate_reference: None,
                connector_metadata: None,
                network_txn_id: None,
                connector_response_reference_id: Some(item.response.referenced_id.clone()),
                incremental_authorization_allowed: None,
                status_code: item.http_code,
            })
        };
        Ok(Self {
            resource_common_data: PaymentFlowData {
                status,
                ..item.router_data.resource_common_data
            },
            response,
            ..item.router_data
        })
    }
}

#[derive(Default, Debug, Serialize)]
#[serde(rename_all = "camelCase")]
pub struct AciRefundRequest {
    pub amount: StringMajorUnit,
    pub currency: String,
    pub payment_type: AciPaymentType,
    pub entity_id: Secret<String>,
}

impl<T: PaymentMethodDataTypes + Debug + Sync + Send + 'static + Serialize>
    TryFrom<
        AciRouterData<RouterDataV2<Refund, RefundFlowData, RefundsData, RefundsResponseData>, T>,
    > for AciRefundRequest
{
    type Error = error_stack::Report<ConnectorError>;
    fn try_from(
        item: AciRouterData<
            RouterDataV2<Refund, RefundFlowData, RefundsData, RefundsResponseData>,
            T,
        >,
    ) -> Result<Self, Self::Error> {
        let amount = item
            .connector
            .amount_converter
            .convert(
                item.router_data.request.minor_refund_amount,
                item.router_data.request.currency,
            )
            .change_context(ConnectorError::AmountConversionFailed)?;
        let currency = item.router_data.request.currency;
        let payment_type = AciPaymentType::Refund;
        let auth = AciAuthType::try_from(&item.router_data.connector_auth_type)?;

        Ok(Self {
            amount,
            currency: currency.to_string(),
            payment_type,
            entity_id: auth.entity_id,
        })
    }
}

#[derive(Debug, Default, Deserialize, Clone)]
pub enum AciRefundStatus {
    Succeeded,
    Failed,
    #[default]
    Pending,
}

impl FromStr for AciRefundStatus {
    type Err = error_stack::Report<ConnectorError>;
    fn from_str(s: &str) -> Result<Self, Self::Err> {
        if FAILURE_CODES.contains(&s) {
            Ok(Self::Failed)
        } else if PENDING_CODES.contains(&s) {
            Ok(Self::Pending)
        } else if SUCCESSFUL_CODES.contains(&s) {
            Ok(Self::Succeeded)
        } else {
            Err(report!(ConnectorError::UnexpectedResponseError(
                bytes::Bytes::from(s.to_owned())
            )))
        }
    }
}

impl From<AciRefundStatus> for common_enums::RefundStatus {
    fn from(item: AciRefundStatus) -> Self {
        match item {
            AciRefundStatus::Succeeded => Self::Success,
            AciRefundStatus::Failed => Self::Failure,
            AciRefundStatus::Pending => Self::Pending,
        }
    }
}

#[allow(dead_code)]
#[derive(Debug, Clone, Deserialize, Serialize)]
#[serde(rename_all = "camelCase")]
pub struct AciRefundResponse {
    id: String,
    ndc: String,
    timestamp: String,
    build_number: String,
    pub(super) result: ResultCode,
}

impl<F> TryFrom<ResponseRouterData<AciRefundResponse, Self>>
    for RouterDataV2<F, RefundFlowData, RefundsData, RefundsResponseData>
{
    type Error = error_stack::Report<ConnectorError>;

    fn try_from(item: ResponseRouterData<AciRefundResponse, Self>) -> Result<Self, Self::Error> {
        let refund_status = common_enums::RefundStatus::from(AciRefundStatus::from_str(
            &item.response.result.code,
        )?);
        let response = if refund_status == common_enums::RefundStatus::Failure {
            Err(ErrorResponse {
                code: item.response.result.code.clone(),
                message: item.response.result.description.clone(),
                reason: Some(item.response.result.description),
                status_code: item.http_code,
                attempt_status: None,
                connector_transaction_id: Some(item.response.id.clone()),
                network_decline_code: None,
                network_advice_code: None,
                network_error_message: None,
            })
        } else {
            Ok(RefundsResponseData {
                connector_refund_id: item.response.id,
                refund_status,
                status_code: item.http_code,
            })
        };
        Ok(Self {
            response,
            ..item.router_data
        })
    }
}

impl<F, T: PaymentMethodDataTypes + Debug + Sync + Send + 'static + Serialize>
    TryFrom<ResponseRouterData<AciMandateResponse, Self>>
    for RouterDataV2<F, PaymentFlowData, SetupMandateRequestData<T>, PaymentsResponseData>
{
    type Error = error_stack::Report<ConnectorError>;
    fn try_from(item: ResponseRouterData<AciMandateResponse, Self>) -> Result<Self, Self::Error> {
        let mandate_reference = Some(MandateReference {
            connector_mandate_id: Some(item.response.id.clone()),
            payment_method_id: None,
            connector_mandate_request_reference_id: None,
        });

        let status = if SUCCESSFUL_CODES.contains(&item.response.result.code.as_str()) {
            common_enums::AttemptStatus::Charged
        } else if FAILURE_CODES.contains(&item.response.result.code.as_str()) {
            common_enums::AttemptStatus::Failure
        } else {
            common_enums::AttemptStatus::Pending
        };

        let response = if status == common_enums::AttemptStatus::Failure {
            Err(ErrorResponse {
                code: item.response.result.code.clone(),
                message: item.response.result.description.clone(),
                reason: Some(item.response.result.description),
                status_code: item.http_code,
                attempt_status: Some(status),
                connector_transaction_id: Some(item.response.id.clone()),
                network_decline_code: None,
                network_advice_code: None,
                network_error_message: None,
            })
        } else {
            Ok(PaymentsResponseData::TransactionResponse {
                resource_id: ResponseId::ConnectorTransactionId(item.response.id.clone()),
                redirection_data: None,
                mandate_reference: mandate_reference.map(Box::new),
                connector_metadata: None,
                network_txn_id: None,
                connector_response_reference_id: Some(item.response.id),
                incremental_authorization_allowed: None,
                status_code: item.http_code,
            })
        };

        Ok(Self {
            resource_common_data: PaymentFlowData {
                status,
                ..item.router_data.resource_common_data
            },
            response,
            ..item.router_data
        })
    }
}

#[derive(Debug, Clone, Deserialize, Serialize, PartialEq, Eq)]
pub enum AciWebhookEventType {
    Payment,
}

#[derive(Debug, Clone, Deserialize, Serialize, PartialEq, Eq)]
pub enum AciWebhookAction {
    Created,
    Updated,
    Deleted,
}

#[derive(Debug, Clone, Deserialize, Serialize)]
#[serde(rename_all = "camelCase")]
pub struct AciWebhookCardDetails {
    pub bin: Option<String>,
    #[serde(rename = "last4Digits")]
    pub last4_digits: Option<String>,
    pub holder: Option<String>,
    pub expiry_month: Option<Secret<String>>,
    pub expiry_year: Option<Secret<String>>,
}

#[derive(Debug, Clone, Deserialize, Serialize)]
#[serde(rename_all = "camelCase")]
pub struct AciWebhookCustomerDetails {
    #[serde(rename = "givenName")]
    pub given_name: Option<Secret<String>>,
    pub surname: Option<Secret<String>>,
    #[serde(rename = "merchantCustomerId")]
    pub merchant_customer_id: Option<Secret<String>>,
    pub sex: Option<Secret<String>>,
    pub email: Option<Email>,
}

#[derive(Debug, Clone, Deserialize, Serialize)]
#[serde(rename_all = "camelCase")]
pub struct AciWebhookAuthenticationDetails {
    #[serde(rename = "entityId")]
    pub entity_id: Secret<String>,
}

#[derive(Debug, Clone, Deserialize, Serialize)]
#[serde(rename_all = "camelCase")]
pub struct AciWebhookRiskDetails {
    pub score: Option<String>,
}

#[derive(Debug, Clone, Deserialize, Serialize)]
#[serde(rename_all = "camelCase")]
pub struct AciPaymentWebhookPayload {
    pub id: String,
    pub payment_type: String,
    pub payment_brand: String,
    pub amount: StringMajorUnit,
    pub currency: String,
    pub presentation_amount: Option<StringMajorUnit>,
    pub presentation_currency: Option<String>,
    pub descriptor: Option<String>,
    pub result: ResultCode,
    pub authentication: Option<AciWebhookAuthenticationDetails>,
    pub card: Option<AciWebhookCardDetails>,
    pub customer: Option<AciWebhookCustomerDetails>,
    #[serde(rename = "customParameters")]
    pub custom_parameters: Option<serde_json::Value>,
    pub risk: Option<AciWebhookRiskDetails>,
    pub build_number: Option<String>,
    pub timestamp: String,
    pub ndc: String,
    #[serde(rename = "channelName")]
    pub channel_name: Option<String>,
    pub source: Option<String>,
    pub payment_method: Option<String>,
    #[serde(rename = "shortId")]
    pub short_id: Option<String>,
}

#[derive(Debug, Clone, Deserialize, Serialize)]
#[serde(rename_all = "camelCase")]
pub struct AciWebhookNotification {
    #[serde(rename = "type")]
    pub event_type: AciWebhookEventType,
    pub action: Option<AciWebhookAction>,
    pub payload: serde_json::Value,
}

#[derive(Debug, Serialize)]
#[serde(rename_all = "camelCase")]
pub struct AciRepeatPaymentRequest<
    T: PaymentMethodDataTypes + Debug + Sync + Send + 'static + Serialize,
> {
    #[serde(flatten)]
    pub txn_details: TransactionDetails,
    #[serde(flatten)]
    pub payment_method: PaymentDetails<T>,
    #[serde(flatten)]
    pub instruction: Option<Instruction>,
    pub shopper_result_url: Option<String>,
    #[serde(rename = "customParameters[3DS2_enrolled]")]
    pub three_ds_two_enrolled: Option<bool>,
    pub recurring_type: Option<AciRecurringType>,
}

impl<T: PaymentMethodDataTypes + Debug + Sync + Send + 'static + Serialize>
    TryFrom<
        AciRouterData<
            RouterDataV2<RepeatPayment, PaymentFlowData, RepeatPaymentData, PaymentsResponseData>,
            T,
        >,
    > for AciRepeatPaymentRequest<T>
{
    type Error = Error;
    fn try_from(
        item: AciRouterData<
            RouterDataV2<RepeatPayment, PaymentFlowData, RepeatPaymentData, PaymentsResponseData>,
            T,
        >,
    ) -> Result<Self, Self::Error> {
        let auth = AciAuthType::try_from(&item.router_data.connector_auth_type)?;
        let amount = item
            .connector
            .amount_converter
            .convert(
                item.router_data.request.minor_amount,
                item.router_data.request.currency,
            )
            .change_context(ConnectorError::AmountConversionFailed)?;
        let payment_type = if item.router_data.request.is_auto_capture()? {
            AciPaymentType::Debit
        } else {
            AciPaymentType::Preauthorization
        };

        let instruction = Some(Instruction {
            mode: InstructionMode::Repeated,
            transaction_type: InstructionType::Unscheduled,
            source: InstructionSource::MerchantInitiatedTransaction,
            create_registration: None,
        });
        let txn_details = TransactionDetails {
            entity_id: auth.entity_id,
            amount,
            currency: item.router_data.request.currency.to_string(),
            payment_type,
        };
        let recurring_type = Some(AciRecurringType::Repeated);

        Ok(Self {
            txn_details,
            payment_method: PaymentDetails::Mandate,
            instruction,
            shopper_result_url: item.router_data.resource_common_data.return_url.clone(),
            three_ds_two_enrolled: None,
            recurring_type,
        })
    }
}<|MERGE_RESOLUTION|>--- conflicted
+++ resolved
@@ -400,16 +400,10 @@
             | BankRedirectData::OnlineBankingSlovakia { .. }
             | BankRedirectData::OnlineBankingThailand { .. }
             | BankRedirectData::LocalBankRedirect {}
-<<<<<<< HEAD
             | BankRedirectData::OpenBankingUk { .. }
-            | BankRedirectData::OpenBanking {} => Err(errors::ConnectorError::NotImplemented(
-                "Payment method".to_string(),
-            ))?,
-=======
-            | BankRedirectData::OpenBankingUk { .. } => {
+            | BankRedirectData::OpenBanking {} => {
                 Err(ConnectorError::NotImplemented("Payment method".to_string()))?
             }
->>>>>>> e99d721b
         };
         Ok(payment_data)
     }
