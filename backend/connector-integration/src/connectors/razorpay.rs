--- conflicted
+++ resolved
@@ -1639,17 +1639,27 @@
             + Serialize,
     >
     interfaces::verification::SourceVerification<
-<<<<<<< HEAD
+        VoidPC,
+        PaymentFlowData,
+        PaymentsCancelPostCaptureData,
+        PaymentsResponseData,
+    > for Razorpay<T>
+{
+}
+
+impl<
+        T: PaymentMethodDataTypes
+            + std::fmt::Debug
+            + std::marker::Sync
+            + std::marker::Send
+            + 'static
+            + Serialize,
+    >
+    interfaces::verification::SourceVerification<
         MandateRevoke,
         PaymentFlowData,
         MandateRevokeRequestData,
         MandateRevokeResponseData,
-=======
-        VoidPC,
-        PaymentFlowData,
-        PaymentsCancelPostCaptureData,
-        PaymentsResponseData,
->>>>>>> 5f969735
     > for Razorpay<T>
 {
 }
