pub mod test;
pub mod transformers;
use domain_types::{
<<<<<<< HEAD
    connector_flow::{Authorize, Capture, CreateOrder, DefendDispute, PSync, RSync, Refund, Void},
    connector_types::{
        ConnectorServiceTrait, ConnectorWebhookSecrets, DisputeDefend, DisputeDefendData,
        DisputeDefendResponseData, DisputeFlowData, EventType, IncomingWebhook, PaymentAuthorizeV2,
        PaymentCapture, PaymentCreateOrderData, PaymentCreateOrderResponse, PaymentFlowData,
        PaymentOrderCreate, PaymentSyncV2, PaymentVoidData, PaymentVoidV2, PaymentsAuthorizeData,
        PaymentsCaptureData, PaymentsResponseData, PaymentsSyncData, RefundFlowData,
        RefundSyncData, RefundSyncV2, RefundV2, RefundsData, RefundsResponseData, RequestDetails, ResponseId,
=======
    connector_flow::{
        Accept, Authorize, Capture, CreateOrder, PSync, RSync, Refund, SetupMandate,
        SubmitEvidence, Void,
    },
    connector_types::{
        AcceptDispute, AcceptDisputeData, ConnectorServiceTrait, ConnectorWebhookSecrets,
        DisputeFlowData, DisputeResponseData, EventType, IncomingWebhook, PaymentAuthorizeV2,
        PaymentCapture, PaymentCreateOrderData, PaymentCreateOrderResponse, PaymentFlowData,
        PaymentOrderCreate, PaymentSyncV2, PaymentVoidData, PaymentVoidV2, PaymentsAuthorizeData,
        PaymentsCaptureData, PaymentsResponseData, PaymentsSyncData, RefundFlowData,
        RefundSyncData, RefundSyncV2, RefundV2, RefundsData, RefundsResponseData, RequestDetails,
        ResponseId, SetupMandateRequestData, SetupMandateV2, SubmitEvidenceData, SubmitEvidenceV2,
>>>>>>> eea707db
        ValidationTrait, WebhookDetailsResponse,
    },
};
use hyperswitch_common_utils::{
    errors::CustomResult,
    ext_traits::ByteSliceExt,
    request::{Method, RequestContent},
    types::{AmountConvertor, MinorUnit},
};

use crate::{with_error_response_body, with_response_body};

use base64::engine::general_purpose::STANDARD;
use base64::Engine;
use error_stack::{report, ResultExt};
use hyperswitch_domain_models::{
    router_data::{ConnectorAuthType, ErrorResponse},
    router_data_v2::RouterDataV2,
    router_request_types::SyncRequestType,
};
use hyperswitch_interfaces::{
    api::{self, CaptureSyncMethod, ConnectorCommon},
    configs::Connectors,
    connector_integration_v2::ConnectorIntegrationV2,
    errors,
    events::connector_api_logs::ConnectorEvent,
    types::Response,
};
use hyperswitch_masking::{Mask, Maskable, PeekInterface};

use transformers::{self as razorpay, ForeignTryFrom};

pub(crate) mod headers {
    pub(crate) const CONTENT_TYPE: &str = "Content-Type";
    pub(crate) const AUTHORIZATION: &str = "Authorization";
}

#[derive(Clone)]
pub struct Razorpay {
    #[allow(dead_code)]
    pub(crate) amount_converter: &'static (dyn AmountConvertor<Output = MinorUnit> + Sync),
}

impl ValidationTrait for Razorpay {
    fn should_do_order_create(&self) -> bool {
        true
    }
}

impl ConnectorServiceTrait for Razorpay {}
impl PaymentAuthorizeV2 for Razorpay {}
impl PaymentSyncV2 for Razorpay {}
impl PaymentOrderCreate for Razorpay {}
impl PaymentVoidV2 for Razorpay {}
impl RefundSyncV2 for Razorpay {}
impl RefundV2 for Razorpay {}
impl PaymentCapture for Razorpay {}
<<<<<<< HEAD
impl DisputeDefend for Razorpay {}
=======
impl SetupMandateV2 for Razorpay {}
impl AcceptDispute for Razorpay {}
impl SubmitEvidenceV2 for Razorpay {}
>>>>>>> eea707db

impl Razorpay {
    pub const fn new() -> &'static Self {
        &Self {
            amount_converter: &hyperswitch_common_utils::types::MinorUnitForConnector,
        }
    }
}

impl ConnectorCommon for Razorpay {
    fn id(&self) -> &'static str {
        "razorpay"
    }
    fn get_currency_unit(&self) -> api::CurrencyUnit {
        api::CurrencyUnit::Minor
    }
    fn get_auth_header(
        &self,
        auth_type: &ConnectorAuthType,
    ) -> CustomResult<Vec<(String, Maskable<String>)>, errors::ConnectorError> {
        let auth = razorpay::RazorpayAuthType::try_from(auth_type)
            .map_err(|_| errors::ConnectorError::FailedToObtainAuthType)?;
        let encoded_api_key =
            STANDARD.encode(format!("{}:{}", auth.key_id.peek(), auth.secret_key.peek()));
        Ok(vec![(
            headers::AUTHORIZATION.to_string(),
            format!("Basic {encoded_api_key}").into_masked(),
        )])
    }
    fn base_url<'a>(&self, connectors: &'a Connectors) -> &'a str {
        connectors.razorpay.base_url.as_ref()
    }

    fn build_error_response(
        &self,
        res: Response,
        event_builder: Option<&mut ConnectorEvent>,
    ) -> CustomResult<ErrorResponse, errors::ConnectorError> {
        let response: razorpay::RazorpayErrorResponse = res
            .response
            .parse_struct("ErrorResponse")
            .map_err(|_| errors::ConnectorError::ResponseDeserializationFailed)?;

        with_error_response_body!(event_builder, response);

        Ok(ErrorResponse {
            status_code: res.status_code,
            code: response.error.code,
            message: response.error.description,
            reason: Some(response.error.reason),
            attempt_status: None,
            connector_transaction_id: None,
        })
    }
}

impl ConnectorIntegrationV2<Authorize, PaymentFlowData, PaymentsAuthorizeData, PaymentsResponseData>
    for Razorpay
{
    fn get_headers(
        &self,
        req: &RouterDataV2<Authorize, PaymentFlowData, PaymentsAuthorizeData, PaymentsResponseData>,
    ) -> CustomResult<Vec<(String, Maskable<String>)>, errors::ConnectorError>
    where
        Self: ConnectorIntegrationV2<
            Authorize,
            PaymentFlowData,
            PaymentsAuthorizeData,
            PaymentsResponseData,
        >,
    {
        let mut header = vec![(
            headers::CONTENT_TYPE.to_string(),
            "application/json".to_string().into(),
        )];
        let mut api_key = self.get_auth_header(&req.connector_auth_type)?;
        header.append(&mut api_key);
        Ok(header)
    }

    fn get_url(
        &self,
        req: &RouterDataV2<Authorize, PaymentFlowData, PaymentsAuthorizeData, PaymentsResponseData>,
    ) -> CustomResult<String, errors::ConnectorError> {
        Ok(format!(
            "{}v1/payments/create/json",
            req.resource_common_data.connectors.razorpay.base_url
        ))
    }

    fn get_request_body(
        &self,
        req: &RouterDataV2<Authorize, PaymentFlowData, PaymentsAuthorizeData, PaymentsResponseData>,
    ) -> CustomResult<Option<RequestContent>, errors::ConnectorError> {
        let connector_router_data =
            razorpay::RazorpayRouterData::try_from((req.request.minor_amount, req))?;
        let connector_req = razorpay::RazorpayPaymentRequest::try_from(&connector_router_data)?;
        Ok(Some(RequestContent::Json(Box::new(connector_req))))
    }

    fn handle_response_v2(
        &self,
        data: &RouterDataV2<
            Authorize,
            PaymentFlowData,
            PaymentsAuthorizeData,
            PaymentsResponseData,
        >,
        event_builder: Option<&mut ConnectorEvent>,
        res: Response,
    ) -> CustomResult<
        RouterDataV2<Authorize, PaymentFlowData, PaymentsAuthorizeData, PaymentsResponseData>,
        errors::ConnectorError,
    > {
        let response: razorpay::RazorpayResponse = res
            .response
            .parse_struct("RazorpayPaymentResponse")
            .map_err(|_| errors::ConnectorError::ResponseDeserializationFailed)?;

        with_response_body!(event_builder, response);

        RouterDataV2::foreign_try_from((
            response,
            data.clone(),
            res.status_code,
            data.request.capture_method,
            false,
            data.request.payment_method_type,
        ))
        .change_context(errors::ConnectorError::ResponseHandlingFailed)
    }

    fn get_error_response_v2(
        &self,
        res: Response,
        event_builder: Option<&mut ConnectorEvent>,
    ) -> CustomResult<ErrorResponse, errors::ConnectorError> {
        self.build_error_response(res, event_builder)
    }

    fn get_5xx_error_response(
        &self,
        res: Response,
        event_builder: Option<&mut ConnectorEvent>,
    ) -> CustomResult<ErrorResponse, errors::ConnectorError> {
        self.build_error_response(res, event_builder)
    }
}

impl ConnectorIntegrationV2<PSync, PaymentFlowData, PaymentsSyncData, PaymentsResponseData>
    for Razorpay
{
    fn get_http_method(&self) -> Method {
        Method::Get
    }
    fn get_headers(
        &self,
        req: &RouterDataV2<PSync, PaymentFlowData, PaymentsSyncData, PaymentsResponseData>,
    ) -> CustomResult<Vec<(String, Maskable<String>)>, errors::ConnectorError>
    where
        Self: ConnectorIntegrationV2<
            Authorize,
            PaymentFlowData,
            PaymentsAuthorizeData,
            PaymentsResponseData,
        >,
    {
        let mut header = vec![(
            headers::CONTENT_TYPE.to_string(),
            "application/json".to_string().into(),
        )];
        let mut api_key = self.get_auth_header(&req.connector_auth_type)?;
        header.append(&mut api_key);
        Ok(header)
    }

    fn get_url(
        &self,
        req: &RouterDataV2<PSync, PaymentFlowData, PaymentsSyncData, PaymentsResponseData>,
    ) -> CustomResult<String, errors::ConnectorError> {
        let payment_id = req
            .request
            .connector_transaction_id
            .get_connector_transaction_id()
            .change_context(errors::ConnectorError::RequestEncodingFailed)?;
        Ok(format!(
            "{}v1/payments/{}",
            req.resource_common_data.connectors.razorpay.base_url, payment_id
        ))
    }

    fn handle_response_v2(
        &self,
        data: &RouterDataV2<PSync, PaymentFlowData, PaymentsSyncData, PaymentsResponseData>,
        event_builder: Option<&mut ConnectorEvent>,
        res: Response,
    ) -> CustomResult<
        RouterDataV2<PSync, PaymentFlowData, PaymentsSyncData, PaymentsResponseData>,
        errors::ConnectorError,
    > {
        let response: razorpay::RazorpayResponse = res
            .response
            .parse_struct("RazorpayPaymentResponse")
            .change_context(errors::ConnectorError::ResponseDeserializationFailed)?;

        with_response_body!(event_builder, response);

        let is_multiple_capture_sync = match data.request.sync_type {
            SyncRequestType::MultipleCaptureSync(_) => true,
            SyncRequestType::SinglePaymentSync => false,
        };
        RouterDataV2::foreign_try_from((
            response,
            data.clone(),
            res.status_code,
            data.request.capture_method,
            is_multiple_capture_sync,
            data.request.payment_method_type,
        ))
        .change_context(errors::ConnectorError::ResponseHandlingFailed)
    }

    fn get_error_response_v2(
        &self,
        res: Response,
        event_builder: Option<&mut ConnectorEvent>,
    ) -> CustomResult<ErrorResponse, errors::ConnectorError> {
        self.build_error_response(res, event_builder)
    }

    fn get_multiple_capture_sync_method(
        &self,
    ) -> CustomResult<CaptureSyncMethod, errors::ConnectorError> {
        Ok(CaptureSyncMethod::Individual)
    }
    fn get_5xx_error_response(
        &self,
        res: Response,
        event_builder: Option<&mut ConnectorEvent>,
    ) -> CustomResult<ErrorResponse, errors::ConnectorError> {
        self.build_error_response(res, event_builder)
    }
}

impl
    ConnectorIntegrationV2<
        CreateOrder,
        PaymentFlowData,
        PaymentCreateOrderData,
        PaymentCreateOrderResponse,
    > for Razorpay
{
    fn get_headers(
        &self,
        req: &RouterDataV2<
            CreateOrder,
            PaymentFlowData,
            PaymentCreateOrderData,
            PaymentCreateOrderResponse,
        >,
    ) -> CustomResult<Vec<(String, Maskable<String>)>, errors::ConnectorError> {
        let mut header = vec![(
            headers::CONTENT_TYPE.to_string(),
            "application/json".to_string().into(),
        )];
        let mut api_key = self.get_auth_header(&req.connector_auth_type)?;
        header.append(&mut api_key);
        Ok(header)
    }

    fn get_url(
        &self,
        req: &RouterDataV2<
            CreateOrder,
            PaymentFlowData,
            PaymentCreateOrderData,
            PaymentCreateOrderResponse,
        >,
    ) -> CustomResult<String, errors::ConnectorError> {
        Ok(format!(
            "{}v1/orders",
            req.resource_common_data.connectors.razorpay.base_url
        ))
    }

    fn get_request_body(
        &self,
        req: &RouterDataV2<
            CreateOrder,
            PaymentFlowData,
            PaymentCreateOrderData,
            PaymentCreateOrderResponse,
        >,
    ) -> CustomResult<Option<RequestContent>, errors::ConnectorError> {
        let connector_router_data =
            razorpay::RazorpayRouterData::try_from((req.request.amount, req))?;
        let connector_req = razorpay::RazorpayOrderRequest::try_from(&connector_router_data)?;
        Ok(Some(RequestContent::Json(Box::new(connector_req))))
    }

    fn handle_response_v2(
        &self,
        data: &RouterDataV2<
            CreateOrder,
            PaymentFlowData,
            PaymentCreateOrderData,
            PaymentCreateOrderResponse,
        >,
        event_builder: Option<&mut ConnectorEvent>,
        res: Response,
    ) -> CustomResult<
        RouterDataV2<
            CreateOrder,
            PaymentFlowData,
            PaymentCreateOrderData,
            PaymentCreateOrderResponse,
        >,
        errors::ConnectorError,
    > {
        let response: razorpay::RazorpayOrderResponse = res
            .response
            .parse_struct("RazorpayOrderResponse")
            .map_err(|_| errors::ConnectorError::ResponseDeserializationFailed)?;

        with_response_body!(event_builder, response);

        RouterDataV2::foreign_try_from((response, data.clone(), res.status_code, false))
            .change_context(errors::ConnectorError::ResponseHandlingFailed)
    }

    fn get_error_response_v2(
        &self,
        res: Response,
        event_builder: Option<&mut ConnectorEvent>,
    ) -> CustomResult<ErrorResponse, errors::ConnectorError> {
        self.build_error_response(res, event_builder)
    }

    fn get_5xx_error_response(
        &self,
        res: Response,
        event_builder: Option<&mut ConnectorEvent>,
    ) -> CustomResult<ErrorResponse, errors::ConnectorError> {
        self.build_error_response(res, event_builder)
    }
}

impl ConnectorIntegrationV2<RSync, RefundFlowData, RefundSyncData, RefundsResponseData>
    for Razorpay
{
    fn get_http_method(&self) -> Method {
        Method::Get
    }

    fn get_headers(
        &self,
        req: &RouterDataV2<RSync, RefundFlowData, RefundSyncData, RefundsResponseData>,
    ) -> CustomResult<Vec<(String, Maskable<String>)>, errors::ConnectorError>
    where
        Self: ConnectorIntegrationV2<RSync, RefundFlowData, RefundSyncData, RefundsResponseData>,
    {
        let mut header = vec![(
            headers::CONTENT_TYPE.to_string(),
            "application/json".to_string().into(),
        )];
        let mut api_key = self.get_auth_header(&req.connector_auth_type)?;
        header.append(&mut api_key);
        Ok(header)
    }

    fn get_url(
        &self,
        req: &RouterDataV2<RSync, RefundFlowData, RefundSyncData, RefundsResponseData>,
    ) -> CustomResult<String, errors::ConnectorError> {
        let refund_id = req.request.connector_refund_id.clone();
        Ok(format!(
            "{}v1/refunds/{}",
            req.resource_common_data.connectors.razorpay.base_url, refund_id
        ))
    }

    fn handle_response_v2(
        &self,
        data: &RouterDataV2<RSync, RefundFlowData, RefundSyncData, RefundsResponseData>,
        event_builder: Option<&mut ConnectorEvent>,
        res: Response,
    ) -> CustomResult<
        RouterDataV2<RSync, RefundFlowData, RefundSyncData, RefundsResponseData>,
        errors::ConnectorError,
    > {
        let response: razorpay::RazorpayRefundResponse = res
            .response
            .parse_struct("RazorpayRefundSyncResponse")
            .change_context(errors::ConnectorError::ResponseDeserializationFailed)?;

        with_response_body!(event_builder, response);

        RouterDataV2::foreign_try_from((response, data.clone()))
            .change_context(errors::ConnectorError::ResponseHandlingFailed)
    }

    fn get_error_response_v2(
        &self,
        res: Response,
        event_builder: Option<&mut ConnectorEvent>,
    ) -> CustomResult<ErrorResponse, errors::ConnectorError> {
        self.build_error_response(res, event_builder)
    }

    fn get_5xx_error_response(
        &self,
        res: Response,
        event_builder: Option<&mut ConnectorEvent>,
    ) -> CustomResult<ErrorResponse, errors::ConnectorError> {
        self.build_error_response(res, event_builder)
    }
}

impl IncomingWebhook for Razorpay {
    fn get_event_type(
        &self,
        request: RequestDetails,
        _connector_webhook_secret: Option<ConnectorWebhookSecrets>,
        _connector_account_details: Option<ConnectorAuthType>,
    ) -> Result<EventType, error_stack::Report<errors::ConnectorError>> {
        let payload = transformers::get_webhook_object_from_body(request.body).map_err(|err| {
            report!(errors::ConnectorError::WebhookBodyDecodingFailed)
                .attach_printable(format!("error while decoing webhook body {err}"))
        })?;

        if payload.refund.is_some() {
            Ok(EventType::Refund)
        } else {
            Ok(EventType::Payment)
        }
    }

    fn process_payment_webhook(
        &self,
        request: RequestDetails,
        _connector_webhook_secret: Option<ConnectorWebhookSecrets>,
        _connector_account_details: Option<ConnectorAuthType>,
    ) -> Result<WebhookDetailsResponse, error_stack::Report<errors::ConnectorError>> {
        let payload = transformers::get_webhook_object_from_body(request.body).map_err(|err| {
            report!(errors::ConnectorError::WebhookBodyDecodingFailed)
                .attach_printable(format!("error while decoing webhook body {err}"))
        })?;

        let notif = payload.payment.ok_or_else(|| {
            error_stack::Report::new(errors::ConnectorError::RequestEncodingFailed)
        })?;

        Ok(WebhookDetailsResponse {
            resource_id: Some(ResponseId::ConnectorTransactionId(notif.entity.order_id)),
            status: transformers::get_razorpay_payment_webhook_status(
                notif.entity.entity,
                notif.entity.status,
            )?,
            connector_response_reference_id: None,
            error_code: notif.entity.error_code,
            error_message: notif.entity.error_reason,
        })
    }

    fn process_refund_webhook(
        &self,
        request: RequestDetails,
        _connector_webhook_secret: Option<ConnectorWebhookSecrets>,
        _connector_account_details: Option<ConnectorAuthType>,
    ) -> Result<
        domain_types::connector_types::RefundWebhookDetailsResponse,
        error_stack::Report<errors::ConnectorError>,
    > {
        let payload = transformers::get_webhook_object_from_body(request.body).map_err(|err| {
            report!(errors::ConnectorError::WebhookBodyDecodingFailed)
                .attach_printable(format!("error while decoing webhook body {err}"))
        })?;

        let notif = payload.refund.ok_or_else(|| {
            error_stack::Report::new(errors::ConnectorError::RequestEncodingFailed)
        })?;

        Ok(
            domain_types::connector_types::RefundWebhookDetailsResponse {
                connector_refund_id: Some(notif.entity.id),
                status: transformers::get_razorpay_refund_webhook_status(
                    notif.entity.entity,
                    notif.entity.status,
                )?,
                connector_response_reference_id: None,
                error_code: None,
                error_message: None,
            },
        )
    }
}

impl ConnectorIntegrationV2<Void, PaymentFlowData, PaymentVoidData, PaymentsResponseData>
    for Razorpay
{
}

impl ConnectorIntegrationV2<Refund, RefundFlowData, RefundsData, RefundsResponseData> for Razorpay {
    fn get_headers(
        &self,
        req: &RouterDataV2<Refund, RefundFlowData, RefundsData, RefundsResponseData>,
    ) -> CustomResult<Vec<(String, Maskable<String>)>, errors::ConnectorError>
    where
        Self: ConnectorIntegrationV2<Refund, RefundFlowData, RefundsData, RefundsResponseData>,
    {
        let mut header = vec![(
            headers::CONTENT_TYPE.to_string(),
            "application/json".to_string().into(),
        )];
        let mut api_key = self.get_auth_header(&req.connector_auth_type)?;
        header.append(&mut api_key);
        Ok(header)
    }

    fn get_url(
        &self,
        req: &RouterDataV2<Refund, RefundFlowData, RefundsData, RefundsResponseData>,
    ) -> CustomResult<String, errors::ConnectorError> {
        let connector_payment_id = req.request.connector_transaction_id.clone();
        Ok(format!(
            "{}v1/payments/{}/refund",
            req.resource_common_data.connectors.razorpay.base_url, connector_payment_id
        ))
    }

    fn get_request_body(
        &self,
        req: &RouterDataV2<Refund, RefundFlowData, RefundsData, RefundsResponseData>,
    ) -> CustomResult<Option<RequestContent>, errors::ConnectorError> {
        let refund_router_data =
            razorpay::RazorpayRouterData::try_from((req.request.minor_refund_amount, req))?;
        let connector_req = razorpay::RazorpayRefundRequest::try_from(&refund_router_data)?;

        Ok(Some(RequestContent::Json(Box::new(connector_req))))
    }

    fn handle_response_v2(
        &self,
        data: &RouterDataV2<Refund, RefundFlowData, RefundsData, RefundsResponseData>,
        event_builder: Option<&mut ConnectorEvent>,
        res: Response,
    ) -> CustomResult<
        RouterDataV2<Refund, RefundFlowData, RefundsData, RefundsResponseData>,
        errors::ConnectorError,
    > {
        let response: razorpay::RazorpayRefundResponse = res
            .response
            .parse_struct("RazorpayRefundResponse")
            .change_context(errors::ConnectorError::ResponseDeserializationFailed)?;

        with_response_body!(event_builder, response);

        RouterDataV2::foreign_try_from((response, data.clone()))
            .change_context(errors::ConnectorError::ResponseHandlingFailed)
    }

    fn get_error_response_v2(
        &self,
        res: Response,
        event_builder: Option<&mut ConnectorEvent>,
    ) -> CustomResult<ErrorResponse, errors::ConnectorError> {
        self.build_error_response(res, event_builder)
    }

    fn get_5xx_error_response(
        &self,
        res: Response,
        event_builder: Option<&mut ConnectorEvent>,
    ) -> CustomResult<ErrorResponse, errors::ConnectorError> {
        self.build_error_response(res, event_builder)
    }
}

impl ConnectorIntegrationV2<Capture, PaymentFlowData, PaymentsCaptureData, PaymentsResponseData>
    for Razorpay
{
    fn get_headers(
        &self,
        req: &RouterDataV2<Capture, PaymentFlowData, PaymentsCaptureData, PaymentsResponseData>,
    ) -> CustomResult<Vec<(String, Maskable<String>)>, errors::ConnectorError>
    where
        Self: ConnectorIntegrationV2<
            Capture,
            PaymentFlowData,
            PaymentsCaptureData,
            PaymentsResponseData,
        >,
    {
        let mut header = vec![(
            headers::CONTENT_TYPE.to_string(),
            "application/json".to_string().into(),
        )];
        let mut api_key = self.get_auth_header(&req.connector_auth_type)?;
        header.append(&mut api_key);
        Ok(header)
    }

    fn get_url(
        &self,
        req: &RouterDataV2<Capture, PaymentFlowData, PaymentsCaptureData, PaymentsResponseData>,
    ) -> CustomResult<String, errors::ConnectorError> {
        let id = match &req.request.connector_transaction_id {
            ResponseId::ConnectorTransactionId(id) => id,
            _ => {
                return Err(errors::ConnectorError::MissingConnectorTransactionID.into());
            }
        };
        Ok(format!(
            "{}v1/payments/{}/capture",
            req.resource_common_data.connectors.razorpay.base_url, id
        ))
    }

    fn get_request_body(
        &self,
        req: &RouterDataV2<Capture, PaymentFlowData, PaymentsCaptureData, PaymentsResponseData>,
    ) -> CustomResult<Option<RequestContent>, errors::ConnectorError> {
        let connector_router_data =
            razorpay::RazorpayRouterData::try_from((req.request.minor_amount_to_capture, req))?;
        let connector_req = razorpay::RazorpayCaptureRequest::try_from(&connector_router_data)?;
        Ok(Some(RequestContent::Json(Box::new(connector_req))))
    }

    fn handle_response_v2(
        &self,
        data: &RouterDataV2<Capture, PaymentFlowData, PaymentsCaptureData, PaymentsResponseData>,
        event_builder: Option<&mut ConnectorEvent>,
        res: Response,
    ) -> CustomResult<
        RouterDataV2<Capture, PaymentFlowData, PaymentsCaptureData, PaymentsResponseData>,
        errors::ConnectorError,
    > {
        let response: razorpay::RazorpayCaptureResponse = res
            .response
            .parse_struct("RazorpayCaptureResponse")
            .map_err(|err| {
                report!(errors::ConnectorError::ResponseDeserializationFailed)
                    .attach_printable(format!("Failed to parse RazorpayCaptureResponse: {err:?}"))
            })?;

        with_response_body!(event_builder, response);

        RouterDataV2::foreign_try_from((response, data.clone()))
            .change_context(errors::ConnectorError::ResponseHandlingFailed)
    }

    fn get_error_response_v2(
        &self,
        res: Response,
        event_builder: Option<&mut ConnectorEvent>,
    ) -> CustomResult<ErrorResponse, errors::ConnectorError> {
        self.build_error_response(res, event_builder)
    }

    fn get_5xx_error_response(
        &self,
        res: Response,
        event_builder: Option<&mut ConnectorEvent>,
    ) -> CustomResult<ErrorResponse, errors::ConnectorError> {
        self.build_error_response(res, event_builder)
    }
}

impl
    ConnectorIntegrationV2<
<<<<<<< HEAD
        DefendDispute,
        DisputeFlowData,
        DisputeDefendData,
        DisputeDefendResponseData,
    > for Razorpay
{
=======
        SetupMandate,
        PaymentFlowData,
        SetupMandateRequestData,
        PaymentsResponseData,
    > for Razorpay
{
}

impl ConnectorIntegrationV2<Accept, DisputeFlowData, AcceptDisputeData, DisputeResponseData>
    for Razorpay
{
}

impl
    ConnectorIntegrationV2<SubmitEvidence, DisputeFlowData, SubmitEvidenceData, DisputeResponseData>
    for Razorpay
{
>>>>>>> eea707db
}<|MERGE_RESOLUTION|>--- conflicted
+++ resolved
@@ -1,29 +1,19 @@
 pub mod test;
 pub mod transformers;
 use domain_types::{
-<<<<<<< HEAD
-    connector_flow::{Authorize, Capture, CreateOrder, DefendDispute, PSync, RSync, Refund, Void},
-    connector_types::{
-        ConnectorServiceTrait, ConnectorWebhookSecrets, DisputeDefend, DisputeDefendData,
-        DisputeDefendResponseData, DisputeFlowData, EventType, IncomingWebhook, PaymentAuthorizeV2,
-        PaymentCapture, PaymentCreateOrderData, PaymentCreateOrderResponse, PaymentFlowData,
-        PaymentOrderCreate, PaymentSyncV2, PaymentVoidData, PaymentVoidV2, PaymentsAuthorizeData,
-        PaymentsCaptureData, PaymentsResponseData, PaymentsSyncData, RefundFlowData,
-        RefundSyncData, RefundSyncV2, RefundV2, RefundsData, RefundsResponseData, RequestDetails, ResponseId,
-=======
     connector_flow::{
-        Accept, Authorize, Capture, CreateOrder, PSync, RSync, Refund, SetupMandate,
+        Accept, Authorize, Capture, CreateOrder, DefendDispute, PSync, RSync, Refund, SetupMandate,
         SubmitEvidence, Void,
     },
     connector_types::{
         AcceptDispute, AcceptDisputeData, ConnectorServiceTrait, ConnectorWebhookSecrets,
-        DisputeFlowData, DisputeResponseData, EventType, IncomingWebhook, PaymentAuthorizeV2,
-        PaymentCapture, PaymentCreateOrderData, PaymentCreateOrderResponse, PaymentFlowData,
-        PaymentOrderCreate, PaymentSyncV2, PaymentVoidData, PaymentVoidV2, PaymentsAuthorizeData,
-        PaymentsCaptureData, PaymentsResponseData, PaymentsSyncData, RefundFlowData,
-        RefundSyncData, RefundSyncV2, RefundV2, RefundsData, RefundsResponseData, RequestDetails,
-        ResponseId, SetupMandateRequestData, SetupMandateV2, SubmitEvidenceData, SubmitEvidenceV2,
->>>>>>> eea707db
+        DisputeDefend, DisputeDefendData, DisputeFlowData, DisputeResponseData, EventType,
+        IncomingWebhook, PaymentAuthorizeV2, PaymentCapture, PaymentCreateOrderData,
+        PaymentCreateOrderResponse, PaymentFlowData, PaymentOrderCreate, PaymentSyncV2,
+        PaymentVoidData, PaymentVoidV2, PaymentsAuthorizeData, PaymentsCaptureData,
+        PaymentsResponseData, PaymentsSyncData, RefundFlowData, RefundSyncData, RefundSyncV2,
+        RefundV2, RefundsData, RefundsResponseData, RequestDetails, ResponseId,
+        SetupMandateRequestData, SetupMandateV2, SubmitEvidenceData, SubmitEvidenceV2,
         ValidationTrait, WebhookDetailsResponse,
     },
 };
@@ -81,13 +71,10 @@
 impl RefundSyncV2 for Razorpay {}
 impl RefundV2 for Razorpay {}
 impl PaymentCapture for Razorpay {}
-<<<<<<< HEAD
-impl DisputeDefend for Razorpay {}
-=======
 impl SetupMandateV2 for Razorpay {}
 impl AcceptDispute for Razorpay {}
 impl SubmitEvidenceV2 for Razorpay {}
->>>>>>> eea707db
+impl DisputeDefend for Razorpay {}
 
 impl Razorpay {
     pub const fn new() -> &'static Self {
@@ -758,14 +745,6 @@
 
 impl
     ConnectorIntegrationV2<
-<<<<<<< HEAD
-        DefendDispute,
-        DisputeFlowData,
-        DisputeDefendData,
-        DisputeDefendResponseData,
-    > for Razorpay
-{
-=======
         SetupMandate,
         PaymentFlowData,
         SetupMandateRequestData,
@@ -783,5 +762,9 @@
     ConnectorIntegrationV2<SubmitEvidence, DisputeFlowData, SubmitEvidenceData, DisputeResponseData>
     for Razorpay
 {
->>>>>>> eea707db
+}
+
+impl ConnectorIntegrationV2<DefendDispute, DisputeFlowData, DisputeDefendData, DisputeResponseData>
+    for Razorpay
+{
 }