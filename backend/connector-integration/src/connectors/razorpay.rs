pub mod test;
pub mod transformers;
use std::sync::LazyLock;

use common_enums::{
    AttemptStatus, CaptureMethod, CardNetwork, EventClass, PaymentMethod, PaymentMethodType,
};
use common_utils::{
    errors::CustomResult,
    ext_traits::ByteSliceExt,
    pii::SecretSerdeValue,
    request::{Method, RequestContent},
    types::{AmountConvertor, MinorUnit},
};
use domain_types::{
    connector_flow::{
<<<<<<< HEAD
        Accept, Authorize, Capture, CreateAccessToken, CreateOrder, CreateSessionToken, DefendDispute, PSync, RSync,
        Refund, SetupMandate, SubmitEvidence, Void,
    },
    connector_types::{
        AcceptDisputeData, AccessTokenRequestData, AccessTokenResponseData, ConnectorSpecifications, ConnectorWebhookSecrets, DisputeDefendData,
        DisputeFlowData, DisputeResponseData, EventType, PaymentCreateOrderData,
        PaymentCreateOrderResponse, PaymentFlowData, PaymentVoidData, PaymentsAuthorizeData,
        PaymentsCaptureData, PaymentsResponseData, PaymentsSyncData, RefundFlowData,
        RefundSyncData, RefundWebhookDetailsResponse, RefundsData, RefundsResponseData,
        RequestDetails, ResponseId, SessionTokenRequestData, SessionTokenResponseData,
        SetupMandateRequestData, SubmitEvidenceData, SupportedPaymentMethodsExt,
        WebhookDetailsResponse,
=======
        Accept, Authorize, Capture, CreateAccessToken, CreateOrder, CreateSessionToken,
        DefendDispute, PSync, PaymentMethodToken, RSync, Refund, SetupMandate, SubmitEvidence,
        Void,
    },
    connector_types::{
        AcceptDisputeData, AccessTokenRequestData, AccessTokenResponseData,
        ConnectorSpecifications, ConnectorWebhookSecrets, DisputeDefendData, DisputeFlowData,
        DisputeResponseData, EventType, PaymentCreateOrderData, PaymentCreateOrderResponse,
        PaymentFlowData, PaymentMethodTokenResponse, PaymentMethodTokenizationData,
        PaymentVoidData, PaymentsAuthorizeData, PaymentsCaptureData, PaymentsResponseData,
        PaymentsSyncData, RefundFlowData, RefundSyncData, RefundWebhookDetailsResponse,
        RefundsData, RefundsResponseData, RequestDetails, ResponseId, SessionTokenRequestData,
        SessionTokenResponseData, SetupMandateRequestData, SubmitEvidenceData,
        SupportedPaymentMethodsExt, WebhookDetailsResponse,
>>>>>>> 8ee4de2a
    },
    errors,
    payment_method_data::{DefaultPCIHolder, PaymentMethodData, PaymentMethodDataTypes},
    router_data::{ConnectorAuthType, ErrorResponse},
    router_data_v2::RouterDataV2,
    router_response_types::Response,
    types::{
        CardSpecificFeatures, ConnectorInfo, Connectors, FeatureStatus, PaymentConnectorCategory,
        PaymentMethodDataType, PaymentMethodDetails, PaymentMethodSpecificFeatures,
        SupportedPaymentMethods,
    },
};
use error_stack::{report, ResultExt};
use hyperswitch_masking::{Mask, Maskable};
use interfaces::{
    api::ConnectorCommon,
    connector_integration_v2::ConnectorIntegrationV2,
    connector_types::{self, is_mandate_supported},
    events::connector_api_logs::ConnectorEvent,
};
use serde::Serialize;
use transformers::{self as razorpay, ForeignTryFrom};

use crate::{
    connectors::razorpayv2::transformers::RazorpayV2SyncResponse, with_error_response_body,
    with_response_body,
};

pub(crate) mod headers {
    pub(crate) const CONTENT_TYPE: &str = "Content-Type";
    pub(crate) const AUTHORIZATION: &str = "Authorization";
}

#[derive(Clone)]
pub struct Razorpay<T> {
    #[allow(dead_code)]
    pub(crate) amount_converter: &'static (dyn AmountConvertor<Output = MinorUnit> + Sync),
    #[allow(dead_code)]
    _phantom: std::marker::PhantomData<T>,
}

impl<
        T: PaymentMethodDataTypes
            + std::fmt::Debug
            + std::marker::Sync
            + std::marker::Send
            + 'static
            + Serialize,
    > connector_types::ValidationTrait for Razorpay<T>
{
    fn should_do_order_create(&self) -> bool {
        true
    }
}

// Type alias for non-generic trait implementations
impl<
        T: PaymentMethodDataTypes
            + std::fmt::Debug
            + std::marker::Sync
            + std::marker::Send
            + 'static
            + Serialize,
    > connector_types::ConnectorServiceTrait<T> for Razorpay<T>
{
}
impl<
        T: PaymentMethodDataTypes
            + std::fmt::Debug
            + std::marker::Sync
            + std::marker::Send
            + 'static
            + Serialize,
    > connector_types::PaymentAuthorizeV2<T> for Razorpay<T>
{
}
impl<
        T: PaymentMethodDataTypes
            + std::fmt::Debug
            + std::marker::Sync
            + std::marker::Send
            + 'static
            + Serialize,
    > connector_types::PaymentSessionToken for Razorpay<T>
{
}
impl<
        T: PaymentMethodDataTypes
            + std::fmt::Debug
            + std::marker::Sync
            + std::marker::Send
            + 'static
            + Serialize,
    > connector_types::PaymentAccessToken for Razorpay<T>
{
}
impl<
        T: PaymentMethodDataTypes
            + std::fmt::Debug
            + std::marker::Sync
            + std::marker::Send
            + 'static
            + Serialize,
    > connector_types::PaymentSyncV2 for Razorpay<T>
{
}
impl<
        T: PaymentMethodDataTypes
            + std::fmt::Debug
            + std::marker::Sync
            + std::marker::Send
            + 'static
            + Serialize,
    > connector_types::PaymentOrderCreate for Razorpay<T>
{
}
impl<
        T: PaymentMethodDataTypes
            + std::fmt::Debug
            + std::marker::Sync
            + std::marker::Send
            + 'static
            + Serialize,
    > connector_types::PaymentVoidV2 for Razorpay<T>
{
}
impl<
        T: PaymentMethodDataTypes
            + std::fmt::Debug
            + std::marker::Sync
            + std::marker::Send
            + 'static
            + Serialize,
    > connector_types::RefundSyncV2 for Razorpay<T>
{
}
impl<
        T: PaymentMethodDataTypes
            + std::fmt::Debug
            + std::marker::Sync
            + std::marker::Send
            + 'static
            + Serialize,
    > connector_types::RefundV2 for Razorpay<T>
{
}
impl<
        T: PaymentMethodDataTypes
            + std::fmt::Debug
            + std::marker::Sync
            + std::marker::Send
            + 'static
            + Serialize,
    > connector_types::PaymentCapture for Razorpay<T>
{
}
impl<
        T: PaymentMethodDataTypes
            + std::fmt::Debug
            + std::marker::Sync
            + std::marker::Send
            + 'static
            + Serialize,
    > connector_types::SetupMandateV2<T> for Razorpay<T>
{
}

impl<
        T: PaymentMethodDataTypes
            + std::fmt::Debug
            + std::marker::Sync
            + std::marker::Send
            + 'static
            + Serialize,
    > connector_types::AcceptDispute for Razorpay<T>
{
}
impl<
        T: PaymentMethodDataTypes
            + std::fmt::Debug
            + std::marker::Sync
            + std::marker::Send
            + 'static
            + Serialize,
    > connector_types::SubmitEvidenceV2 for Razorpay<T>
{
}
impl<
        T: PaymentMethodDataTypes
            + std::fmt::Debug
            + std::marker::Sync
            + std::marker::Send
            + 'static
            + Serialize,
    > connector_types::DisputeDefend for Razorpay<T>
{
}
impl<
        T: PaymentMethodDataTypes
            + std::fmt::Debug
            + std::marker::Sync
            + std::marker::Send
            + 'static
            + Serialize,
    > connector_types::RepeatPaymentV2 for Razorpay<T>
{
}
impl<
        T: PaymentMethodDataTypes
            + std::fmt::Debug
            + std::marker::Sync
            + std::marker::Send
            + 'static
            + Serialize,
    > connector_types::PaymentTokenV2<T> for Razorpay<T>
{
}
impl<T> Razorpay<T> {
    pub const fn new() -> &'static Self {
        &Self {
            amount_converter: &common_utils::types::MinorUnitForConnector,
            _phantom: std::marker::PhantomData,
        }
    }
}

impl<
        T: PaymentMethodDataTypes
            + std::fmt::Debug
            + std::marker::Sync
            + std::marker::Send
            + 'static
            + Serialize,
    > ConnectorCommon for Razorpay<T>
{
    fn id(&self) -> &'static str {
        "razorpay"
    }
    fn get_currency_unit(&self) -> common_enums::CurrencyUnit {
        common_enums::CurrencyUnit::Minor
    }
    fn get_auth_header(
        &self,
        auth_type: &ConnectorAuthType,
    ) -> CustomResult<Vec<(String, Maskable<String>)>, errors::ConnectorError> {
        let auth = razorpay::RazorpayAuthType::try_from(auth_type)
            .change_context(errors::ConnectorError::FailedToObtainAuthType)?;
        Ok(vec![(
            headers::AUTHORIZATION.to_string(),
            auth.generate_authorization_header().into_masked(),
        )])
    }
    fn base_url<'a>(&self, connectors: &'a Connectors) -> &'a str {
        connectors.razorpay.base_url.as_ref()
    }

    fn build_error_response(
        &self,
        res: Response,
        event_builder: Option<&mut ConnectorEvent>,
    ) -> CustomResult<ErrorResponse, errors::ConnectorError> {
        let response: razorpay::RazorpayErrorResponse = res
            .response
            .parse_struct("ErrorResponse")
            .map_err(|_| errors::ConnectorError::ResponseDeserializationFailed)?;

        with_error_response_body!(event_builder, response);

        let (code, message, reason, attempt_status) = match response {
            razorpay::RazorpayErrorResponse::StandardError { error } => {
                let attempt_status = match error.code.as_str() {
                    "BAD_REQUEST_ERROR" => AttemptStatus::Failure,
                    "GATEWAY_ERROR" => AttemptStatus::Failure,
                    "AUTHENTICATION_ERROR" => AttemptStatus::AuthenticationFailed,
                    "AUTHORIZATION_ERROR" => AttemptStatus::AuthorizationFailed,
                    "SERVER_ERROR" => AttemptStatus::Pending,
                    _ => AttemptStatus::Pending,
                };
                (error.code, error.description, error.reason, attempt_status)
            }
            razorpay::RazorpayErrorResponse::SimpleError { message } => {
                // For simple error messages like "no Route matched with those values"
                // Default to a generic error code
                (
                    "ROUTE_ERROR".to_string(),
                    message.clone(),
                    Some(message.clone()),
                    AttemptStatus::Failure,
                )
            }
        };

        Ok(ErrorResponse {
            status_code: res.status_code,
            code,
            message: message.clone(),
            reason,
            attempt_status: Some(attempt_status),
            connector_transaction_id: None,
            network_decline_code: None,
            network_advice_code: None,
            network_error_message: None,
        })
    }
}

impl<
        T: PaymentMethodDataTypes
            + std::fmt::Debug
            + std::marker::Sync
            + std::marker::Send
            + 'static
            + Serialize,
    >
    ConnectorIntegrationV2<
        Authorize,
        PaymentFlowData,
        PaymentsAuthorizeData<T>,
        PaymentsResponseData,
    > for Razorpay<T>
{
    fn get_headers(
        &self,
        req: &RouterDataV2<
            Authorize,
            PaymentFlowData,
            PaymentsAuthorizeData<T>,
            PaymentsResponseData,
        >,
    ) -> CustomResult<Vec<(String, Maskable<String>)>, errors::ConnectorError>
    where
        Self: ConnectorIntegrationV2<
            Authorize,
            PaymentFlowData,
            PaymentsAuthorizeData<T>,
            PaymentsResponseData,
        >,
    {
        let mut header = vec![(
            headers::CONTENT_TYPE.to_string(),
            "application/x-www-form-urlencoded".to_string().into(),
        )];
        let mut api_key = self.get_auth_header(&req.connector_auth_type)?;
        header.append(&mut api_key);
        Ok(header)
    }

    fn get_url(
        &self,
        req: &RouterDataV2<
            Authorize,
            PaymentFlowData,
            PaymentsAuthorizeData<T>,
            PaymentsResponseData,
        >,
    ) -> CustomResult<String, errors::ConnectorError> {
        let base_url = &req.resource_common_data.connectors.razorpay.base_url;

        // For UPI payments, use the specific UPI endpoint
        match &req.request.payment_method_data {
            PaymentMethodData::Upi(_) => Ok(format!("{base_url}v1/payments/create/upi")),
            _ => Ok(format!("{base_url}v1/payments/create/json")),
        }
    }

    fn get_request_body(
        &self,
        req: &RouterDataV2<
            Authorize,
            PaymentFlowData,
            PaymentsAuthorizeData<T>,
            PaymentsResponseData,
        >,
    ) -> CustomResult<Option<RequestContent>, errors::ConnectorError> {
        let converted_amount = self
            .amount_converter
            .convert(req.request.minor_amount, req.request.currency)
            .change_context(errors::ConnectorError::RequestEncodingFailed)?;
        let connector_router_data =
            razorpay::RazorpayRouterData::try_from((converted_amount, req))?;

        match &req.request.payment_method_data {
            PaymentMethodData::Upi(_) => {
                let connector_req =
                    razorpay::RazorpayWebCollectRequest::try_from(&connector_router_data)?;
                Ok(Some(RequestContent::FormUrlEncoded(Box::new(
                    connector_req,
                ))))
            }
            _ => {
                let connector_req =
                    razorpay::RazorpayPaymentRequest::try_from(&connector_router_data)?;
                Ok(Some(RequestContent::Json(Box::new(connector_req))))
            }
        }
    }

    fn handle_response_v2(
        &self,
        data: &RouterDataV2<
            Authorize,
            PaymentFlowData,
            PaymentsAuthorizeData<T>,
            PaymentsResponseData,
        >,
        event_builder: Option<&mut ConnectorEvent>,
        res: Response,
    ) -> CustomResult<
        RouterDataV2<Authorize, PaymentFlowData, PaymentsAuthorizeData<T>, PaymentsResponseData>,
        errors::ConnectorError,
    > {
        // Handle UPI payments differently from regular payments
        match &data.request.payment_method_data {
            PaymentMethodData::Upi(_) => {
                // Try to parse as UPI response first
                let upi_response_result = res
                    .response
                    .parse_struct::<razorpay::RazorpayUpiPaymentsResponse>(
                        "RazorpayUpiPaymentsResponse",
                    );

                match upi_response_result {
                    Ok(upi_response) => {
                        with_response_body!(event_builder, upi_response);

                        // Use the transformer for UPI response handling
                        RouterDataV2::foreign_try_from((
                            upi_response,
                            data.clone(),
                            res.status_code,
                            res.response.to_vec(),
                        ))
                        .change_context(errors::ConnectorError::ResponseHandlingFailed)
                    }
                    Err(_) => {
                        // Fall back to regular payment response
                        let response: razorpay::RazorpayResponse = res
                            .response
                            .parse_struct("RazorpayPaymentResponse")
                            .change_context(
                                errors::ConnectorError::ResponseDeserializationFailed,
                            )?;

                        with_response_body!(event_builder, response);
                        RouterDataV2::foreign_try_from((
                            response,
                            data.clone(),
                            res.status_code,
                            data.request.capture_method,
                            false,
                            data.request.payment_method_type,
                        ))
                        .change_context(errors::ConnectorError::ResponseHandlingFailed)
                    }
                }
            }
            _ => {
                // Regular payment response handling
                let response: razorpay::RazorpayResponse = res
                    .response
                    .parse_struct("RazorpayPaymentResponse")
                    .map_err(|_| errors::ConnectorError::ResponseDeserializationFailed)?;

                with_response_body!(event_builder, response);

                RouterDataV2::foreign_try_from((
                    response,
                    data.clone(),
                    res.status_code,
                    data.request.capture_method,
                    false,
                    data.request.payment_method_type,
                ))
                .change_context(errors::ConnectorError::ResponseHandlingFailed)
            }
        }
    }

    fn get_error_response_v2(
        &self,
        res: Response,
        event_builder: Option<&mut ConnectorEvent>,
    ) -> CustomResult<ErrorResponse, errors::ConnectorError> {
        self.build_error_response(res, event_builder)
    }

    fn get_5xx_error_response(
        &self,
        res: Response,
        event_builder: Option<&mut ConnectorEvent>,
    ) -> CustomResult<ErrorResponse, errors::ConnectorError> {
        self.build_error_response(res, event_builder)
    }
}

impl<
        T: PaymentMethodDataTypes
            + std::fmt::Debug
            + std::marker::Sync
            + std::marker::Send
            + 'static
            + Serialize,
    > ConnectorIntegrationV2<PSync, PaymentFlowData, PaymentsSyncData, PaymentsResponseData>
    for Razorpay<T>
{
    fn get_http_method(&self) -> Method {
        Method::Get
    }
    fn get_headers(
        &self,
        req: &RouterDataV2<PSync, PaymentFlowData, PaymentsSyncData, PaymentsResponseData>,
    ) -> CustomResult<Vec<(String, Maskable<String>)>, errors::ConnectorError>
    where
        Self: ConnectorIntegrationV2<
            Authorize,
            PaymentFlowData,
            PaymentsAuthorizeData<T>,
            PaymentsResponseData,
        >,
    {
        let mut header = vec![(
            headers::CONTENT_TYPE.to_string(),
            "application/json".to_string().into(),
        )];
        let mut api_key = self.get_auth_header(&req.connector_auth_type)?;
        header.append(&mut api_key);
        Ok(header)
    }

    fn get_url(
        &self,
        req: &RouterDataV2<PSync, PaymentFlowData, PaymentsSyncData, PaymentsResponseData>,
    ) -> CustomResult<String, errors::ConnectorError> {
        let base_url = &req.resource_common_data.connectors.razorpay.base_url;
        // Check if request_ref_id is provided to determine URL pattern
        let request_ref_id = &req.resource_common_data.connector_request_reference_id;

        if request_ref_id != "default_reference_id" {
            // Use orders endpoint when request_ref_id is provided
            let url = format!("{base_url}v1/orders/{request_ref_id}/payments");
            Ok(url)
        } else {
            // Extract payment ID from connector_transaction_id for standard payment sync
            let payment_id = req
                .request
                .connector_transaction_id
                .get_connector_transaction_id()
                .change_context(errors::ConnectorError::RequestEncodingFailed)?;

            let url = format!("{base_url}v1/payments/{payment_id}");
            Ok(url)
        }
    }

    fn handle_response_v2(
        &self,
        data: &RouterDataV2<PSync, PaymentFlowData, PaymentsSyncData, PaymentsResponseData>,
        event_builder: Option<&mut ConnectorEvent>,
        res: Response,
    ) -> CustomResult<
        RouterDataV2<PSync, PaymentFlowData, PaymentsSyncData, PaymentsResponseData>,
        errors::ConnectorError,
    > {
        // Parse the response using the enum that handles both collection and direct payment responses
        let sync_response: RazorpayV2SyncResponse = res
            .response
            .parse_struct("RazorpayV2SyncResponse")
            .change_context(errors::ConnectorError::ResponseDeserializationFailed)?;

        with_response_body!(event_builder, sync_response);

        // Use the transformer for PSync response handling
        RouterDataV2::foreign_try_from((
            sync_response,
            data.clone(),
            res.status_code,
            res.response.to_vec(),
        ))
        .change_context(errors::ConnectorError::ResponseHandlingFailed)
    }

    fn get_error_response_v2(
        &self,
        res: Response,
        event_builder: Option<&mut ConnectorEvent>,
    ) -> CustomResult<ErrorResponse, errors::ConnectorError> {
        self.build_error_response(res, event_builder)
    }

    fn get_5xx_error_response(
        &self,
        res: Response,
        event_builder: Option<&mut ConnectorEvent>,
    ) -> CustomResult<ErrorResponse, errors::ConnectorError> {
        self.build_error_response(res, event_builder)
    }
}

impl<
        T: PaymentMethodDataTypes
            + std::fmt::Debug
            + std::marker::Sync
            + std::marker::Send
            + 'static
            + Serialize,
    >
    ConnectorIntegrationV2<
        CreateOrder,
        PaymentFlowData,
        PaymentCreateOrderData,
        PaymentCreateOrderResponse,
    > for Razorpay<T>
{
    fn get_headers(
        &self,
        req: &RouterDataV2<
            CreateOrder,
            PaymentFlowData,
            PaymentCreateOrderData,
            PaymentCreateOrderResponse,
        >,
    ) -> CustomResult<Vec<(String, Maskable<String>)>, errors::ConnectorError> {
        let mut header = vec![(
            headers::CONTENT_TYPE.to_string(),
            "application/x-www-form-urlencoded".to_string().into(),
        )];
        let mut api_key = self.get_auth_header(&req.connector_auth_type)?;
        header.append(&mut api_key);
        Ok(header)
    }

    fn get_url(
        &self,
        req: &RouterDataV2<
            CreateOrder,
            PaymentFlowData,
            PaymentCreateOrderData,
            PaymentCreateOrderResponse,
        >,
    ) -> CustomResult<String, errors::ConnectorError> {
        Ok(format!(
            "{}v1/orders",
            req.resource_common_data.connectors.razorpay.base_url
        ))
    }

    fn get_request_body(
        &self,
        req: &RouterDataV2<
            CreateOrder,
            PaymentFlowData,
            PaymentCreateOrderData,
            PaymentCreateOrderResponse,
        >,
    ) -> CustomResult<Option<RequestContent>, errors::ConnectorError> {
        let converted_amount = self
            .amount_converter
            .convert(req.request.amount, req.request.currency)
            .change_context(errors::ConnectorError::RequestEncodingFailed)?;
        let connector_router_data =
            razorpay::RazorpayRouterData::try_from((converted_amount, req))?;
        let connector_req = razorpay::RazorpayOrderRequest::try_from(&connector_router_data)?;
        Ok(Some(RequestContent::FormUrlEncoded(Box::new(
            connector_req,
        ))))
    }

    fn handle_response_v2(
        &self,
        data: &RouterDataV2<
            CreateOrder,
            PaymentFlowData,
            PaymentCreateOrderData,
            PaymentCreateOrderResponse,
        >,
        event_builder: Option<&mut ConnectorEvent>,
        res: Response,
    ) -> CustomResult<
        RouterDataV2<
            CreateOrder,
            PaymentFlowData,
            PaymentCreateOrderData,
            PaymentCreateOrderResponse,
        >,
        errors::ConnectorError,
    > {
        let response: razorpay::RazorpayOrderResponse = res
            .response
            .parse_struct("RazorpayOrderResponse")
            .map_err(|_| errors::ConnectorError::ResponseDeserializationFailed)?;

        with_response_body!(event_builder, response);

        RouterDataV2::foreign_try_from((response, data.clone(), res.status_code, false))
            .change_context(errors::ConnectorError::ResponseHandlingFailed)
    }

    fn get_error_response_v2(
        &self,
        res: Response,
        event_builder: Option<&mut ConnectorEvent>,
    ) -> CustomResult<ErrorResponse, errors::ConnectorError> {
        self.build_error_response(res, event_builder)
    }

    fn get_5xx_error_response(
        &self,
        res: Response,
        event_builder: Option<&mut ConnectorEvent>,
    ) -> CustomResult<ErrorResponse, errors::ConnectorError> {
        self.build_error_response(res, event_builder)
    }
}

impl<
        T: PaymentMethodDataTypes
            + std::fmt::Debug
            + std::marker::Sync
            + std::marker::Send
            + 'static
            + Serialize,
    > ConnectorIntegrationV2<RSync, RefundFlowData, RefundSyncData, RefundsResponseData>
    for Razorpay<T>
{
    fn get_http_method(&self) -> Method {
        Method::Get
    }

    fn get_headers(
        &self,
        req: &RouterDataV2<RSync, RefundFlowData, RefundSyncData, RefundsResponseData>,
    ) -> CustomResult<Vec<(String, Maskable<String>)>, errors::ConnectorError>
    where
        Self: ConnectorIntegrationV2<RSync, RefundFlowData, RefundSyncData, RefundsResponseData>,
    {
        let mut header = vec![(
            headers::CONTENT_TYPE.to_string(),
            "application/json".to_string().into(),
        )];
        let mut api_key = self.get_auth_header(&req.connector_auth_type)?;
        header.append(&mut api_key);
        Ok(header)
    }

    fn get_url(
        &self,
        req: &RouterDataV2<RSync, RefundFlowData, RefundSyncData, RefundsResponseData>,
    ) -> CustomResult<String, errors::ConnectorError> {
        let refund_id = req.request.connector_refund_id.clone();
        Ok(format!(
            "{}v1/refunds/{}",
            req.resource_common_data.connectors.razorpay.base_url, refund_id
        ))
    }

    fn handle_response_v2(
        &self,
        data: &RouterDataV2<RSync, RefundFlowData, RefundSyncData, RefundsResponseData>,
        event_builder: Option<&mut ConnectorEvent>,
        res: Response,
    ) -> CustomResult<
        RouterDataV2<RSync, RefundFlowData, RefundSyncData, RefundsResponseData>,
        errors::ConnectorError,
    > {
        let response: razorpay::RazorpayRefundResponse = res
            .response
            .parse_struct("RazorpayRefundSyncResponse")
            .change_context(errors::ConnectorError::ResponseDeserializationFailed)?;

        with_response_body!(event_builder, response);

        RouterDataV2::foreign_try_from((response, data.clone(), res.status_code))
            .change_context(errors::ConnectorError::ResponseHandlingFailed)
    }

    fn get_error_response_v2(
        &self,
        res: Response,
        event_builder: Option<&mut ConnectorEvent>,
    ) -> CustomResult<ErrorResponse, errors::ConnectorError> {
        self.build_error_response(res, event_builder)
    }

    fn get_5xx_error_response(
        &self,
        res: Response,
        event_builder: Option<&mut ConnectorEvent>,
    ) -> CustomResult<ErrorResponse, errors::ConnectorError> {
        self.build_error_response(res, event_builder)
    }
}

impl<
        T: PaymentMethodDataTypes
            + std::fmt::Debug
            + std::marker::Sync
            + std::marker::Send
            + 'static
            + Serialize,
    > connector_types::IncomingWebhook for Razorpay<T>
{
    fn get_event_type(
        &self,
        request: RequestDetails,
        _connector_webhook_secret: Option<ConnectorWebhookSecrets>,
        _connector_account_details: Option<ConnectorAuthType>,
    ) -> Result<EventType, error_stack::Report<errors::ConnectorError>> {
        let payload = transformers::get_webhook_object_from_body(request.body).map_err(|err| {
            report!(errors::ConnectorError::WebhookBodyDecodingFailed)
                .attach_printable(format!("error while decoing webhook body {err}"))
        })?;

        if payload.refund.is_some() {
            Ok(EventType::RefundSuccess)
        } else {
            Ok(EventType::PaymentIntentSuccess)
        }
    }

    fn process_payment_webhook(
        &self,
        request: RequestDetails,
        _connector_webhook_secret: Option<ConnectorWebhookSecrets>,
        _connector_account_details: Option<ConnectorAuthType>,
    ) -> Result<WebhookDetailsResponse, error_stack::Report<errors::ConnectorError>> {
        let request_body_copy = request.body.clone();
        let payload = transformers::get_webhook_object_from_body(request.body).map_err(|err| {
            report!(errors::ConnectorError::WebhookBodyDecodingFailed)
                .attach_printable(format!("error while decoding webhook body {err}"))
        })?;

        let notif = payload.payment.ok_or_else(|| {
            error_stack::Report::new(errors::ConnectorError::RequestEncodingFailed)
        })?;

        Ok(WebhookDetailsResponse {
            resource_id: Some(ResponseId::ConnectorTransactionId(notif.entity.order_id)),
            status: transformers::get_razorpay_payment_webhook_status(
                notif.entity.entity,
                notif.entity.status,
            )?,
            mandate_reference: None,
            connector_response_reference_id: None,
            error_code: notif.entity.error_code,
            error_message: notif.entity.error_reason,
            raw_connector_response: Some(String::from_utf8_lossy(&request_body_copy).to_string()),
            status_code: 200,
            response_headers: None,
        })
    }

    fn process_refund_webhook(
        &self,
        request: RequestDetails,
        _connector_webhook_secret: Option<ConnectorWebhookSecrets>,
        _connector_account_details: Option<ConnectorAuthType>,
    ) -> Result<RefundWebhookDetailsResponse, error_stack::Report<errors::ConnectorError>> {
        let request_body_copy = request.body.clone();
        let payload = transformers::get_webhook_object_from_body(request.body).map_err(|err| {
            report!(errors::ConnectorError::WebhookBodyDecodingFailed)
                .attach_printable(format!("error while decoing webhook body {err}"))
        })?;

        let notif = payload.refund.ok_or_else(|| {
            error_stack::Report::new(errors::ConnectorError::RequestEncodingFailed)
        })?;

        Ok(RefundWebhookDetailsResponse {
            connector_refund_id: Some(notif.entity.id),
            status: transformers::get_razorpay_refund_webhook_status(
                notif.entity.entity,
                notif.entity.status,
            )?,
            connector_response_reference_id: None,
            error_code: None,
            error_message: None,
            raw_connector_response: Some(String::from_utf8_lossy(&request_body_copy).to_string()),
            status_code: 200,
            response_headers: None,
        })
    }
}

impl<
        T: PaymentMethodDataTypes
            + std::fmt::Debug
            + std::marker::Sync
            + std::marker::Send
            + 'static
            + Serialize,
    > ConnectorIntegrationV2<Void, PaymentFlowData, PaymentVoidData, PaymentsResponseData>
    for Razorpay<T>
{
}

impl<
        T: PaymentMethodDataTypes
            + std::fmt::Debug
            + std::marker::Sync
            + std::marker::Send
            + 'static
            + Serialize,
    > ConnectorIntegrationV2<Refund, RefundFlowData, RefundsData, RefundsResponseData>
    for Razorpay<T>
{
    fn get_headers(
        &self,
        req: &RouterDataV2<Refund, RefundFlowData, RefundsData, RefundsResponseData>,
    ) -> CustomResult<Vec<(String, Maskable<String>)>, errors::ConnectorError>
    where
        Self: ConnectorIntegrationV2<Refund, RefundFlowData, RefundsData, RefundsResponseData>,
    {
        let mut header = vec![(
            headers::CONTENT_TYPE.to_string(),
            "application/json".to_string().into(),
        )];
        let mut api_key = self.get_auth_header(&req.connector_auth_type)?;
        header.append(&mut api_key);
        Ok(header)
    }

    fn get_url(
        &self,
        req: &RouterDataV2<Refund, RefundFlowData, RefundsData, RefundsResponseData>,
    ) -> CustomResult<String, errors::ConnectorError> {
        let connector_payment_id = req.request.connector_transaction_id.clone();
        Ok(format!(
            "{}v1/payments/{}/refund",
            req.resource_common_data.connectors.razorpay.base_url, connector_payment_id
        ))
    }

    fn get_request_body(
        &self,
        req: &RouterDataV2<Refund, RefundFlowData, RefundsData, RefundsResponseData>,
    ) -> CustomResult<Option<RequestContent>, errors::ConnectorError> {
        let converted_amount = self
            .amount_converter
            .convert(req.request.minor_refund_amount, req.request.currency)
            .change_context(errors::ConnectorError::RequestEncodingFailed)?;
        let refund_router_data = razorpay::RazorpayRouterData::try_from((converted_amount, req))?;
        let connector_req = razorpay::RazorpayRefundRequest::try_from(&refund_router_data)?;

        Ok(Some(RequestContent::Json(Box::new(connector_req))))
    }

    fn handle_response_v2(
        &self,
        data: &RouterDataV2<Refund, RefundFlowData, RefundsData, RefundsResponseData>,
        event_builder: Option<&mut ConnectorEvent>,
        res: Response,
    ) -> CustomResult<
        RouterDataV2<Refund, RefundFlowData, RefundsData, RefundsResponseData>,
        errors::ConnectorError,
    > {
        let response: razorpay::RazorpayRefundResponse = res
            .response
            .parse_struct("RazorpayRefundResponse")
            .change_context(errors::ConnectorError::ResponseDeserializationFailed)?;

        with_response_body!(event_builder, response);

        RouterDataV2::foreign_try_from((response, data.clone(), res.status_code))
            .change_context(errors::ConnectorError::ResponseHandlingFailed)
    }

    fn get_error_response_v2(
        &self,
        res: Response,
        event_builder: Option<&mut ConnectorEvent>,
    ) -> CustomResult<ErrorResponse, errors::ConnectorError> {
        self.build_error_response(res, event_builder)
    }

    fn get_5xx_error_response(
        &self,
        res: Response,
        event_builder: Option<&mut ConnectorEvent>,
    ) -> CustomResult<ErrorResponse, errors::ConnectorError> {
        self.build_error_response(res, event_builder)
    }
}

impl<
        T: PaymentMethodDataTypes
            + std::fmt::Debug
            + std::marker::Sync
            + std::marker::Send
            + 'static
            + Serialize,
    > ConnectorIntegrationV2<Capture, PaymentFlowData, PaymentsCaptureData, PaymentsResponseData>
    for Razorpay<T>
{
    fn get_headers(
        &self,
        req: &RouterDataV2<Capture, PaymentFlowData, PaymentsCaptureData, PaymentsResponseData>,
    ) -> CustomResult<Vec<(String, Maskable<String>)>, errors::ConnectorError>
    where
        Self: ConnectorIntegrationV2<
            Capture,
            PaymentFlowData,
            PaymentsCaptureData,
            PaymentsResponseData,
        >,
    {
        let mut header = vec![(
            headers::CONTENT_TYPE.to_string(),
            "application/json".to_string().into(),
        )];
        let mut api_key = self.get_auth_header(&req.connector_auth_type)?;
        header.append(&mut api_key);
        Ok(header)
    }

    fn get_url(
        &self,
        req: &RouterDataV2<Capture, PaymentFlowData, PaymentsCaptureData, PaymentsResponseData>,
    ) -> CustomResult<String, errors::ConnectorError> {
        let id = match &req.request.connector_transaction_id {
            ResponseId::ConnectorTransactionId(id) => id,
            _ => {
                return Err(errors::ConnectorError::MissingConnectorTransactionID.into());
            }
        };
        Ok(format!(
            "{}v1/payments/{}/capture",
            req.resource_common_data.connectors.razorpay.base_url, id
        ))
    }

    fn get_request_body(
        &self,
        req: &RouterDataV2<Capture, PaymentFlowData, PaymentsCaptureData, PaymentsResponseData>,
    ) -> CustomResult<Option<RequestContent>, errors::ConnectorError> {
        let converted_amount = self
            .amount_converter
            .convert(req.request.minor_amount_to_capture, req.request.currency)
            .change_context(errors::ConnectorError::RequestEncodingFailed)?;
        let connector_router_data =
            razorpay::RazorpayRouterData::try_from((converted_amount, req))?;
        let connector_req = razorpay::RazorpayCaptureRequest::try_from(&connector_router_data)?;
        Ok(Some(RequestContent::Json(Box::new(connector_req))))
    }

    fn handle_response_v2(
        &self,
        data: &RouterDataV2<Capture, PaymentFlowData, PaymentsCaptureData, PaymentsResponseData>,
        event_builder: Option<&mut ConnectorEvent>,
        res: Response,
    ) -> CustomResult<
        RouterDataV2<Capture, PaymentFlowData, PaymentsCaptureData, PaymentsResponseData>,
        errors::ConnectorError,
    > {
        let response: razorpay::RazorpayCaptureResponse = res
            .response
            .parse_struct("RazorpayCaptureResponse")
            .map_err(|err| {
                report!(errors::ConnectorError::ResponseDeserializationFailed)
                    .attach_printable(format!("Failed to parse RazorpayCaptureResponse: {err:?}"))
            })?;

        with_response_body!(event_builder, response);

        RouterDataV2::foreign_try_from((response, data.clone(), res.status_code))
            .change_context(errors::ConnectorError::ResponseHandlingFailed)
    }

    fn get_error_response_v2(
        &self,
        res: Response,
        event_builder: Option<&mut ConnectorEvent>,
    ) -> CustomResult<ErrorResponse, errors::ConnectorError> {
        self.build_error_response(res, event_builder)
    }

    fn get_5xx_error_response(
        &self,
        res: Response,
        event_builder: Option<&mut ConnectorEvent>,
    ) -> CustomResult<ErrorResponse, errors::ConnectorError> {
        self.build_error_response(res, event_builder)
    }
}

impl<
        T: PaymentMethodDataTypes
            + std::fmt::Debug
            + std::marker::Sync
            + std::marker::Send
            + 'static
            + Serialize,
    >
    ConnectorIntegrationV2<
        SetupMandate,
        PaymentFlowData,
        SetupMandateRequestData<T>,
        PaymentsResponseData,
    > for Razorpay<T>
{
}

impl<
        T: PaymentMethodDataTypes
            + std::fmt::Debug
            + std::marker::Sync
            + std::marker::Send
            + 'static
            + Serialize,
    > ConnectorIntegrationV2<Accept, DisputeFlowData, AcceptDisputeData, DisputeResponseData>
    for Razorpay<T>
{
}

impl<
        T: PaymentMethodDataTypes
            + std::fmt::Debug
            + std::marker::Sync
            + std::marker::Send
            + 'static
            + Serialize,
    >
    ConnectorIntegrationV2<SubmitEvidence, DisputeFlowData, SubmitEvidenceData, DisputeResponseData>
    for Razorpay<T>
{
}

impl<
        T: PaymentMethodDataTypes
            + std::fmt::Debug
            + std::marker::Sync
            + std::marker::Send
            + 'static
            + Serialize,
    > ConnectorIntegrationV2<DefendDispute, DisputeFlowData, DisputeDefendData, DisputeResponseData>
    for Razorpay<T>
{
}
impl<
        T: PaymentMethodDataTypes
            + std::fmt::Debug
            + std::marker::Sync
            + std::marker::Send
            + 'static
            + Serialize,
    >
    ConnectorIntegrationV2<
        PaymentMethodToken,
        PaymentFlowData,
        PaymentMethodTokenizationData<T>,
        PaymentMethodTokenResponse,
    > for Razorpay<T>
{
}

// SourceVerification implementations for all flows
impl<
        T: PaymentMethodDataTypes
            + std::fmt::Debug
            + std::marker::Sync
            + std::marker::Send
            + 'static
            + Serialize,
    >
    interfaces::verification::SourceVerification<
        Authorize,
        PaymentFlowData,
        PaymentsAuthorizeData<T>,
        PaymentsResponseData,
    > for Razorpay<T>
{
}

impl<
        T: PaymentMethodDataTypes
            + std::fmt::Debug
            + std::marker::Sync
            + std::marker::Send
            + 'static
            + Serialize,
    >
    interfaces::verification::SourceVerification<
        CreateSessionToken,
        PaymentFlowData,
        SessionTokenRequestData,
        SessionTokenResponseData,
    > for Razorpay<T>
{
}

impl<
        T: PaymentMethodDataTypes
            + std::fmt::Debug
            + std::marker::Sync
            + std::marker::Send
            + 'static
            + Serialize,
    >
    interfaces::verification::SourceVerification<
        CreateAccessToken,
        PaymentFlowData,
        AccessTokenRequestData,
        AccessTokenResponseData,
    > for Razorpay<T>
{
}

impl<
        T: PaymentMethodDataTypes
            + std::fmt::Debug
            + std::marker::Sync
            + std::marker::Send
            + 'static
            + Serialize,
    >
    interfaces::verification::SourceVerification<
        PSync,
        PaymentFlowData,
        PaymentsSyncData,
        PaymentsResponseData,
    > for Razorpay<T>
{
}

impl<
        T: PaymentMethodDataTypes
            + std::fmt::Debug
            + std::marker::Sync
            + std::marker::Send
            + 'static
            + Serialize,
    >
    interfaces::verification::SourceVerification<
        Capture,
        PaymentFlowData,
        PaymentsCaptureData,
        PaymentsResponseData,
    > for Razorpay<T>
{
}

impl<
        T: PaymentMethodDataTypes
            + std::fmt::Debug
            + std::marker::Sync
            + std::marker::Send
            + 'static
            + Serialize,
    >
    interfaces::verification::SourceVerification<
        Void,
        PaymentFlowData,
        PaymentVoidData,
        PaymentsResponseData,
    > for Razorpay<T>
{
}

impl<
        T: PaymentMethodDataTypes
            + std::fmt::Debug
            + std::marker::Sync
            + std::marker::Send
            + 'static
            + Serialize,
    >
    interfaces::verification::SourceVerification<
        Refund,
        RefundFlowData,
        RefundsData,
        RefundsResponseData,
    > for Razorpay<T>
{
}

impl<
        T: PaymentMethodDataTypes
            + std::fmt::Debug
            + std::marker::Sync
            + std::marker::Send
            + 'static
            + Serialize,
    >
    interfaces::verification::SourceVerification<
        RSync,
        RefundFlowData,
        RefundSyncData,
        RefundsResponseData,
    > for Razorpay<T>
{
}

impl<
        T: PaymentMethodDataTypes
            + std::fmt::Debug
            + std::marker::Sync
            + std::marker::Send
            + 'static
            + Serialize,
    >
    interfaces::verification::SourceVerification<
        SetupMandate,
        PaymentFlowData,
        SetupMandateRequestData<T>,
        PaymentsResponseData,
    > for Razorpay<T>
{
}

impl<
        T: PaymentMethodDataTypes
            + std::fmt::Debug
            + std::marker::Sync
            + std::marker::Send
            + 'static
            + Serialize,
    >
    interfaces::verification::SourceVerification<
        Accept,
        DisputeFlowData,
        AcceptDisputeData,
        DisputeResponseData,
    > for Razorpay<T>
{
}

impl<
        T: PaymentMethodDataTypes
            + std::fmt::Debug
            + std::marker::Sync
            + std::marker::Send
            + 'static
            + Serialize,
    >
    interfaces::verification::SourceVerification<
        SubmitEvidence,
        DisputeFlowData,
        SubmitEvidenceData,
        DisputeResponseData,
    > for Razorpay<T>
{
}

impl<
        T: PaymentMethodDataTypes
            + std::fmt::Debug
            + std::marker::Sync
            + std::marker::Send
            + 'static
            + Serialize,
    >
    interfaces::verification::SourceVerification<
        DefendDispute,
        DisputeFlowData,
        DisputeDefendData,
        DisputeResponseData,
    > for Razorpay<T>
{
}

impl<
        T: PaymentMethodDataTypes
            + std::fmt::Debug
            + std::marker::Sync
            + std::marker::Send
            + 'static
            + Serialize,
    >
    interfaces::verification::SourceVerification<
        CreateOrder,
        PaymentFlowData,
        PaymentCreateOrderData,
        PaymentCreateOrderResponse,
    > for Razorpay<T>
{
}

impl<
        T: PaymentMethodDataTypes
            + std::fmt::Debug
            + std::marker::Sync
            + std::marker::Send
            + 'static
            + Serialize,
    >
    interfaces::verification::SourceVerification<
        PaymentMethodToken,
        PaymentFlowData,
        PaymentMethodTokenizationData<T>,
        PaymentMethodTokenResponse,
    > for Razorpay<T>
{
}

impl connector_types::ConnectorValidation for Razorpay<DefaultPCIHolder> {
    fn validate_mandate_payment(
        &self,
        pm_type: Option<PaymentMethodType>,
        pm_data: PaymentMethodData<DefaultPCIHolder>,
    ) -> CustomResult<(), errors::ConnectorError> {
        let mandate_supported_pmd = std::collections::HashSet::from([PaymentMethodDataType::Card]);
        is_mandate_supported(pm_data, pm_type, mandate_supported_pmd, self.id())
    }

    fn validate_psync_reference_id(
        &self,
        data: &PaymentsSyncData,
        _is_three_ds: bool,
        _status: AttemptStatus,
        _connector_meta_data: Option<SecretSerdeValue>,
    ) -> CustomResult<(), errors::ConnectorError> {
        if data.encoded_data.is_some() {
            return Ok(());
        }
        Err(errors::ConnectorError::MissingRequiredField {
            field_name: "encoded_data",
        }
        .into())
    }
    fn is_webhook_source_verification_mandatory(&self) -> bool {
        false
    }
}

static RAZORPAY_SUPPORTED_PAYMENT_METHODS: LazyLock<SupportedPaymentMethods> =
    LazyLock::new(|| {
        let razorpay_supported_capture_methods = vec![
            CaptureMethod::Automatic,
            CaptureMethod::Manual,
            CaptureMethod::ManualMultiple,
            // CaptureMethod::Scheduled,
        ];

        let razorpay_supported_card_network = vec![
            CardNetwork::Visa,
            CardNetwork::Mastercard,
            CardNetwork::AmericanExpress,
            CardNetwork::Maestro,
            CardNetwork::RuPay,
            CardNetwork::DinersClub,
            //have to add bajaj to this list too
            // ref : https://razorpay.com/docs/payments/payment-methods/cards/
        ];

        let mut razorpay_supported_payment_methods = SupportedPaymentMethods::new();

        razorpay_supported_payment_methods.add(
            PaymentMethod::Card,
            PaymentMethodType::Debit,
            PaymentMethodDetails {
                mandates: FeatureStatus::NotSupported,
                refunds: FeatureStatus::Supported,
                supported_capture_methods: razorpay_supported_capture_methods.clone(),
                specific_features: Some(PaymentMethodSpecificFeatures::Card(
                    CardSpecificFeatures {
                        three_ds: FeatureStatus::NotSupported,
                        no_three_ds: FeatureStatus::Supported,
                        supported_card_networks: razorpay_supported_card_network.clone(),
                    },
                )),
            },
        );

        razorpay_supported_payment_methods.add(
            PaymentMethod::Card,
            PaymentMethodType::Credit,
            PaymentMethodDetails {
                mandates: FeatureStatus::NotSupported,
                refunds: FeatureStatus::Supported,
                supported_capture_methods: razorpay_supported_capture_methods.clone(),
                specific_features: Some(PaymentMethodSpecificFeatures::Card(
                    CardSpecificFeatures {
                        three_ds: FeatureStatus::NotSupported,
                        no_three_ds: FeatureStatus::Supported,
                        supported_card_networks: razorpay_supported_card_network.clone(),
                    },
                )),
            },
        );

        razorpay_supported_payment_methods
    });

static RAZORPAY_CONNECTOR_INFO: ConnectorInfo = ConnectorInfo {
    display_name: "Razorpay",
    description: "Razorpay is a payment gateway that allows businesses to accept, process, and disburse payments with its product suite.",
    connector_type: PaymentConnectorCategory::PaymentGateway
};

static RAZORPAY_SUPPORTED_WEBHOOK_FLOWS: &[EventClass] =
    &[EventClass::Payments, EventClass::Refunds];

impl<
        T: PaymentMethodDataTypes
            + std::fmt::Debug
            + std::marker::Sync
            + std::marker::Send
            + 'static
            + Serialize,
    > ConnectorSpecifications for Razorpay<T>
{
    fn get_connector_about(&self) -> Option<&'static ConnectorInfo> {
        Some(&RAZORPAY_CONNECTOR_INFO)
    }

    fn get_supported_webhook_flows(&self) -> Option<&'static [EventClass]> {
        Some(RAZORPAY_SUPPORTED_WEBHOOK_FLOWS)
    }

    fn get_supported_payment_methods(&self) -> Option<&'static SupportedPaymentMethods> {
        Some(&RAZORPAY_SUPPORTED_PAYMENT_METHODS)
    }
}

impl<
        T: PaymentMethodDataTypes
            + std::fmt::Debug
            + std::marker::Sync
            + std::marker::Send
            + 'static
            + Serialize,
    >
    ConnectorIntegrationV2<
        domain_types::connector_flow::RepeatPayment,
        PaymentFlowData,
        domain_types::connector_types::RepeatPaymentData,
        PaymentsResponseData,
    > for Razorpay<T>
{
}

impl<
        T: PaymentMethodDataTypes
            + std::fmt::Debug
            + std::marker::Sync
            + std::marker::Send
            + 'static
            + Serialize,
    >
    interfaces::verification::SourceVerification<
        domain_types::connector_flow::RepeatPayment,
        PaymentFlowData,
        domain_types::connector_types::RepeatPaymentData,
        PaymentsResponseData,
    > for Razorpay<T>
{
}

impl<
        T: PaymentMethodDataTypes
            + std::fmt::Debug
            + std::marker::Sync
            + std::marker::Send
            + 'static
            + Serialize,
    >
    ConnectorIntegrationV2<
        CreateSessionToken,
        PaymentFlowData,
        SessionTokenRequestData,
        SessionTokenResponseData,
    > for Razorpay<T>
{
}

impl<
        T: PaymentMethodDataTypes
            + std::fmt::Debug
            + std::marker::Sync
            + std::marker::Send
            + 'static
            + Serialize,
    >
    ConnectorIntegrationV2<
        CreateAccessToken,
        PaymentFlowData,
        AccessTokenRequestData,
        AccessTokenResponseData,
    > for Razorpay<T>
{
}<|MERGE_RESOLUTION|>--- conflicted
+++ resolved
@@ -14,20 +14,6 @@
 };
 use domain_types::{
     connector_flow::{
-<<<<<<< HEAD
-        Accept, Authorize, Capture, CreateAccessToken, CreateOrder, CreateSessionToken, DefendDispute, PSync, RSync,
-        Refund, SetupMandate, SubmitEvidence, Void,
-    },
-    connector_types::{
-        AcceptDisputeData, AccessTokenRequestData, AccessTokenResponseData, ConnectorSpecifications, ConnectorWebhookSecrets, DisputeDefendData,
-        DisputeFlowData, DisputeResponseData, EventType, PaymentCreateOrderData,
-        PaymentCreateOrderResponse, PaymentFlowData, PaymentVoidData, PaymentsAuthorizeData,
-        PaymentsCaptureData, PaymentsResponseData, PaymentsSyncData, RefundFlowData,
-        RefundSyncData, RefundWebhookDetailsResponse, RefundsData, RefundsResponseData,
-        RequestDetails, ResponseId, SessionTokenRequestData, SessionTokenResponseData,
-        SetupMandateRequestData, SubmitEvidenceData, SupportedPaymentMethodsExt,
-        WebhookDetailsResponse,
-=======
         Accept, Authorize, Capture, CreateAccessToken, CreateOrder, CreateSessionToken,
         DefendDispute, PSync, PaymentMethodToken, RSync, Refund, SetupMandate, SubmitEvidence,
         Void,
@@ -42,7 +28,6 @@
         RefundsData, RefundsResponseData, RequestDetails, ResponseId, SessionTokenRequestData,
         SessionTokenResponseData, SetupMandateRequestData, SubmitEvidenceData,
         SupportedPaymentMethodsExt, WebhookDetailsResponse,
->>>>>>> 8ee4de2a
     },
     errors,
     payment_method_data::{DefaultPCIHolder, PaymentMethodData, PaymentMethodDataTypes},
