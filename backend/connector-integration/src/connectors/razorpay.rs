pub mod test;
pub mod transformers;
use std::sync::LazyLock;

use common_enums::{
    AttemptStatus, CaptureMethod, CardNetwork, EventClass, PaymentMethod, PaymentMethodType,
};
use common_utils::{
    errors::CustomResult,
    ext_traits::ByteSliceExt,
    pii::SecretSerdeValue,
    request::{Method, RequestContent},
    types::{AmountConvertor, MinorUnit},
};
use domain_types::{
    connector_flow::{
<<<<<<< HEAD
        Accept, Authenticate, Authorize, Capture, CreateAccessToken, CreateOrder,
        CreateSessionToken, DefendDispute, MandateRevoke, PSync, PaymentMethodToken,
        PostAuthenticate, PreAuthenticate, RSync, Refund, SetupMandate, SubmitEvidence, Void,
    },
    connector_types::{
        AcceptDisputeData, AccessTokenRequestData, AccessTokenResponseData,
        ConnectorSpecifications, ConnectorWebhookSecrets, DisputeDefendData, DisputeFlowData,
        DisputeResponseData, EventType, MandateRevokeRequestData, MandateRevokeResponseData,
        PaymentCreateOrderData, PaymentCreateOrderResponse, PaymentFlowData,
        PaymentMethodTokenResponse, PaymentMethodTokenizationData, PaymentVoidData,
        PaymentsAuthenticateData, PaymentsAuthorizeData, PaymentsCaptureData,
        PaymentsPostAuthenticateData, PaymentsPreAuthenticateData, PaymentsResponseData,
        PaymentsSyncData, RefundFlowData, RefundSyncData, RefundWebhookDetailsResponse,
        RefundsData, RefundsResponseData, RequestDetails, ResponseId, SessionTokenRequestData,
        SessionTokenResponseData, SetupMandateRequestData, SubmitEvidenceData,
        SupportedPaymentMethodsExt, WebhookDetailsResponse,
=======
        Accept, Authenticate, Authorize, Capture, CreateAccessToken, CreateConnectorCustomer,
        CreateOrder, CreateSessionToken, DefendDispute, PSync, PaymentMethodToken,
        PostAuthenticate, PreAuthenticate, RSync, Refund, SetupMandate, SubmitEvidence, Void,
    },
    connector_types::{
        AcceptDisputeData, AccessTokenRequestData, AccessTokenResponseData, ConnectorCustomerData,
        ConnectorCustomerResponse, ConnectorSpecifications, ConnectorWebhookSecrets,
        DisputeDefendData, DisputeFlowData, DisputeResponseData, EventType, PaymentCreateOrderData,
        PaymentCreateOrderResponse, PaymentFlowData, PaymentMethodTokenResponse,
        PaymentMethodTokenizationData, PaymentVoidData, PaymentsAuthenticateData,
        PaymentsAuthorizeData, PaymentsCaptureData, PaymentsPostAuthenticateData,
        PaymentsPreAuthenticateData, PaymentsResponseData, PaymentsSyncData, RefundFlowData,
        RefundSyncData, RefundWebhookDetailsResponse, RefundsData, RefundsResponseData,
        RequestDetails, ResponseId, SessionTokenRequestData, SessionTokenResponseData,
        SetupMandateRequestData, SubmitEvidenceData, SupportedPaymentMethodsExt,
        WebhookDetailsResponse,
>>>>>>> 36731a85
    },
    errors,
    payment_method_data::{DefaultPCIHolder, PaymentMethodData, PaymentMethodDataTypes},
    router_data::{ConnectorAuthType, ErrorResponse},
    router_data_v2::RouterDataV2,
    router_response_types::Response,
    types::{
        CardSpecificFeatures, ConnectorInfo, Connectors, FeatureStatus, PaymentConnectorCategory,
        PaymentMethodDataType, PaymentMethodDetails, PaymentMethodSpecificFeatures,
        SupportedPaymentMethods,
    },
};
use error_stack::{report, ResultExt};
use hyperswitch_masking::{Mask, Maskable};
use interfaces::{
    api::ConnectorCommon,
    connector_integration_v2::ConnectorIntegrationV2,
    connector_types::{self, is_mandate_supported},
    events::connector_api_logs::ConnectorEvent,
};
use serde::Serialize;
use transformers::{self as razorpay, ForeignTryFrom};

use crate::{
    connectors::razorpayv2::transformers::RazorpayV2SyncResponse, with_error_response_body,
    with_response_body,
};

pub(crate) mod headers {
    pub(crate) const CONTENT_TYPE: &str = "Content-Type";
    pub(crate) const AUTHORIZATION: &str = "Authorization";
}

#[derive(Clone)]
pub struct Razorpay<T> {
    #[allow(dead_code)]
    pub(crate) amount_converter: &'static (dyn AmountConvertor<Output = MinorUnit> + Sync),
    #[allow(dead_code)]
    _phantom: std::marker::PhantomData<T>,
}

impl<
        T: PaymentMethodDataTypes
            + std::fmt::Debug
            + std::marker::Sync
            + std::marker::Send
            + 'static
            + Serialize,
    > connector_types::ValidationTrait for Razorpay<T>
{
    fn should_do_order_create(&self) -> bool {
        true
    }
}

// Type alias for non-generic trait implementations
impl<
        T: PaymentMethodDataTypes
            + std::fmt::Debug
            + std::marker::Sync
            + std::marker::Send
            + 'static
            + Serialize,
    > connector_types::ConnectorServiceTrait<T> for Razorpay<T>
{
}
impl<
        T: PaymentMethodDataTypes
            + std::fmt::Debug
            + std::marker::Sync
            + std::marker::Send
            + 'static
            + Serialize,
    > connector_types::PaymentAuthorizeV2<T> for Razorpay<T>
{
}
impl<
        T: PaymentMethodDataTypes
            + std::fmt::Debug
            + std::marker::Sync
            + std::marker::Send
            + 'static
            + Serialize,
    > connector_types::PaymentSessionToken for Razorpay<T>
{
}
impl<
        T: PaymentMethodDataTypes
            + std::fmt::Debug
            + std::marker::Sync
            + std::marker::Send
            + 'static
            + Serialize,
    > connector_types::PaymentAccessToken for Razorpay<T>
{
}
impl<
        T: PaymentMethodDataTypes
            + std::fmt::Debug
            + std::marker::Sync
            + std::marker::Send
            + 'static
            + Serialize,
    > connector_types::CreateConnectorCustomer for Razorpay<T>
{
}
impl<
        T: PaymentMethodDataTypes
            + std::fmt::Debug
            + std::marker::Sync
            + std::marker::Send
            + 'static
            + Serialize,
    > connector_types::PaymentSyncV2 for Razorpay<T>
{
}
impl<
        T: PaymentMethodDataTypes
            + std::fmt::Debug
            + std::marker::Sync
            + std::marker::Send
            + 'static
            + Serialize,
    > connector_types::PaymentOrderCreate for Razorpay<T>
{
}
impl<
        T: PaymentMethodDataTypes
            + std::fmt::Debug
            + std::marker::Sync
            + std::marker::Send
            + 'static
            + Serialize,
    > connector_types::PaymentVoidV2 for Razorpay<T>
{
}
impl<
        T: PaymentMethodDataTypes
            + std::fmt::Debug
            + std::marker::Sync
            + std::marker::Send
            + 'static
            + Serialize,
    > connector_types::RefundSyncV2 for Razorpay<T>
{
}
impl<
        T: PaymentMethodDataTypes
            + std::fmt::Debug
            + std::marker::Sync
            + std::marker::Send
            + 'static
            + Serialize,
    > connector_types::RefundV2 for Razorpay<T>
{
}
impl<
        T: PaymentMethodDataTypes
            + std::fmt::Debug
            + std::marker::Sync
            + std::marker::Send
            + 'static
            + Serialize,
    > connector_types::PaymentCapture for Razorpay<T>
{
}
impl<
        T: PaymentMethodDataTypes
            + std::fmt::Debug
            + std::marker::Sync
            + std::marker::Send
            + 'static
            + Serialize,
    > connector_types::SetupMandateV2<T> for Razorpay<T>
{
}

impl<
        T: PaymentMethodDataTypes
            + std::fmt::Debug
            + std::marker::Sync
            + std::marker::Send
            + 'static
            + Serialize,
    > connector_types::AcceptDispute for Razorpay<T>
{
}
impl<
        T: PaymentMethodDataTypes
            + std::fmt::Debug
            + std::marker::Sync
            + std::marker::Send
            + 'static
            + Serialize,
    > connector_types::SubmitEvidenceV2 for Razorpay<T>
{
}
impl<
        T: PaymentMethodDataTypes
            + std::fmt::Debug
            + std::marker::Sync
            + std::marker::Send
            + 'static
            + Serialize,
    > connector_types::DisputeDefend for Razorpay<T>
{
}
impl<
        T: PaymentMethodDataTypes
            + std::fmt::Debug
            + std::marker::Sync
            + std::marker::Send
            + 'static
            + Serialize,
    > connector_types::RepeatPaymentV2 for Razorpay<T>
{
}
impl<
        T: PaymentMethodDataTypes
            + std::fmt::Debug
            + std::marker::Sync
            + std::marker::Send
            + 'static
            + Serialize,
    > connector_types::PaymentTokenV2<T> for Razorpay<T>
{
}

impl<
        T: PaymentMethodDataTypes
            + std::fmt::Debug
            + std::marker::Sync
            + std::marker::Send
            + 'static
            + Serialize,
    > connector_types::PaymentPreAuthenticateV2<T> for Razorpay<T>
{
}

impl<
        T: PaymentMethodDataTypes
            + std::fmt::Debug
            + std::marker::Sync
            + std::marker::Send
            + 'static
            + Serialize,
    > connector_types::PaymentAuthenticateV2<T> for Razorpay<T>
{
}

impl<
        T: PaymentMethodDataTypes
            + std::fmt::Debug
            + std::marker::Sync
            + std::marker::Send
            + 'static
            + Serialize,
    > connector_types::PaymentPostAuthenticateV2<T> for Razorpay<T>
{
}

impl<
        T: PaymentMethodDataTypes
            + std::fmt::Debug
            + std::marker::Sync
            + std::marker::Send
            + 'static
            + Serialize,
    > connector_types::MandateRevokeV2 for Razorpay<T>
{
}
impl<T> Razorpay<T> {
    pub const fn new() -> &'static Self {
        &Self {
            amount_converter: &common_utils::types::MinorUnitForConnector,
            _phantom: std::marker::PhantomData,
        }
    }
}

impl<
        T: PaymentMethodDataTypes
            + std::fmt::Debug
            + std::marker::Sync
            + std::marker::Send
            + 'static
            + Serialize,
    > ConnectorCommon for Razorpay<T>
{
    fn id(&self) -> &'static str {
        "razorpay"
    }
    fn get_currency_unit(&self) -> common_enums::CurrencyUnit {
        common_enums::CurrencyUnit::Minor
    }
    fn get_auth_header(
        &self,
        auth_type: &ConnectorAuthType,
    ) -> CustomResult<Vec<(String, Maskable<String>)>, errors::ConnectorError> {
        let auth = razorpay::RazorpayAuthType::try_from(auth_type)
            .change_context(errors::ConnectorError::FailedToObtainAuthType)?;
        Ok(vec![(
            headers::AUTHORIZATION.to_string(),
            auth.generate_authorization_header().into_masked(),
        )])
    }
    fn base_url<'a>(&self, connectors: &'a Connectors) -> &'a str {
        connectors.razorpay.base_url.as_ref()
    }

    fn build_error_response(
        &self,
        res: Response,
        event_builder: Option<&mut ConnectorEvent>,
    ) -> CustomResult<ErrorResponse, errors::ConnectorError> {
        let response: razorpay::RazorpayErrorResponse = res
            .response
            .parse_struct("ErrorResponse")
            .map_err(|_| errors::ConnectorError::ResponseDeserializationFailed)?;

        with_error_response_body!(event_builder, response);

        let (code, message, reason, attempt_status) = match response {
            razorpay::RazorpayErrorResponse::StandardError { error } => {
                let attempt_status = match error.code.as_str() {
                    "BAD_REQUEST_ERROR" => AttemptStatus::Failure,
                    "GATEWAY_ERROR" => AttemptStatus::Failure,
                    "AUTHENTICATION_ERROR" => AttemptStatus::AuthenticationFailed,
                    "AUTHORIZATION_ERROR" => AttemptStatus::AuthorizationFailed,
                    "SERVER_ERROR" => AttemptStatus::Pending,
                    _ => AttemptStatus::Pending,
                };
                (error.code, error.description, error.reason, attempt_status)
            }
            razorpay::RazorpayErrorResponse::SimpleError { message } => {
                // For simple error messages like "no Route matched with those values"
                // Default to a generic error code
                (
                    "ROUTE_ERROR".to_string(),
                    message.clone(),
                    Some(message.clone()),
                    AttemptStatus::Failure,
                )
            }
        };

        Ok(ErrorResponse {
            status_code: res.status_code,
            code,
            message: message.clone(),
            reason,
            attempt_status: Some(attempt_status),
            connector_transaction_id: None,
            network_decline_code: None,
            network_advice_code: None,
            network_error_message: None,
        })
    }
}

impl<
        T: PaymentMethodDataTypes
            + std::fmt::Debug
            + std::marker::Sync
            + std::marker::Send
            + 'static
            + Serialize,
    >
    ConnectorIntegrationV2<
        Authorize,
        PaymentFlowData,
        PaymentsAuthorizeData<T>,
        PaymentsResponseData,
    > for Razorpay<T>
{
    fn get_headers(
        &self,
        req: &RouterDataV2<
            Authorize,
            PaymentFlowData,
            PaymentsAuthorizeData<T>,
            PaymentsResponseData,
        >,
    ) -> CustomResult<Vec<(String, Maskable<String>)>, errors::ConnectorError>
    where
        Self: ConnectorIntegrationV2<
            Authorize,
            PaymentFlowData,
            PaymentsAuthorizeData<T>,
            PaymentsResponseData,
        >,
    {
        let mut header = vec![(
            headers::CONTENT_TYPE.to_string(),
            "application/x-www-form-urlencoded".to_string().into(),
        )];
        let mut api_key = self.get_auth_header(&req.connector_auth_type)?;
        header.append(&mut api_key);
        Ok(header)
    }

    fn get_url(
        &self,
        req: &RouterDataV2<
            Authorize,
            PaymentFlowData,
            PaymentsAuthorizeData<T>,
            PaymentsResponseData,
        >,
    ) -> CustomResult<String, errors::ConnectorError> {
        let base_url = &req.resource_common_data.connectors.razorpay.base_url;

        // For UPI payments, use the specific UPI endpoint
        match &req.request.payment_method_data {
            PaymentMethodData::Upi(_) => Ok(format!("{base_url}v1/payments/create/upi")),
            _ => Ok(format!("{base_url}v1/payments/create/json")),
        }
    }

    fn get_request_body(
        &self,
        req: &RouterDataV2<
            Authorize,
            PaymentFlowData,
            PaymentsAuthorizeData<T>,
            PaymentsResponseData,
        >,
    ) -> CustomResult<Option<RequestContent>, errors::ConnectorError> {
        let converted_amount = self
            .amount_converter
            .convert(req.request.minor_amount, req.request.currency)
            .change_context(errors::ConnectorError::RequestEncodingFailed)?;
        let connector_router_data =
            razorpay::RazorpayRouterData::try_from((converted_amount, req))?;

        match &req.request.payment_method_data {
            PaymentMethodData::Upi(_) => {
                let connector_req =
                    razorpay::RazorpayWebCollectRequest::try_from(&connector_router_data)?;
                Ok(Some(RequestContent::FormUrlEncoded(Box::new(
                    connector_req,
                ))))
            }
            _ => {
                let connector_req =
                    razorpay::RazorpayPaymentRequest::try_from(&connector_router_data)?;
                Ok(Some(RequestContent::Json(Box::new(connector_req))))
            }
        }
    }

    fn handle_response_v2(
        &self,
        data: &RouterDataV2<
            Authorize,
            PaymentFlowData,
            PaymentsAuthorizeData<T>,
            PaymentsResponseData,
        >,
        event_builder: Option<&mut ConnectorEvent>,
        res: Response,
    ) -> CustomResult<
        RouterDataV2<Authorize, PaymentFlowData, PaymentsAuthorizeData<T>, PaymentsResponseData>,
        errors::ConnectorError,
    > {
        // Handle UPI payments differently from regular payments
        match &data.request.payment_method_data {
            PaymentMethodData::Upi(_) => {
                // Try to parse as UPI response first
                let upi_response_result = res
                    .response
                    .parse_struct::<razorpay::RazorpayUpiPaymentsResponse>(
                        "RazorpayUpiPaymentsResponse",
                    );

                match upi_response_result {
                    Ok(upi_response) => {
                        with_response_body!(event_builder, upi_response);

                        // Use the transformer for UPI response handling
                        RouterDataV2::foreign_try_from((
                            upi_response,
                            data.clone(),
                            res.status_code,
                            res.response.to_vec(),
                        ))
                        .change_context(errors::ConnectorError::ResponseHandlingFailed)
                    }
                    Err(_) => {
                        // Fall back to regular payment response
                        let response: razorpay::RazorpayResponse = res
                            .response
                            .parse_struct("RazorpayPaymentResponse")
                            .change_context(
                                errors::ConnectorError::ResponseDeserializationFailed,
                            )?;

                        with_response_body!(event_builder, response);
                        RouterDataV2::foreign_try_from((
                            response,
                            data.clone(),
                            res.status_code,
                            data.request.capture_method,
                            false,
                            data.request.payment_method_type,
                        ))
                        .change_context(errors::ConnectorError::ResponseHandlingFailed)
                    }
                }
            }
            _ => {
                // Regular payment response handling
                let response: razorpay::RazorpayResponse = res
                    .response
                    .parse_struct("RazorpayPaymentResponse")
                    .map_err(|_| errors::ConnectorError::ResponseDeserializationFailed)?;

                with_response_body!(event_builder, response);

                RouterDataV2::foreign_try_from((
                    response,
                    data.clone(),
                    res.status_code,
                    data.request.capture_method,
                    false,
                    data.request.payment_method_type,
                ))
                .change_context(errors::ConnectorError::ResponseHandlingFailed)
            }
        }
    }

    fn get_error_response_v2(
        &self,
        res: Response,
        event_builder: Option<&mut ConnectorEvent>,
    ) -> CustomResult<ErrorResponse, errors::ConnectorError> {
        self.build_error_response(res, event_builder)
    }

    fn get_5xx_error_response(
        &self,
        res: Response,
        event_builder: Option<&mut ConnectorEvent>,
    ) -> CustomResult<ErrorResponse, errors::ConnectorError> {
        self.build_error_response(res, event_builder)
    }
}

impl<
        T: PaymentMethodDataTypes
            + std::fmt::Debug
            + std::marker::Sync
            + std::marker::Send
            + 'static
            + Serialize,
    > ConnectorIntegrationV2<PSync, PaymentFlowData, PaymentsSyncData, PaymentsResponseData>
    for Razorpay<T>
{
    fn get_http_method(&self) -> Method {
        Method::Get
    }
    fn get_headers(
        &self,
        req: &RouterDataV2<PSync, PaymentFlowData, PaymentsSyncData, PaymentsResponseData>,
    ) -> CustomResult<Vec<(String, Maskable<String>)>, errors::ConnectorError>
    where
        Self: ConnectorIntegrationV2<
            Authorize,
            PaymentFlowData,
            PaymentsAuthorizeData<T>,
            PaymentsResponseData,
        >,
    {
        let mut header = vec![(
            headers::CONTENT_TYPE.to_string(),
            "application/json".to_string().into(),
        )];
        let mut api_key = self.get_auth_header(&req.connector_auth_type)?;
        header.append(&mut api_key);
        Ok(header)
    }

    fn get_url(
        &self,
        req: &RouterDataV2<PSync, PaymentFlowData, PaymentsSyncData, PaymentsResponseData>,
    ) -> CustomResult<String, errors::ConnectorError> {
        let base_url = &req.resource_common_data.connectors.razorpay.base_url;
        // Check if request_ref_id is provided to determine URL pattern
        let request_ref_id = &req.resource_common_data.connector_request_reference_id;

        if request_ref_id != "default_reference_id" {
            // Use orders endpoint when request_ref_id is provided
            let url = format!("{base_url}v1/orders/{request_ref_id}/payments");
            Ok(url)
        } else {
            // Extract payment ID from connector_transaction_id for standard payment sync
            let payment_id = req
                .request
                .connector_transaction_id
                .get_connector_transaction_id()
                .change_context(errors::ConnectorError::RequestEncodingFailed)?;

            let url = format!("{base_url}v1/payments/{payment_id}");
            Ok(url)
        }
    }

    fn handle_response_v2(
        &self,
        data: &RouterDataV2<PSync, PaymentFlowData, PaymentsSyncData, PaymentsResponseData>,
        event_builder: Option<&mut ConnectorEvent>,
        res: Response,
    ) -> CustomResult<
        RouterDataV2<PSync, PaymentFlowData, PaymentsSyncData, PaymentsResponseData>,
        errors::ConnectorError,
    > {
        // Parse the response using the enum that handles both collection and direct payment responses
        let sync_response: RazorpayV2SyncResponse = res
            .response
            .parse_struct("RazorpayV2SyncResponse")
            .change_context(errors::ConnectorError::ResponseDeserializationFailed)?;

        with_response_body!(event_builder, sync_response);

        // Use the transformer for PSync response handling
        RouterDataV2::foreign_try_from((
            sync_response,
            data.clone(),
            res.status_code,
            res.response.to_vec(),
        ))
        .change_context(errors::ConnectorError::ResponseHandlingFailed)
    }

    fn get_error_response_v2(
        &self,
        res: Response,
        event_builder: Option<&mut ConnectorEvent>,
    ) -> CustomResult<ErrorResponse, errors::ConnectorError> {
        self.build_error_response(res, event_builder)
    }

    fn get_5xx_error_response(
        &self,
        res: Response,
        event_builder: Option<&mut ConnectorEvent>,
    ) -> CustomResult<ErrorResponse, errors::ConnectorError> {
        self.build_error_response(res, event_builder)
    }
}

impl<
        T: PaymentMethodDataTypes
            + std::fmt::Debug
            + std::marker::Sync
            + std::marker::Send
            + 'static
            + Serialize,
    >
    ConnectorIntegrationV2<
        CreateOrder,
        PaymentFlowData,
        PaymentCreateOrderData,
        PaymentCreateOrderResponse,
    > for Razorpay<T>
{
    fn get_headers(
        &self,
        req: &RouterDataV2<
            CreateOrder,
            PaymentFlowData,
            PaymentCreateOrderData,
            PaymentCreateOrderResponse,
        >,
    ) -> CustomResult<Vec<(String, Maskable<String>)>, errors::ConnectorError> {
        let mut header = vec![(
            headers::CONTENT_TYPE.to_string(),
            "application/x-www-form-urlencoded".to_string().into(),
        )];
        let mut api_key = self.get_auth_header(&req.connector_auth_type)?;
        header.append(&mut api_key);
        Ok(header)
    }

    fn get_url(
        &self,
        req: &RouterDataV2<
            CreateOrder,
            PaymentFlowData,
            PaymentCreateOrderData,
            PaymentCreateOrderResponse,
        >,
    ) -> CustomResult<String, errors::ConnectorError> {
        Ok(format!(
            "{}v1/orders",
            req.resource_common_data.connectors.razorpay.base_url
        ))
    }

    fn get_request_body(
        &self,
        req: &RouterDataV2<
            CreateOrder,
            PaymentFlowData,
            PaymentCreateOrderData,
            PaymentCreateOrderResponse,
        >,
    ) -> CustomResult<Option<RequestContent>, errors::ConnectorError> {
        let converted_amount = self
            .amount_converter
            .convert(req.request.amount, req.request.currency)
            .change_context(errors::ConnectorError::RequestEncodingFailed)?;
        let connector_router_data =
            razorpay::RazorpayRouterData::try_from((converted_amount, req))?;
        let connector_req = razorpay::RazorpayOrderRequest::try_from(&connector_router_data)?;
        Ok(Some(RequestContent::FormUrlEncoded(Box::new(
            connector_req,
        ))))
    }

    fn handle_response_v2(
        &self,
        data: &RouterDataV2<
            CreateOrder,
            PaymentFlowData,
            PaymentCreateOrderData,
            PaymentCreateOrderResponse,
        >,
        event_builder: Option<&mut ConnectorEvent>,
        res: Response,
    ) -> CustomResult<
        RouterDataV2<
            CreateOrder,
            PaymentFlowData,
            PaymentCreateOrderData,
            PaymentCreateOrderResponse,
        >,
        errors::ConnectorError,
    > {
        let response: razorpay::RazorpayOrderResponse = res
            .response
            .parse_struct("RazorpayOrderResponse")
            .map_err(|_| errors::ConnectorError::ResponseDeserializationFailed)?;

        with_response_body!(event_builder, response);

        RouterDataV2::foreign_try_from((response, data.clone(), res.status_code, false))
            .change_context(errors::ConnectorError::ResponseHandlingFailed)
    }

    fn get_error_response_v2(
        &self,
        res: Response,
        event_builder: Option<&mut ConnectorEvent>,
    ) -> CustomResult<ErrorResponse, errors::ConnectorError> {
        self.build_error_response(res, event_builder)
    }

    fn get_5xx_error_response(
        &self,
        res: Response,
        event_builder: Option<&mut ConnectorEvent>,
    ) -> CustomResult<ErrorResponse, errors::ConnectorError> {
        self.build_error_response(res, event_builder)
    }
}

impl<
        T: PaymentMethodDataTypes
            + std::fmt::Debug
            + std::marker::Sync
            + std::marker::Send
            + 'static
            + Serialize,
    > ConnectorIntegrationV2<RSync, RefundFlowData, RefundSyncData, RefundsResponseData>
    for Razorpay<T>
{
    fn get_http_method(&self) -> Method {
        Method::Get
    }

    fn get_headers(
        &self,
        req: &RouterDataV2<RSync, RefundFlowData, RefundSyncData, RefundsResponseData>,
    ) -> CustomResult<Vec<(String, Maskable<String>)>, errors::ConnectorError>
    where
        Self: ConnectorIntegrationV2<RSync, RefundFlowData, RefundSyncData, RefundsResponseData>,
    {
        let mut header = vec![(
            headers::CONTENT_TYPE.to_string(),
            "application/json".to_string().into(),
        )];
        let mut api_key = self.get_auth_header(&req.connector_auth_type)?;
        header.append(&mut api_key);
        Ok(header)
    }

    fn get_url(
        &self,
        req: &RouterDataV2<RSync, RefundFlowData, RefundSyncData, RefundsResponseData>,
    ) -> CustomResult<String, errors::ConnectorError> {
        let refund_id = req.request.connector_refund_id.clone();
        Ok(format!(
            "{}v1/refunds/{}",
            req.resource_common_data.connectors.razorpay.base_url, refund_id
        ))
    }

    fn handle_response_v2(
        &self,
        data: &RouterDataV2<RSync, RefundFlowData, RefundSyncData, RefundsResponseData>,
        event_builder: Option<&mut ConnectorEvent>,
        res: Response,
    ) -> CustomResult<
        RouterDataV2<RSync, RefundFlowData, RefundSyncData, RefundsResponseData>,
        errors::ConnectorError,
    > {
        let response: razorpay::RazorpayRefundResponse = res
            .response
            .parse_struct("RazorpayRefundSyncResponse")
            .change_context(errors::ConnectorError::ResponseDeserializationFailed)?;

        with_response_body!(event_builder, response);

        RouterDataV2::foreign_try_from((response, data.clone(), res.status_code))
            .change_context(errors::ConnectorError::ResponseHandlingFailed)
    }

    fn get_error_response_v2(
        &self,
        res: Response,
        event_builder: Option<&mut ConnectorEvent>,
    ) -> CustomResult<ErrorResponse, errors::ConnectorError> {
        self.build_error_response(res, event_builder)
    }

    fn get_5xx_error_response(
        &self,
        res: Response,
        event_builder: Option<&mut ConnectorEvent>,
    ) -> CustomResult<ErrorResponse, errors::ConnectorError> {
        self.build_error_response(res, event_builder)
    }
}

impl<
        T: PaymentMethodDataTypes
            + std::fmt::Debug
            + std::marker::Sync
            + std::marker::Send
            + 'static
            + Serialize,
    > connector_types::IncomingWebhook for Razorpay<T>
{
    fn get_event_type(
        &self,
        request: RequestDetails,
        _connector_webhook_secret: Option<ConnectorWebhookSecrets>,
        _connector_account_details: Option<ConnectorAuthType>,
    ) -> Result<EventType, error_stack::Report<errors::ConnectorError>> {
        let payload = transformers::get_webhook_object_from_body(request.body).map_err(|err| {
            report!(errors::ConnectorError::WebhookBodyDecodingFailed)
                .attach_printable(format!("error while decoing webhook body {err}"))
        })?;

        if payload.refund.is_some() {
            Ok(EventType::RefundSuccess)
        } else {
            Ok(EventType::PaymentIntentSuccess)
        }
    }

    fn process_payment_webhook(
        &self,
        request: RequestDetails,
        _connector_webhook_secret: Option<ConnectorWebhookSecrets>,
        _connector_account_details: Option<ConnectorAuthType>,
    ) -> Result<WebhookDetailsResponse, error_stack::Report<errors::ConnectorError>> {
        let request_body_copy = request.body.clone();
        let payload = transformers::get_webhook_object_from_body(request.body).map_err(|err| {
            report!(errors::ConnectorError::WebhookBodyDecodingFailed)
                .attach_printable(format!("error while decoding webhook body {err}"))
        })?;

        let notif = payload.payment.ok_or_else(|| {
            error_stack::Report::new(errors::ConnectorError::RequestEncodingFailed)
        })?;

        Ok(WebhookDetailsResponse {
            resource_id: Some(ResponseId::ConnectorTransactionId(notif.entity.order_id)),
            status: transformers::get_razorpay_payment_webhook_status(
                notif.entity.entity,
                notif.entity.status,
            )?,
            mandate_reference: None,
            connector_response_reference_id: None,
            error_code: notif.entity.error_code,
            error_message: notif.entity.error_reason,
            raw_connector_response: Some(String::from_utf8_lossy(&request_body_copy).to_string()),
            status_code: 200,
            response_headers: None,
            transformation_status: common_enums::WebhookTransformationStatus::Complete,
            minor_amount_captured: None,
            amount_captured: None,
            error_reason: None,
        })
    }

    fn process_refund_webhook(
        &self,
        request: RequestDetails,
        _connector_webhook_secret: Option<ConnectorWebhookSecrets>,
        _connector_account_details: Option<ConnectorAuthType>,
    ) -> Result<RefundWebhookDetailsResponse, error_stack::Report<errors::ConnectorError>> {
        let request_body_copy = request.body.clone();
        let payload = transformers::get_webhook_object_from_body(request.body).map_err(|err| {
            report!(errors::ConnectorError::WebhookBodyDecodingFailed)
                .attach_printable(format!("error while decoing webhook body {err}"))
        })?;

        let notif = payload.refund.ok_or_else(|| {
            error_stack::Report::new(errors::ConnectorError::RequestEncodingFailed)
        })?;

        Ok(RefundWebhookDetailsResponse {
            connector_refund_id: Some(notif.entity.id),
            status: transformers::get_razorpay_refund_webhook_status(
                notif.entity.entity,
                notif.entity.status,
            )?,
            connector_response_reference_id: None,
            error_code: None,
            error_message: None,
            raw_connector_response: Some(String::from_utf8_lossy(&request_body_copy).to_string()),
            status_code: 200,
            response_headers: None,
        })
    }
}

impl<
        T: PaymentMethodDataTypes
            + std::fmt::Debug
            + std::marker::Sync
            + std::marker::Send
            + 'static
            + Serialize,
    > ConnectorIntegrationV2<Void, PaymentFlowData, PaymentVoidData, PaymentsResponseData>
    for Razorpay<T>
{
}

impl<
        T: PaymentMethodDataTypes
            + std::fmt::Debug
            + std::marker::Sync
            + std::marker::Send
            + 'static
            + Serialize,
    > ConnectorIntegrationV2<Refund, RefundFlowData, RefundsData, RefundsResponseData>
    for Razorpay<T>
{
    fn get_headers(
        &self,
        req: &RouterDataV2<Refund, RefundFlowData, RefundsData, RefundsResponseData>,
    ) -> CustomResult<Vec<(String, Maskable<String>)>, errors::ConnectorError>
    where
        Self: ConnectorIntegrationV2<Refund, RefundFlowData, RefundsData, RefundsResponseData>,
    {
        let mut header = vec![(
            headers::CONTENT_TYPE.to_string(),
            "application/json".to_string().into(),
        )];
        let mut api_key = self.get_auth_header(&req.connector_auth_type)?;
        header.append(&mut api_key);
        Ok(header)
    }

    fn get_url(
        &self,
        req: &RouterDataV2<Refund, RefundFlowData, RefundsData, RefundsResponseData>,
    ) -> CustomResult<String, errors::ConnectorError> {
        let connector_payment_id = req.request.connector_transaction_id.clone();
        Ok(format!(
            "{}v1/payments/{}/refund",
            req.resource_common_data.connectors.razorpay.base_url, connector_payment_id
        ))
    }

    fn get_request_body(
        &self,
        req: &RouterDataV2<Refund, RefundFlowData, RefundsData, RefundsResponseData>,
    ) -> CustomResult<Option<RequestContent>, errors::ConnectorError> {
        let converted_amount = self
            .amount_converter
            .convert(req.request.minor_refund_amount, req.request.currency)
            .change_context(errors::ConnectorError::RequestEncodingFailed)?;
        let refund_router_data = razorpay::RazorpayRouterData::try_from((converted_amount, req))?;
        let connector_req = razorpay::RazorpayRefundRequest::try_from(&refund_router_data)?;

        Ok(Some(RequestContent::Json(Box::new(connector_req))))
    }

    fn handle_response_v2(
        &self,
        data: &RouterDataV2<Refund, RefundFlowData, RefundsData, RefundsResponseData>,
        event_builder: Option<&mut ConnectorEvent>,
        res: Response,
    ) -> CustomResult<
        RouterDataV2<Refund, RefundFlowData, RefundsData, RefundsResponseData>,
        errors::ConnectorError,
    > {
        let response: razorpay::RazorpayRefundResponse = res
            .response
            .parse_struct("RazorpayRefundResponse")
            .change_context(errors::ConnectorError::ResponseDeserializationFailed)?;

        with_response_body!(event_builder, response);

        RouterDataV2::foreign_try_from((response, data.clone(), res.status_code))
            .change_context(errors::ConnectorError::ResponseHandlingFailed)
    }

    fn get_error_response_v2(
        &self,
        res: Response,
        event_builder: Option<&mut ConnectorEvent>,
    ) -> CustomResult<ErrorResponse, errors::ConnectorError> {
        self.build_error_response(res, event_builder)
    }

    fn get_5xx_error_response(
        &self,
        res: Response,
        event_builder: Option<&mut ConnectorEvent>,
    ) -> CustomResult<ErrorResponse, errors::ConnectorError> {
        self.build_error_response(res, event_builder)
    }
}

impl<
        T: PaymentMethodDataTypes
            + std::fmt::Debug
            + std::marker::Sync
            + std::marker::Send
            + 'static
            + Serialize,
    > ConnectorIntegrationV2<Capture, PaymentFlowData, PaymentsCaptureData, PaymentsResponseData>
    for Razorpay<T>
{
    fn get_headers(
        &self,
        req: &RouterDataV2<Capture, PaymentFlowData, PaymentsCaptureData, PaymentsResponseData>,
    ) -> CustomResult<Vec<(String, Maskable<String>)>, errors::ConnectorError>
    where
        Self: ConnectorIntegrationV2<
            Capture,
            PaymentFlowData,
            PaymentsCaptureData,
            PaymentsResponseData,
        >,
    {
        let mut header = vec![(
            headers::CONTENT_TYPE.to_string(),
            "application/json".to_string().into(),
        )];
        let mut api_key = self.get_auth_header(&req.connector_auth_type)?;
        header.append(&mut api_key);
        Ok(header)
    }

    fn get_url(
        &self,
        req: &RouterDataV2<Capture, PaymentFlowData, PaymentsCaptureData, PaymentsResponseData>,
    ) -> CustomResult<String, errors::ConnectorError> {
        let id = match &req.request.connector_transaction_id {
            ResponseId::ConnectorTransactionId(id) => id,
            _ => {
                return Err(errors::ConnectorError::MissingConnectorTransactionID.into());
            }
        };
        Ok(format!(
            "{}v1/payments/{}/capture",
            req.resource_common_data.connectors.razorpay.base_url, id
        ))
    }

    fn get_request_body(
        &self,
        req: &RouterDataV2<Capture, PaymentFlowData, PaymentsCaptureData, PaymentsResponseData>,
    ) -> CustomResult<Option<RequestContent>, errors::ConnectorError> {
        let converted_amount = self
            .amount_converter
            .convert(req.request.minor_amount_to_capture, req.request.currency)
            .change_context(errors::ConnectorError::RequestEncodingFailed)?;
        let connector_router_data =
            razorpay::RazorpayRouterData::try_from((converted_amount, req))?;
        let connector_req = razorpay::RazorpayCaptureRequest::try_from(&connector_router_data)?;
        Ok(Some(RequestContent::Json(Box::new(connector_req))))
    }

    fn handle_response_v2(
        &self,
        data: &RouterDataV2<Capture, PaymentFlowData, PaymentsCaptureData, PaymentsResponseData>,
        event_builder: Option<&mut ConnectorEvent>,
        res: Response,
    ) -> CustomResult<
        RouterDataV2<Capture, PaymentFlowData, PaymentsCaptureData, PaymentsResponseData>,
        errors::ConnectorError,
    > {
        let response: razorpay::RazorpayCaptureResponse = res
            .response
            .parse_struct("RazorpayCaptureResponse")
            .map_err(|err| {
                report!(errors::ConnectorError::ResponseDeserializationFailed)
                    .attach_printable(format!("Failed to parse RazorpayCaptureResponse: {err:?}"))
            })?;

        with_response_body!(event_builder, response);

        RouterDataV2::foreign_try_from((response, data.clone(), res.status_code))
            .change_context(errors::ConnectorError::ResponseHandlingFailed)
    }

    fn get_error_response_v2(
        &self,
        res: Response,
        event_builder: Option<&mut ConnectorEvent>,
    ) -> CustomResult<ErrorResponse, errors::ConnectorError> {
        self.build_error_response(res, event_builder)
    }

    fn get_5xx_error_response(
        &self,
        res: Response,
        event_builder: Option<&mut ConnectorEvent>,
    ) -> CustomResult<ErrorResponse, errors::ConnectorError> {
        self.build_error_response(res, event_builder)
    }
}

impl<
        T: PaymentMethodDataTypes
            + std::fmt::Debug
            + std::marker::Sync
            + std::marker::Send
            + 'static
            + Serialize,
    >
    ConnectorIntegrationV2<
        SetupMandate,
        PaymentFlowData,
        SetupMandateRequestData<T>,
        PaymentsResponseData,
    > for Razorpay<T>
{
}

impl<
        T: PaymentMethodDataTypes
            + std::fmt::Debug
            + std::marker::Sync
            + std::marker::Send
            + 'static
            + Serialize,
    > ConnectorIntegrationV2<Accept, DisputeFlowData, AcceptDisputeData, DisputeResponseData>
    for Razorpay<T>
{
}

impl<
        T: PaymentMethodDataTypes
            + std::fmt::Debug
            + std::marker::Sync
            + std::marker::Send
            + 'static
            + Serialize,
    >
    ConnectorIntegrationV2<SubmitEvidence, DisputeFlowData, SubmitEvidenceData, DisputeResponseData>
    for Razorpay<T>
{
}

impl<
        T: PaymentMethodDataTypes
            + std::fmt::Debug
            + std::marker::Sync
            + std::marker::Send
            + 'static
            + Serialize,
    > ConnectorIntegrationV2<DefendDispute, DisputeFlowData, DisputeDefendData, DisputeResponseData>
    for Razorpay<T>
{
}
impl<
        T: PaymentMethodDataTypes
            + std::fmt::Debug
            + std::marker::Sync
            + std::marker::Send
            + 'static
            + Serialize,
    >
    ConnectorIntegrationV2<
        PaymentMethodToken,
        PaymentFlowData,
        PaymentMethodTokenizationData<T>,
        PaymentMethodTokenResponse,
    > for Razorpay<T>
{
}

impl<
        T: PaymentMethodDataTypes
            + std::fmt::Debug
            + std::marker::Sync
            + std::marker::Send
            + 'static
            + Serialize,
    >
    ConnectorIntegrationV2<
        PreAuthenticate,
        PaymentFlowData,
        PaymentsPreAuthenticateData<T>,
        PaymentsResponseData,
    > for Razorpay<T>
{
}

impl<
        T: PaymentMethodDataTypes
            + std::fmt::Debug
            + std::marker::Sync
            + std::marker::Send
            + 'static
            + Serialize,
    >
    ConnectorIntegrationV2<
        Authenticate,
        PaymentFlowData,
        PaymentsAuthenticateData<T>,
        PaymentsResponseData,
    > for Razorpay<T>
{
}

impl<
        T: PaymentMethodDataTypes
            + std::fmt::Debug
            + std::marker::Sync
            + std::marker::Send
            + 'static
            + Serialize,
    >
    ConnectorIntegrationV2<
        PostAuthenticate,
        PaymentFlowData,
        PaymentsPostAuthenticateData<T>,
        PaymentsResponseData,
    > for Razorpay<T>
{
}

// SourceVerification implementations for all flows
impl<
        T: PaymentMethodDataTypes
            + std::fmt::Debug
            + std::marker::Sync
            + std::marker::Send
            + 'static
            + Serialize,
    >
    interfaces::verification::SourceVerification<
        Authorize,
        PaymentFlowData,
        PaymentsAuthorizeData<T>,
        PaymentsResponseData,
    > for Razorpay<T>
{
}

impl<
        T: PaymentMethodDataTypes
            + std::fmt::Debug
            + std::marker::Sync
            + std::marker::Send
            + 'static
            + Serialize,
    >
    interfaces::verification::SourceVerification<
        CreateSessionToken,
        PaymentFlowData,
        SessionTokenRequestData,
        SessionTokenResponseData,
    > for Razorpay<T>
{
}

impl<
        T: PaymentMethodDataTypes
            + std::fmt::Debug
            + std::marker::Sync
            + std::marker::Send
            + 'static
            + Serialize,
    >
    interfaces::verification::SourceVerification<
        CreateAccessToken,
        PaymentFlowData,
        AccessTokenRequestData,
        AccessTokenResponseData,
    > for Razorpay<T>
{
}

impl<
        T: PaymentMethodDataTypes
            + std::fmt::Debug
            + std::marker::Sync
            + std::marker::Send
            + 'static
            + Serialize,
    >
    interfaces::verification::SourceVerification<
        CreateConnectorCustomer,
        PaymentFlowData,
        ConnectorCustomerData,
        ConnectorCustomerResponse,
    > for Razorpay<T>
{
}

impl<
        T: PaymentMethodDataTypes
            + std::fmt::Debug
            + std::marker::Sync
            + std::marker::Send
            + 'static
            + Serialize,
    >
    interfaces::verification::SourceVerification<
        PSync,
        PaymentFlowData,
        PaymentsSyncData,
        PaymentsResponseData,
    > for Razorpay<T>
{
}

impl<
        T: PaymentMethodDataTypes
            + std::fmt::Debug
            + std::marker::Sync
            + std::marker::Send
            + 'static
            + Serialize,
    >
    interfaces::verification::SourceVerification<
        Capture,
        PaymentFlowData,
        PaymentsCaptureData,
        PaymentsResponseData,
    > for Razorpay<T>
{
}

impl<
        T: PaymentMethodDataTypes
            + std::fmt::Debug
            + std::marker::Sync
            + std::marker::Send
            + 'static
            + Serialize,
    >
    interfaces::verification::SourceVerification<
        Void,
        PaymentFlowData,
        PaymentVoidData,
        PaymentsResponseData,
    > for Razorpay<T>
{
}

impl<
        T: PaymentMethodDataTypes
            + std::fmt::Debug
            + std::marker::Sync
            + std::marker::Send
            + 'static
            + Serialize,
    >
    interfaces::verification::SourceVerification<
        Refund,
        RefundFlowData,
        RefundsData,
        RefundsResponseData,
    > for Razorpay<T>
{
}

impl<
        T: PaymentMethodDataTypes
            + std::fmt::Debug
            + std::marker::Sync
            + std::marker::Send
            + 'static
            + Serialize,
    >
    interfaces::verification::SourceVerification<
        RSync,
        RefundFlowData,
        RefundSyncData,
        RefundsResponseData,
    > for Razorpay<T>
{
}

impl<
        T: PaymentMethodDataTypes
            + std::fmt::Debug
            + std::marker::Sync
            + std::marker::Send
            + 'static
            + Serialize,
    >
    interfaces::verification::SourceVerification<
        SetupMandate,
        PaymentFlowData,
        SetupMandateRequestData<T>,
        PaymentsResponseData,
    > for Razorpay<T>
{
}

impl<
        T: PaymentMethodDataTypes
            + std::fmt::Debug
            + std::marker::Sync
            + std::marker::Send
            + 'static
            + Serialize,
    >
    interfaces::verification::SourceVerification<
        Accept,
        DisputeFlowData,
        AcceptDisputeData,
        DisputeResponseData,
    > for Razorpay<T>
{
}

impl<
        T: PaymentMethodDataTypes
            + std::fmt::Debug
            + std::marker::Sync
            + std::marker::Send
            + 'static
            + Serialize,
    >
    interfaces::verification::SourceVerification<
        SubmitEvidence,
        DisputeFlowData,
        SubmitEvidenceData,
        DisputeResponseData,
    > for Razorpay<T>
{
}

impl<
        T: PaymentMethodDataTypes
            + std::fmt::Debug
            + std::marker::Sync
            + std::marker::Send
            + 'static
            + Serialize,
    >
    interfaces::verification::SourceVerification<
        DefendDispute,
        DisputeFlowData,
        DisputeDefendData,
        DisputeResponseData,
    > for Razorpay<T>
{
}

impl<
        T: PaymentMethodDataTypes
            + std::fmt::Debug
            + std::marker::Sync
            + std::marker::Send
            + 'static
            + Serialize,
    >
    interfaces::verification::SourceVerification<
        CreateOrder,
        PaymentFlowData,
        PaymentCreateOrderData,
        PaymentCreateOrderResponse,
    > for Razorpay<T>
{
}

impl<
        T: PaymentMethodDataTypes
            + std::fmt::Debug
            + std::marker::Sync
            + std::marker::Send
            + 'static
            + Serialize,
    >
    interfaces::verification::SourceVerification<
        PaymentMethodToken,
        PaymentFlowData,
        PaymentMethodTokenizationData<T>,
        PaymentMethodTokenResponse,
    > for Razorpay<T>
{
}

impl<
        T: PaymentMethodDataTypes
            + std::fmt::Debug
            + std::marker::Sync
            + std::marker::Send
            + 'static
            + Serialize,
    >
    interfaces::verification::SourceVerification<
        PreAuthenticate,
        PaymentFlowData,
        PaymentsPreAuthenticateData<T>,
        PaymentsResponseData,
    > for Razorpay<T>
{
}

impl<
        T: PaymentMethodDataTypes
            + std::fmt::Debug
            + std::marker::Sync
            + std::marker::Send
            + 'static
            + Serialize,
    >
    interfaces::verification::SourceVerification<
        Authenticate,
        PaymentFlowData,
        PaymentsAuthenticateData<T>,
        PaymentsResponseData,
    > for Razorpay<T>
{
}

impl<
        T: PaymentMethodDataTypes
            + std::fmt::Debug
            + std::marker::Sync
            + std::marker::Send
            + 'static
            + Serialize,
    >
    interfaces::verification::SourceVerification<
        PostAuthenticate,
        PaymentFlowData,
        PaymentsPostAuthenticateData<T>,
        PaymentsResponseData,
    > for Razorpay<T>
{
}

impl<
        T: PaymentMethodDataTypes
            + std::fmt::Debug
            + std::marker::Sync
            + std::marker::Send
            + 'static
            + Serialize,
    >
    interfaces::verification::SourceVerification<
        MandateRevoke,
        PaymentFlowData,
        MandateRevokeRequestData,
        MandateRevokeResponseData,
    > for Razorpay<T>
{
}

impl connector_types::ConnectorValidation for Razorpay<DefaultPCIHolder> {
    fn validate_mandate_payment(
        &self,
        pm_type: Option<PaymentMethodType>,
        pm_data: PaymentMethodData<DefaultPCIHolder>,
    ) -> CustomResult<(), errors::ConnectorError> {
        let mandate_supported_pmd = std::collections::HashSet::from([PaymentMethodDataType::Card]);
        is_mandate_supported(pm_data, pm_type, mandate_supported_pmd, self.id())
    }

    fn validate_psync_reference_id(
        &self,
        data: &PaymentsSyncData,
        _is_three_ds: bool,
        _status: AttemptStatus,
        _connector_meta_data: Option<SecretSerdeValue>,
    ) -> CustomResult<(), errors::ConnectorError> {
        if data.encoded_data.is_some() {
            return Ok(());
        }
        Err(errors::ConnectorError::MissingRequiredField {
            field_name: "encoded_data",
        }
        .into())
    }
    fn is_webhook_source_verification_mandatory(&self) -> bool {
        false
    }
}

static RAZORPAY_SUPPORTED_PAYMENT_METHODS: LazyLock<SupportedPaymentMethods> =
    LazyLock::new(|| {
        let razorpay_supported_capture_methods = vec![
            CaptureMethod::Automatic,
            CaptureMethod::Manual,
            CaptureMethod::ManualMultiple,
            // CaptureMethod::Scheduled,
        ];

        let razorpay_supported_card_network = vec![
            CardNetwork::Visa,
            CardNetwork::Mastercard,
            CardNetwork::AmericanExpress,
            CardNetwork::Maestro,
            CardNetwork::RuPay,
            CardNetwork::DinersClub,
            //have to add bajaj to this list too
            // ref : https://razorpay.com/docs/payments/payment-methods/cards/
        ];

        let mut razorpay_supported_payment_methods = SupportedPaymentMethods::new();

        razorpay_supported_payment_methods.add(
            PaymentMethod::Card,
            PaymentMethodType::Debit,
            PaymentMethodDetails {
                mandates: FeatureStatus::NotSupported,
                refunds: FeatureStatus::Supported,
                supported_capture_methods: razorpay_supported_capture_methods.clone(),
                specific_features: Some(PaymentMethodSpecificFeatures::Card(
                    CardSpecificFeatures {
                        three_ds: FeatureStatus::NotSupported,
                        no_three_ds: FeatureStatus::Supported,
                        supported_card_networks: razorpay_supported_card_network.clone(),
                    },
                )),
            },
        );

        razorpay_supported_payment_methods.add(
            PaymentMethod::Card,
            PaymentMethodType::Credit,
            PaymentMethodDetails {
                mandates: FeatureStatus::NotSupported,
                refunds: FeatureStatus::Supported,
                supported_capture_methods: razorpay_supported_capture_methods.clone(),
                specific_features: Some(PaymentMethodSpecificFeatures::Card(
                    CardSpecificFeatures {
                        three_ds: FeatureStatus::NotSupported,
                        no_three_ds: FeatureStatus::Supported,
                        supported_card_networks: razorpay_supported_card_network.clone(),
                    },
                )),
            },
        );

        razorpay_supported_payment_methods
    });

static RAZORPAY_CONNECTOR_INFO: ConnectorInfo = ConnectorInfo {
    display_name: "Razorpay",
    description: "Razorpay is a payment gateway that allows businesses to accept, process, and disburse payments with its product suite.",
    connector_type: PaymentConnectorCategory::PaymentGateway
};

static RAZORPAY_SUPPORTED_WEBHOOK_FLOWS: &[EventClass] =
    &[EventClass::Payments, EventClass::Refunds];

impl<
        T: PaymentMethodDataTypes
            + std::fmt::Debug
            + std::marker::Sync
            + std::marker::Send
            + 'static
            + Serialize,
    > ConnectorSpecifications for Razorpay<T>
{
    fn get_connector_about(&self) -> Option<&'static ConnectorInfo> {
        Some(&RAZORPAY_CONNECTOR_INFO)
    }

    fn get_supported_webhook_flows(&self) -> Option<&'static [EventClass]> {
        Some(RAZORPAY_SUPPORTED_WEBHOOK_FLOWS)
    }

    fn get_supported_payment_methods(&self) -> Option<&'static SupportedPaymentMethods> {
        Some(&RAZORPAY_SUPPORTED_PAYMENT_METHODS)
    }
}

impl<
        T: PaymentMethodDataTypes
            + std::fmt::Debug
            + std::marker::Sync
            + std::marker::Send
            + 'static
            + Serialize,
    >
    ConnectorIntegrationV2<
        domain_types::connector_flow::RepeatPayment,
        PaymentFlowData,
        domain_types::connector_types::RepeatPaymentData,
        PaymentsResponseData,
    > for Razorpay<T>
{
}

impl<
        T: PaymentMethodDataTypes
            + std::fmt::Debug
            + std::marker::Sync
            + std::marker::Send
            + 'static
            + Serialize,
    >
    interfaces::verification::SourceVerification<
        domain_types::connector_flow::RepeatPayment,
        PaymentFlowData,
        domain_types::connector_types::RepeatPaymentData,
        PaymentsResponseData,
    > for Razorpay<T>
{
}

impl<
        T: PaymentMethodDataTypes
            + std::fmt::Debug
            + std::marker::Sync
            + std::marker::Send
            + 'static
            + Serialize,
    >
    ConnectorIntegrationV2<
        CreateSessionToken,
        PaymentFlowData,
        SessionTokenRequestData,
        SessionTokenResponseData,
    > for Razorpay<T>
{
}

impl<
        T: PaymentMethodDataTypes
            + std::fmt::Debug
            + std::marker::Sync
            + std::marker::Send
            + 'static
            + Serialize,
    >
    ConnectorIntegrationV2<
        CreateAccessToken,
        PaymentFlowData,
        AccessTokenRequestData,
        AccessTokenResponseData,
    > for Razorpay<T>
{
}

impl<
        T: PaymentMethodDataTypes
            + std::fmt::Debug
            + std::marker::Sync
            + std::marker::Send
            + 'static
            + Serialize,
    >
    ConnectorIntegrationV2<
<<<<<<< HEAD
        MandateRevoke,
        PaymentFlowData,
        MandateRevokeRequestData,
        MandateRevokeResponseData,
=======
        CreateConnectorCustomer,
        PaymentFlowData,
        ConnectorCustomerData,
        ConnectorCustomerResponse,
>>>>>>> 36731a85
    > for Razorpay<T>
{
}<|MERGE_RESOLUTION|>--- conflicted
+++ resolved
@@ -14,32 +14,15 @@
 };
 use domain_types::{
     connector_flow::{
-<<<<<<< HEAD
-        Accept, Authenticate, Authorize, Capture, CreateAccessToken, CreateOrder,
-        CreateSessionToken, DefendDispute, MandateRevoke, PSync, PaymentMethodToken,
-        PostAuthenticate, PreAuthenticate, RSync, Refund, SetupMandate, SubmitEvidence, Void,
-    },
-    connector_types::{
-        AcceptDisputeData, AccessTokenRequestData, AccessTokenResponseData,
-        ConnectorSpecifications, ConnectorWebhookSecrets, DisputeDefendData, DisputeFlowData,
-        DisputeResponseData, EventType, MandateRevokeRequestData, MandateRevokeResponseData,
-        PaymentCreateOrderData, PaymentCreateOrderResponse, PaymentFlowData,
-        PaymentMethodTokenResponse, PaymentMethodTokenizationData, PaymentVoidData,
-        PaymentsAuthenticateData, PaymentsAuthorizeData, PaymentsCaptureData,
-        PaymentsPostAuthenticateData, PaymentsPreAuthenticateData, PaymentsResponseData,
-        PaymentsSyncData, RefundFlowData, RefundSyncData, RefundWebhookDetailsResponse,
-        RefundsData, RefundsResponseData, RequestDetails, ResponseId, SessionTokenRequestData,
-        SessionTokenResponseData, SetupMandateRequestData, SubmitEvidenceData,
-        SupportedPaymentMethodsExt, WebhookDetailsResponse,
-=======
         Accept, Authenticate, Authorize, Capture, CreateAccessToken, CreateConnectorCustomer,
-        CreateOrder, CreateSessionToken, DefendDispute, PSync, PaymentMethodToken,
+        CreateOrder, CreateSessionToken, DefendDispute, MandateRevoke, PSync, PaymentMethodToken,
         PostAuthenticate, PreAuthenticate, RSync, Refund, SetupMandate, SubmitEvidence, Void,
     },
     connector_types::{
         AcceptDisputeData, AccessTokenRequestData, AccessTokenResponseData, ConnectorCustomerData,
         ConnectorCustomerResponse, ConnectorSpecifications, ConnectorWebhookSecrets,
-        DisputeDefendData, DisputeFlowData, DisputeResponseData, EventType, PaymentCreateOrderData,
+        DisputeDefendData, DisputeFlowData, DisputeResponseData, EventType,
+        MandateRevokeRequestData, MandateRevokeResponseData, PaymentCreateOrderData,
         PaymentCreateOrderResponse, PaymentFlowData, PaymentMethodTokenResponse,
         PaymentMethodTokenizationData, PaymentVoidData, PaymentsAuthenticateData,
         PaymentsAuthorizeData, PaymentsCaptureData, PaymentsPostAuthenticateData,
@@ -48,7 +31,6 @@
         RequestDetails, ResponseId, SessionTokenRequestData, SessionTokenResponseData,
         SetupMandateRequestData, SubmitEvidenceData, SupportedPaymentMethodsExt,
         WebhookDetailsResponse,
->>>>>>> 36731a85
     },
     errors,
     payment_method_data::{DefaultPCIHolder, PaymentMethodData, PaymentMethodDataTypes},
@@ -1833,17 +1815,27 @@
             + Serialize,
     >
     ConnectorIntegrationV2<
-<<<<<<< HEAD
+        CreateConnectorCustomer,
+        PaymentFlowData,
+        ConnectorCustomerData,
+        ConnectorCustomerResponse,
+    > for Razorpay<T>
+{
+}
+
+impl<
+        T: PaymentMethodDataTypes
+            + std::fmt::Debug
+            + std::marker::Sync
+            + std::marker::Send
+            + 'static
+            + Serialize,
+    >
+    ConnectorIntegrationV2<
         MandateRevoke,
         PaymentFlowData,
         MandateRevokeRequestData,
         MandateRevokeResponseData,
-=======
-        CreateConnectorCustomer,
-        PaymentFlowData,
-        ConnectorCustomerData,
-        ConnectorCustomerResponse,
->>>>>>> 36731a85
     > for Razorpay<T>
 {
 }