pub mod test;
pub mod transformers;
use std::sync::LazyLock;

use common_enums::{
    AttemptStatus, CaptureMethod, CardNetwork, EventClass, PaymentMethod, PaymentMethodType,
};
use common_utils::{
    errors::CustomResult,
    ext_traits::ByteSliceExt,
    pii::SecretSerdeValue,
    request::{Method, RequestContent},
    types::{AmountConvertor, MinorUnit},
};
use domain_types::{
    connector_flow::{
        Accept, Authorize, Capture, CreateAccessToken, CreateOrder, CreateSessionToken,
        DefendDispute, PSync, PaymentMethodToken, RSync, Refund, SetupMandate, SubmitEvidence,
        Void,
    },
    connector_types::{
        AcceptDisputeData, AccessTokenRequestData, AccessTokenResponseData,
        ConnectorSpecifications, ConnectorWebhookSecrets, DisputeDefendData, DisputeFlowData,
        DisputeResponseData, EventType, PaymentCreateOrderData, PaymentCreateOrderResponse,
        PaymentFlowData, PaymentMethodTokenResponse, PaymentMethodTokenizationData,
        PaymentVoidData, PaymentsAuthorizeData, PaymentsCaptureData, PaymentsResponseData,
        PaymentsSyncData, RefundFlowData, RefundSyncData, RefundWebhookDetailsResponse,
        RefundsData, RefundsResponseData, RequestDetails, ResponseId, SessionTokenRequestData,
        SessionTokenResponseData, SetupMandateRequestData, SubmitEvidenceData,
        SupportedPaymentMethodsExt, WebhookDetailsResponse,
    },
    errors,
    payment_method_data::{DefaultPCIHolder, PaymentMethodData, PaymentMethodDataTypes},
    router_data::{ConnectorAuthType, ErrorResponse},
    router_data_v2::RouterDataV2,
    router_response_types::Response,
    types::{
        CardSpecificFeatures, ConnectorInfo, Connectors, FeatureStatus, PaymentConnectorCategory,
        PaymentMethodDataType, PaymentMethodDetails, PaymentMethodSpecificFeatures,
        SupportedPaymentMethods,
    },
};
use error_stack::{report, ResultExt};
use hyperswitch_masking::{Mask, Maskable};
use interfaces::{
    api::ConnectorCommon,
    connector_integration_v2::ConnectorIntegrationV2,
    connector_types::{self, is_mandate_supported},
    events::connector_api_logs::ConnectorEvent,
};
use serde::Serialize;
use transformers::{self as razorpay, ForeignTryFrom};

use crate::{
    connectors::razorpayv2::transformers::RazorpayV2SyncResponse, with_error_response_body,
    with_response_body,
};

pub(crate) mod headers {
    pub(crate) const CONTENT_TYPE: &str = "Content-Type";
    pub(crate) const AUTHORIZATION: &str = "Authorization";
}

#[derive(Clone)]
pub struct Razorpay<T> {
    #[allow(dead_code)]
    pub(crate) amount_converter: &'static (dyn AmountConvertor<Output = MinorUnit> + Sync),
    #[allow(dead_code)]
    _phantom: std::marker::PhantomData<T>,
}

impl<
        T: PaymentMethodDataTypes
            + std::fmt::Debug
            + std::marker::Sync
            + std::marker::Send
            + 'static
            + Serialize,
    > connector_types::ValidationTrait for Razorpay<T>
{
    fn should_do_order_create(&self) -> bool {
        true
    }
}

// Type alias for non-generic trait implementations
impl<
        T: PaymentMethodDataTypes
            + std::fmt::Debug
            + std::marker::Sync
            + std::marker::Send
            + 'static
            + Serialize,
    > connector_types::ConnectorServiceTrait<T> for Razorpay<T>
{
}
impl<
        T: PaymentMethodDataTypes
            + std::fmt::Debug
            + std::marker::Sync
            + std::marker::Send
            + 'static
            + Serialize,
    > connector_types::PaymentAuthorizeV2<T> for Razorpay<T>
{
}
impl<
        T: PaymentMethodDataTypes
            + std::fmt::Debug
            + std::marker::Sync
            + std::marker::Send
            + 'static
            + Serialize,
    > connector_types::PaymentSessionToken for Razorpay<T>
{
}
impl<
        T: PaymentMethodDataTypes
            + std::fmt::Debug
            + std::marker::Sync
            + std::marker::Send
            + 'static
            + Serialize,
    > connector_types::PaymentAccessToken for Razorpay<T>
{
}
impl<
        T: PaymentMethodDataTypes
            + std::fmt::Debug
            + std::marker::Sync
            + std::marker::Send
            + 'static
            + Serialize,
    > connector_types::PaymentSyncV2 for Razorpay<T>
{
}
impl<
        T: PaymentMethodDataTypes
            + std::fmt::Debug
            + std::marker::Sync
            + std::marker::Send
            + 'static
            + Serialize,
    > connector_types::PaymentOrderCreate for Razorpay<T>
{
}
impl<
        T: PaymentMethodDataTypes
            + std::fmt::Debug
            + std::marker::Sync
            + std::marker::Send
            + 'static
            + Serialize,
    > connector_types::PaymentVoidV2 for Razorpay<T>
{
}
impl<
        T: PaymentMethodDataTypes
            + std::fmt::Debug
            + std::marker::Sync
            + std::marker::Send
            + 'static
            + Serialize,
    > connector_types::RefundSyncV2 for Razorpay<T>
{
}
impl<
        T: PaymentMethodDataTypes
            + std::fmt::Debug
            + std::marker::Sync
            + std::marker::Send
            + 'static
            + Serialize,
    > connector_types::RefundV2 for Razorpay<T>
{
}
impl<
        T: PaymentMethodDataTypes
            + std::fmt::Debug
            + std::marker::Sync
            + std::marker::Send
            + 'static
            + Serialize,
    > connector_types::PaymentCapture for Razorpay<T>
{
}
impl<
        T: PaymentMethodDataTypes
            + std::fmt::Debug
            + std::marker::Sync
            + std::marker::Send
            + 'static
            + Serialize,
    > connector_types::SetupMandateV2<T> for Razorpay<T>
{
}

impl<
        T: PaymentMethodDataTypes
            + std::fmt::Debug
            + std::marker::Sync
            + std::marker::Send
            + 'static
            + Serialize,
    > connector_types::AcceptDispute for Razorpay<T>
{
}
impl<
        T: PaymentMethodDataTypes
            + std::fmt::Debug
            + std::marker::Sync
            + std::marker::Send
            + 'static
            + Serialize,
    > connector_types::SubmitEvidenceV2 for Razorpay<T>
{
}
impl<
        T: PaymentMethodDataTypes
            + std::fmt::Debug
            + std::marker::Sync
            + std::marker::Send
            + 'static
            + Serialize,
    > connector_types::DisputeDefend for Razorpay<T>
{
}
impl<
        T: PaymentMethodDataTypes
            + std::fmt::Debug
            + std::marker::Sync
            + std::marker::Send
            + 'static
            + Serialize,
    > connector_types::RepeatPaymentV2 for Razorpay<T>
{
}

impl<
        T: PaymentMethodDataTypes
            + std::fmt::Debug
            + std::marker::Sync
            + std::marker::Send
            + 'static
            + Serialize,
    > connector_types::PaymentAccessToken for Razorpay<T>
{
}

impl<
        T: PaymentMethodDataTypes
            + std::fmt::Debug
            + std::marker::Sync
            + std::marker::Send
            + 'static
            + Serialize,
    >
    ConnectorIntegrationV2<
        CreateAccessToken,
        PaymentFlowData,
        AccessTokenRequestData,
        AccessTokenResponseData,
    > for Razorpay<T>
{
}

impl<
        T: PaymentMethodDataTypes
            + std::fmt::Debug
            + std::marker::Sync
            + std::marker::Send
            + 'static
            + Serialize,
    > connector_types::PaymentTokenV2<T> for Razorpay<T>
{
}
impl<T> Razorpay<T> {
    pub const fn new() -> &'static Self {
        &Self {
            amount_converter: &common_utils::types::MinorUnitForConnector,
            _phantom: std::marker::PhantomData,
        }
    }
}

impl<
        T: PaymentMethodDataTypes
            + std::fmt::Debug
            + std::marker::Sync
            + std::marker::Send
            + 'static
            + Serialize,
    > ConnectorCommon for Razorpay<T>
{
    fn id(&self) -> &'static str {
        "razorpay"
    }
    fn get_currency_unit(&self) -> common_enums::CurrencyUnit {
        common_enums::CurrencyUnit::Minor
    }
    fn get_auth_header(
        &self,
        auth_type: &ConnectorAuthType,
    ) -> CustomResult<Vec<(String, Maskable<String>)>, errors::ConnectorError> {
        let auth = razorpay::RazorpayAuthType::try_from(auth_type)
            .change_context(errors::ConnectorError::FailedToObtainAuthType)?;
        Ok(vec![(
            headers::AUTHORIZATION.to_string(),
            auth.generate_authorization_header().into_masked(),
        )])
    }
    fn base_url<'a>(&self, connectors: &'a Connectors) -> &'a str {
        connectors.razorpay.base_url.as_ref()
    }

    fn build_error_response(
        &self,
        res: Response,
        event_builder: Option<&mut ConnectorEvent>,
    ) -> CustomResult<ErrorResponse, errors::ConnectorError> {
        let response: razorpay::RazorpayErrorResponse = res
            .response
            .parse_struct("ErrorResponse")
            .map_err(|_| errors::ConnectorError::ResponseDeserializationFailed)?;

        with_error_response_body!(event_builder, response);

        let (code, message, reason, attempt_status) = match response {
            razorpay::RazorpayErrorResponse::StandardError { error } => {
                let attempt_status = match error.code.as_str() {
                    "BAD_REQUEST_ERROR" => AttemptStatus::Failure,
                    "GATEWAY_ERROR" => AttemptStatus::Failure,
                    "AUTHENTICATION_ERROR" => AttemptStatus::AuthenticationFailed,
                    "AUTHORIZATION_ERROR" => AttemptStatus::AuthorizationFailed,
                    "SERVER_ERROR" => AttemptStatus::Pending,
                    _ => AttemptStatus::Pending,
                };
                (error.code, error.description, error.reason, attempt_status)
            }
            razorpay::RazorpayErrorResponse::SimpleError { message } => {
                // For simple error messages like "no Route matched with those values"
                // Default to a generic error code
                (
                    "ROUTE_ERROR".to_string(),
                    message.clone(),
                    Some(message.clone()),
                    AttemptStatus::Failure,
                )
            }
        };

        Ok(ErrorResponse {
            status_code: res.status_code,
            code,
            message: message.clone(),
            reason,
            attempt_status: Some(attempt_status),
            connector_transaction_id: None,
            network_decline_code: None,
            network_advice_code: None,
            network_error_message: None,
        })
    }
}

impl<
        T: PaymentMethodDataTypes
            + std::fmt::Debug
            + std::marker::Sync
            + std::marker::Send
            + 'static
            + Serialize,
    >
    ConnectorIntegrationV2<
        Authorize,
        PaymentFlowData,
        PaymentsAuthorizeData<T>,
        PaymentsResponseData,
    > for Razorpay<T>
{
    fn get_headers(
        &self,
        req: &RouterDataV2<
            Authorize,
            PaymentFlowData,
            PaymentsAuthorizeData<T>,
            PaymentsResponseData,
        >,
    ) -> CustomResult<Vec<(String, Maskable<String>)>, errors::ConnectorError>
    where
        Self: ConnectorIntegrationV2<
            Authorize,
            PaymentFlowData,
            PaymentsAuthorizeData<T>,
            PaymentsResponseData,
        >,
    {
        let mut header = vec![(
            headers::CONTENT_TYPE.to_string(),
            "application/x-www-form-urlencoded".to_string().into(),
        )];
        let mut api_key = self.get_auth_header(&req.connector_auth_type)?;
        header.append(&mut api_key);
        Ok(header)
    }

    fn get_url(
        &self,
        req: &RouterDataV2<
            Authorize,
            PaymentFlowData,
            PaymentsAuthorizeData<T>,
            PaymentsResponseData,
        >,
    ) -> CustomResult<String, errors::ConnectorError> {
        let base_url = &req.resource_common_data.connectors.razorpay.base_url;

        // For UPI payments, use the specific UPI endpoint
        match &req.request.payment_method_data {
            PaymentMethodData::Upi(_) => Ok(format!("{base_url}v1/payments/create/upi")),
            _ => Ok(format!("{base_url}v1/payments/create/json")),
        }
    }

    fn get_request_body(
        &self,
        req: &RouterDataV2<
            Authorize,
            PaymentFlowData,
            PaymentsAuthorizeData<T>,
            PaymentsResponseData,
        >,
    ) -> CustomResult<Option<RequestContent>, errors::ConnectorError> {
        let converted_amount = self
            .amount_converter
            .convert(req.request.minor_amount, req.request.currency)
            .change_context(errors::ConnectorError::RequestEncodingFailed)?;
        let connector_router_data =
            razorpay::RazorpayRouterData::try_from((converted_amount, req))?;

        match &req.request.payment_method_data {
            PaymentMethodData::Upi(_) => {
                let connector_req =
                    razorpay::RazorpayWebCollectRequest::try_from(&connector_router_data)?;
                Ok(Some(RequestContent::FormUrlEncoded(Box::new(
                    connector_req,
                ))))
            }
            _ => {
                let connector_req =
                    razorpay::RazorpayPaymentRequest::try_from(&connector_router_data)?;
                Ok(Some(RequestContent::Json(Box::new(connector_req))))
            }
        }
    }

    fn handle_response_v2(
        &self,
        data: &RouterDataV2<
            Authorize,
            PaymentFlowData,
            PaymentsAuthorizeData<T>,
            PaymentsResponseData,
        >,
        event_builder: Option<&mut ConnectorEvent>,
        res: Response,
    ) -> CustomResult<
        RouterDataV2<Authorize, PaymentFlowData, PaymentsAuthorizeData<T>, PaymentsResponseData>,
        errors::ConnectorError,
    > {
        // Handle UPI payments differently from regular payments
        match &data.request.payment_method_data {
            PaymentMethodData::Upi(_) => {
                // Try to parse as UPI response first
                let upi_response_result = res
                    .response
                    .parse_struct::<razorpay::RazorpayUpiPaymentsResponse>(
                        "RazorpayUpiPaymentsResponse",
                    );

                match upi_response_result {
                    Ok(upi_response) => {
                        with_response_body!(event_builder, upi_response);

                        // Use the transformer for UPI response handling
                        RouterDataV2::foreign_try_from((
                            upi_response,
                            data.clone(),
                            res.status_code,
                            res.response.to_vec(),
                        ))
                        .change_context(errors::ConnectorError::ResponseHandlingFailed)
                    }
                    Err(_) => {
                        // Fall back to regular payment response
                        let response: razorpay::RazorpayResponse = res
                            .response
                            .parse_struct("RazorpayPaymentResponse")
                            .change_context(
                                errors::ConnectorError::ResponseDeserializationFailed,
                            )?;

                        with_response_body!(event_builder, response);
                        RouterDataV2::foreign_try_from((
                            response,
                            data.clone(),
                            res.status_code,
                            data.request.capture_method,
                            false,
                            data.request.payment_method_type,
                        ))
                        .change_context(errors::ConnectorError::ResponseHandlingFailed)
                    }
                }
            }
            _ => {
                // Regular payment response handling
                let response: razorpay::RazorpayResponse = res
                    .response
                    .parse_struct("RazorpayPaymentResponse")
                    .map_err(|_| errors::ConnectorError::ResponseDeserializationFailed)?;

                with_response_body!(event_builder, response);

                RouterDataV2::foreign_try_from((
                    response,
                    data.clone(),
                    res.status_code,
                    data.request.capture_method,
                    false,
                    data.request.payment_method_type,
                ))
                .change_context(errors::ConnectorError::ResponseHandlingFailed)
            }
        }
    }

    fn get_error_response_v2(
        &self,
        res: Response,
        event_builder: Option<&mut ConnectorEvent>,
    ) -> CustomResult<ErrorResponse, errors::ConnectorError> {
        self.build_error_response(res, event_builder)
    }

    fn get_5xx_error_response(
        &self,
        res: Response,
        event_builder: Option<&mut ConnectorEvent>,
    ) -> CustomResult<ErrorResponse, errors::ConnectorError> {
        self.build_error_response(res, event_builder)
    }
}

impl<
        T: PaymentMethodDataTypes
            + std::fmt::Debug
            + std::marker::Sync
            + std::marker::Send
            + 'static
            + Serialize,
    > ConnectorIntegrationV2<PSync, PaymentFlowData, PaymentsSyncData, PaymentsResponseData>
    for Razorpay<T>
{
    fn get_http_method(&self) -> Method {
        Method::Get
    }
    fn get_headers(
        &self,
        req: &RouterDataV2<PSync, PaymentFlowData, PaymentsSyncData, PaymentsResponseData>,
    ) -> CustomResult<Vec<(String, Maskable<String>)>, errors::ConnectorError>
    where
        Self: ConnectorIntegrationV2<
            Authorize,
            PaymentFlowData,
            PaymentsAuthorizeData<T>,
            PaymentsResponseData,
        >,
    {
        let mut header = vec![(
            headers::CONTENT_TYPE.to_string(),
            "application/json".to_string().into(),
        )];
        let mut api_key = self.get_auth_header(&req.connector_auth_type)?;
        header.append(&mut api_key);
        Ok(header)
    }

    fn get_url(
        &self,
        req: &RouterDataV2<PSync, PaymentFlowData, PaymentsSyncData, PaymentsResponseData>,
    ) -> CustomResult<String, errors::ConnectorError> {
        let base_url = &req.resource_common_data.connectors.razorpay.base_url;
        // Check if request_ref_id is provided to determine URL pattern
        let request_ref_id = &req.resource_common_data.connector_request_reference_id;

        if request_ref_id != "default_reference_id" {
            // Use orders endpoint when request_ref_id is provided
            let url = format!("{base_url}v1/orders/{request_ref_id}/payments");
            Ok(url)
        } else {
            // Extract payment ID from connector_transaction_id for standard payment sync
            let payment_id = req
                .request
                .connector_transaction_id
                .get_connector_transaction_id()
                .change_context(errors::ConnectorError::RequestEncodingFailed)?;

            let url = format!("{base_url}v1/payments/{payment_id}");
            Ok(url)
        }
    }

    fn handle_response_v2(
        &self,
        data: &RouterDataV2<PSync, PaymentFlowData, PaymentsSyncData, PaymentsResponseData>,
        event_builder: Option<&mut ConnectorEvent>,
        res: Response,
    ) -> CustomResult<
        RouterDataV2<PSync, PaymentFlowData, PaymentsSyncData, PaymentsResponseData>,
        errors::ConnectorError,
    > {
        // Parse the response using the enum that handles both collection and direct payment responses
        let sync_response: RazorpayV2SyncResponse = res
            .response
            .parse_struct("RazorpayV2SyncResponse")
            .change_context(errors::ConnectorError::ResponseDeserializationFailed)?;

        with_response_body!(event_builder, sync_response);

        // Use the transformer for PSync response handling
        RouterDataV2::foreign_try_from((
            sync_response,
            data.clone(),
            res.status_code,
            res.response.to_vec(),
        ))
        .change_context(errors::ConnectorError::ResponseHandlingFailed)
    }

    fn get_error_response_v2(
        &self,
        res: Response,
        event_builder: Option<&mut ConnectorEvent>,
    ) -> CustomResult<ErrorResponse, errors::ConnectorError> {
        self.build_error_response(res, event_builder)
    }

    fn get_5xx_error_response(
        &self,
        res: Response,
        event_builder: Option<&mut ConnectorEvent>,
    ) -> CustomResult<ErrorResponse, errors::ConnectorError> {
        self.build_error_response(res, event_builder)
    }
}

impl<
        T: PaymentMethodDataTypes
            + std::fmt::Debug
            + std::marker::Sync
            + std::marker::Send
            + 'static
            + Serialize,
    >
    ConnectorIntegrationV2<
        CreateOrder,
        PaymentFlowData,
        PaymentCreateOrderData,
        PaymentCreateOrderResponse,
    > for Razorpay<T>
{
    fn get_headers(
        &self,
        req: &RouterDataV2<
            CreateOrder,
            PaymentFlowData,
            PaymentCreateOrderData,
            PaymentCreateOrderResponse,
        >,
    ) -> CustomResult<Vec<(String, Maskable<String>)>, errors::ConnectorError> {
        let mut header = vec![(
            headers::CONTENT_TYPE.to_string(),
            "application/x-www-form-urlencoded".to_string().into(),
        )];
        let mut api_key = self.get_auth_header(&req.connector_auth_type)?;
        header.append(&mut api_key);
        Ok(header)
    }

    fn get_url(
        &self,
        req: &RouterDataV2<
            CreateOrder,
            PaymentFlowData,
            PaymentCreateOrderData,
            PaymentCreateOrderResponse,
        >,
    ) -> CustomResult<String, errors::ConnectorError> {
        Ok(format!(
            "{}v1/orders",
            req.resource_common_data.connectors.razorpay.base_url
        ))
    }

    fn get_request_body(
        &self,
        req: &RouterDataV2<
            CreateOrder,
            PaymentFlowData,
            PaymentCreateOrderData,
            PaymentCreateOrderResponse,
        >,
    ) -> CustomResult<Option<RequestContent>, errors::ConnectorError> {
        let converted_amount = self
            .amount_converter
            .convert(req.request.amount, req.request.currency)
            .change_context(errors::ConnectorError::RequestEncodingFailed)?;
        let connector_router_data =
            razorpay::RazorpayRouterData::try_from((converted_amount, req))?;
        let connector_req = razorpay::RazorpayOrderRequest::try_from(&connector_router_data)?;
        Ok(Some(RequestContent::FormUrlEncoded(Box::new(
            connector_req,
        ))))
    }

    fn handle_response_v2(
        &self,
        data: &RouterDataV2<
            CreateOrder,
            PaymentFlowData,
            PaymentCreateOrderData,
            PaymentCreateOrderResponse,
        >,
        event_builder: Option<&mut ConnectorEvent>,
        res: Response,
    ) -> CustomResult<
        RouterDataV2<
            CreateOrder,
            PaymentFlowData,
            PaymentCreateOrderData,
            PaymentCreateOrderResponse,
        >,
        errors::ConnectorError,
    > {
        let response: razorpay::RazorpayOrderResponse = res
            .response
            .parse_struct("RazorpayOrderResponse")
            .map_err(|_| errors::ConnectorError::ResponseDeserializationFailed)?;

        with_response_body!(event_builder, response);

        RouterDataV2::foreign_try_from((response, data.clone(), res.status_code, false))
            .change_context(errors::ConnectorError::ResponseHandlingFailed)
    }

    fn get_error_response_v2(
        &self,
        res: Response,
        event_builder: Option<&mut ConnectorEvent>,
    ) -> CustomResult<ErrorResponse, errors::ConnectorError> {
        self.build_error_response(res, event_builder)
    }

    fn get_5xx_error_response(
        &self,
        res: Response,
        event_builder: Option<&mut ConnectorEvent>,
    ) -> CustomResult<ErrorResponse, errors::ConnectorError> {
        self.build_error_response(res, event_builder)
    }
}

impl<
        T: PaymentMethodDataTypes
            + std::fmt::Debug
            + std::marker::Sync
            + std::marker::Send
            + 'static
            + Serialize,
    > ConnectorIntegrationV2<RSync, RefundFlowData, RefundSyncData, RefundsResponseData>
    for Razorpay<T>
{
    fn get_http_method(&self) -> Method {
        Method::Get
    }

    fn get_headers(
        &self,
        req: &RouterDataV2<RSync, RefundFlowData, RefundSyncData, RefundsResponseData>,
    ) -> CustomResult<Vec<(String, Maskable<String>)>, errors::ConnectorError>
    where
        Self: ConnectorIntegrationV2<RSync, RefundFlowData, RefundSyncData, RefundsResponseData>,
    {
        let mut header = vec![(
            headers::CONTENT_TYPE.to_string(),
            "application/json".to_string().into(),
        )];
        let mut api_key = self.get_auth_header(&req.connector_auth_type)?;
        header.append(&mut api_key);
        Ok(header)
    }

    fn get_url(
        &self,
        req: &RouterDataV2<RSync, RefundFlowData, RefundSyncData, RefundsResponseData>,
    ) -> CustomResult<String, errors::ConnectorError> {
        let refund_id = req.request.connector_refund_id.clone();
        Ok(format!(
            "{}v1/refunds/{}",
            req.resource_common_data.connectors.razorpay.base_url, refund_id
        ))
    }

    fn handle_response_v2(
        &self,
        data: &RouterDataV2<RSync, RefundFlowData, RefundSyncData, RefundsResponseData>,
        event_builder: Option<&mut ConnectorEvent>,
        res: Response,
    ) -> CustomResult<
        RouterDataV2<RSync, RefundFlowData, RefundSyncData, RefundsResponseData>,
        errors::ConnectorError,
    > {
        let response: razorpay::RazorpayRefundResponse = res
            .response
            .parse_struct("RazorpayRefundSyncResponse")
            .change_context(errors::ConnectorError::ResponseDeserializationFailed)?;

        with_response_body!(event_builder, response);

        RouterDataV2::foreign_try_from((response, data.clone(), res.status_code))
            .change_context(errors::ConnectorError::ResponseHandlingFailed)
    }

    fn get_error_response_v2(
        &self,
        res: Response,
        event_builder: Option<&mut ConnectorEvent>,
    ) -> CustomResult<ErrorResponse, errors::ConnectorError> {
        self.build_error_response(res, event_builder)
    }

    fn get_5xx_error_response(
        &self,
        res: Response,
        event_builder: Option<&mut ConnectorEvent>,
    ) -> CustomResult<ErrorResponse, errors::ConnectorError> {
        self.build_error_response(res, event_builder)
    }
}

impl<
        T: PaymentMethodDataTypes
            + std::fmt::Debug
            + std::marker::Sync
            + std::marker::Send
            + 'static
            + Serialize,
    > connector_types::IncomingWebhook for Razorpay<T>
{
    fn get_event_type(
        &self,
        request: RequestDetails,
        _connector_webhook_secret: Option<ConnectorWebhookSecrets>,
        _connector_account_details: Option<ConnectorAuthType>,
    ) -> Result<EventType, error_stack::Report<errors::ConnectorError>> {
        let payload = transformers::get_webhook_object_from_body(request.body).map_err(|err| {
            report!(errors::ConnectorError::WebhookBodyDecodingFailed)
                .attach_printable(format!("error while decoing webhook body {err}"))
        })?;

        if payload.refund.is_some() {
            Ok(EventType::RefundSuccess)
        } else {
            Ok(EventType::PaymentIntentSuccess)
        }
    }

    fn process_payment_webhook(
        &self,
        request: RequestDetails,
        _connector_webhook_secret: Option<ConnectorWebhookSecrets>,
        _connector_account_details: Option<ConnectorAuthType>,
    ) -> Result<WebhookDetailsResponse, error_stack::Report<errors::ConnectorError>> {
        let request_body_copy = request.body.clone();
        let payload = transformers::get_webhook_object_from_body(request.body).map_err(|err| {
            report!(errors::ConnectorError::WebhookBodyDecodingFailed)
                .attach_printable(format!("error while decoding webhook body {err}"))
        })?;

        let notif = payload.payment.ok_or_else(|| {
            error_stack::Report::new(errors::ConnectorError::RequestEncodingFailed)
        })?;

        Ok(WebhookDetailsResponse {
            resource_id: Some(ResponseId::ConnectorTransactionId(notif.entity.order_id)),
            status: transformers::get_razorpay_payment_webhook_status(
                notif.entity.entity,
                notif.entity.status,
            )?,
            mandate_reference: None,
            connector_response_reference_id: None,
            error_code: notif.entity.error_code,
            error_message: notif.entity.error_reason,
            raw_connector_response: Some(String::from_utf8_lossy(&request_body_copy).to_string()),
            status_code: 200,
            response_headers: None,
        })
    }

    fn process_refund_webhook(
        &self,
        request: RequestDetails,
        _connector_webhook_secret: Option<ConnectorWebhookSecrets>,
        _connector_account_details: Option<ConnectorAuthType>,
    ) -> Result<RefundWebhookDetailsResponse, error_stack::Report<errors::ConnectorError>> {
        let request_body_copy = request.body.clone();
        let payload = transformers::get_webhook_object_from_body(request.body).map_err(|err| {
            report!(errors::ConnectorError::WebhookBodyDecodingFailed)
                .attach_printable(format!("error while decoing webhook body {err}"))
        })?;

        let notif = payload.refund.ok_or_else(|| {
            error_stack::Report::new(errors::ConnectorError::RequestEncodingFailed)
        })?;

        Ok(RefundWebhookDetailsResponse {
            connector_refund_id: Some(notif.entity.id),
            status: transformers::get_razorpay_refund_webhook_status(
                notif.entity.entity,
                notif.entity.status,
            )?,
            connector_response_reference_id: None,
            error_code: None,
            error_message: None,
            raw_connector_response: Some(String::from_utf8_lossy(&request_body_copy).to_string()),
            status_code: 200,
            response_headers: None,
        })
    }
}

impl<
        T: PaymentMethodDataTypes
            + std::fmt::Debug
            + std::marker::Sync
            + std::marker::Send
            + 'static
            + Serialize,
    > ConnectorIntegrationV2<Void, PaymentFlowData, PaymentVoidData, PaymentsResponseData>
    for Razorpay<T>
{
}

impl<
        T: PaymentMethodDataTypes
            + std::fmt::Debug
            + std::marker::Sync
            + std::marker::Send
            + 'static
            + Serialize,
    > ConnectorIntegrationV2<Refund, RefundFlowData, RefundsData, RefundsResponseData>
    for Razorpay<T>
{
    fn get_headers(
        &self,
        req: &RouterDataV2<Refund, RefundFlowData, RefundsData, RefundsResponseData>,
    ) -> CustomResult<Vec<(String, Maskable<String>)>, errors::ConnectorError>
    where
        Self: ConnectorIntegrationV2<Refund, RefundFlowData, RefundsData, RefundsResponseData>,
    {
        let mut header = vec![(
            headers::CONTENT_TYPE.to_string(),
            "application/json".to_string().into(),
        )];
        let mut api_key = self.get_auth_header(&req.connector_auth_type)?;
        header.append(&mut api_key);
        Ok(header)
    }

    fn get_url(
        &self,
        req: &RouterDataV2<Refund, RefundFlowData, RefundsData, RefundsResponseData>,
    ) -> CustomResult<String, errors::ConnectorError> {
        let connector_payment_id = req.request.connector_transaction_id.clone();
        Ok(format!(
            "{}v1/payments/{}/refund",
            req.resource_common_data.connectors.razorpay.base_url, connector_payment_id
        ))
    }

    fn get_request_body(
        &self,
        req: &RouterDataV2<Refund, RefundFlowData, RefundsData, RefundsResponseData>,
    ) -> CustomResult<Option<RequestContent>, errors::ConnectorError> {
        let converted_amount = self
            .amount_converter
            .convert(req.request.minor_refund_amount, req.request.currency)
            .change_context(errors::ConnectorError::RequestEncodingFailed)?;
        let refund_router_data = razorpay::RazorpayRouterData::try_from((converted_amount, req))?;
        let connector_req = razorpay::RazorpayRefundRequest::try_from(&refund_router_data)?;

        Ok(Some(RequestContent::Json(Box::new(connector_req))))
    }

    fn handle_response_v2(
        &self,
        data: &RouterDataV2<Refund, RefundFlowData, RefundsData, RefundsResponseData>,
        event_builder: Option<&mut ConnectorEvent>,
        res: Response,
    ) -> CustomResult<
        RouterDataV2<Refund, RefundFlowData, RefundsData, RefundsResponseData>,
        errors::ConnectorError,
    > {
        let response: razorpay::RazorpayRefundResponse = res
            .response
            .parse_struct("RazorpayRefundResponse")
            .change_context(errors::ConnectorError::ResponseDeserializationFailed)?;

        with_response_body!(event_builder, response);

        RouterDataV2::foreign_try_from((response, data.clone(), res.status_code))
            .change_context(errors::ConnectorError::ResponseHandlingFailed)
    }

    fn get_error_response_v2(
        &self,
        res: Response,
        event_builder: Option<&mut ConnectorEvent>,
    ) -> CustomResult<ErrorResponse, errors::ConnectorError> {
        self.build_error_response(res, event_builder)
    }

    fn get_5xx_error_response(
        &self,
        res: Response,
        event_builder: Option<&mut ConnectorEvent>,
    ) -> CustomResult<ErrorResponse, errors::ConnectorError> {
        self.build_error_response(res, event_builder)
    }
}

impl<
        T: PaymentMethodDataTypes
            + std::fmt::Debug
            + std::marker::Sync
            + std::marker::Send
            + 'static
            + Serialize,
    > ConnectorIntegrationV2<Capture, PaymentFlowData, PaymentsCaptureData, PaymentsResponseData>
    for Razorpay<T>
{
    fn get_headers(
        &self,
        req: &RouterDataV2<Capture, PaymentFlowData, PaymentsCaptureData, PaymentsResponseData>,
    ) -> CustomResult<Vec<(String, Maskable<String>)>, errors::ConnectorError>
    where
        Self: ConnectorIntegrationV2<
            Capture,
            PaymentFlowData,
            PaymentsCaptureData,
            PaymentsResponseData,
        >,
    {
        let mut header = vec![(
            headers::CONTENT_TYPE.to_string(),
            "application/json".to_string().into(),
        )];
        let mut api_key = self.get_auth_header(&req.connector_auth_type)?;
        header.append(&mut api_key);
        Ok(header)
    }

    fn get_url(
        &self,
        req: &RouterDataV2<Capture, PaymentFlowData, PaymentsCaptureData, PaymentsResponseData>,
    ) -> CustomResult<String, errors::ConnectorError> {
        let id = match &req.request.connector_transaction_id {
            ResponseId::ConnectorTransactionId(id) => id,
            _ => {
                return Err(errors::ConnectorError::MissingConnectorTransactionID.into());
            }
        };
        Ok(format!(
            "{}v1/payments/{}/capture",
            req.resource_common_data.connectors.razorpay.base_url, id
        ))
    }

    fn get_request_body(
        &self,
        req: &RouterDataV2<Capture, PaymentFlowData, PaymentsCaptureData, PaymentsResponseData>,
    ) -> CustomResult<Option<RequestContent>, errors::ConnectorError> {
        let converted_amount = self
            .amount_converter
            .convert(req.request.minor_amount_to_capture, req.request.currency)
            .change_context(errors::ConnectorError::RequestEncodingFailed)?;
        let connector_router_data =
            razorpay::RazorpayRouterData::try_from((converted_amount, req))?;
        let connector_req = razorpay::RazorpayCaptureRequest::try_from(&connector_router_data)?;
        Ok(Some(RequestContent::Json(Box::new(connector_req))))
    }

    fn handle_response_v2(
        &self,
        data: &RouterDataV2<Capture, PaymentFlowData, PaymentsCaptureData, PaymentsResponseData>,
        event_builder: Option<&mut ConnectorEvent>,
        res: Response,
    ) -> CustomResult<
        RouterDataV2<Capture, PaymentFlowData, PaymentsCaptureData, PaymentsResponseData>,
        errors::ConnectorError,
    > {
        let response: razorpay::RazorpayCaptureResponse = res
            .response
            .parse_struct("RazorpayCaptureResponse")
            .map_err(|err| {
                report!(errors::ConnectorError::ResponseDeserializationFailed)
                    .attach_printable(format!("Failed to parse RazorpayCaptureResponse: {err:?}"))
            })?;

        with_response_body!(event_builder, response);

        RouterDataV2::foreign_try_from((response, data.clone(), res.status_code))
            .change_context(errors::ConnectorError::ResponseHandlingFailed)
    }

    fn get_error_response_v2(
        &self,
        res: Response,
        event_builder: Option<&mut ConnectorEvent>,
    ) -> CustomResult<ErrorResponse, errors::ConnectorError> {
        self.build_error_response(res, event_builder)
    }

    fn get_5xx_error_response(
        &self,
        res: Response,
        event_builder: Option<&mut ConnectorEvent>,
    ) -> CustomResult<ErrorResponse, errors::ConnectorError> {
        self.build_error_response(res, event_builder)
    }
}

impl<
        T: PaymentMethodDataTypes
            + std::fmt::Debug
            + std::marker::Sync
            + std::marker::Send
            + 'static
            + Serialize,
    >
    ConnectorIntegrationV2<
        SetupMandate,
        PaymentFlowData,
        SetupMandateRequestData<T>,
        PaymentsResponseData,
    > for Razorpay<T>
{
}

impl<
        T: PaymentMethodDataTypes
            + std::fmt::Debug
            + std::marker::Sync
            + std::marker::Send
            + 'static
            + Serialize,
    > ConnectorIntegrationV2<Accept, DisputeFlowData, AcceptDisputeData, DisputeResponseData>
    for Razorpay<T>
{
}

impl<
        T: PaymentMethodDataTypes
            + std::fmt::Debug
            + std::marker::Sync
            + std::marker::Send
            + 'static
            + Serialize,
    >
    ConnectorIntegrationV2<SubmitEvidence, DisputeFlowData, SubmitEvidenceData, DisputeResponseData>
    for Razorpay<T>
{
}

impl<
        T: PaymentMethodDataTypes
            + std::fmt::Debug
            + std::marker::Sync
            + std::marker::Send
            + 'static
            + Serialize,
    > ConnectorIntegrationV2<DefendDispute, DisputeFlowData, DisputeDefendData, DisputeResponseData>
    for Razorpay<T>
{
}
impl<
        T: PaymentMethodDataTypes
            + std::fmt::Debug
            + std::marker::Sync
            + std::marker::Send
            + 'static
            + Serialize,
    >
    ConnectorIntegrationV2<
        PaymentMethodToken,
        PaymentFlowData,
        PaymentMethodTokenizationData<T>,
        PaymentMethodTokenResponse,
    > for Razorpay<T>
{
}

// SourceVerification implementations for all flows
impl<
        T: PaymentMethodDataTypes
            + std::fmt::Debug
            + std::marker::Sync
            + std::marker::Send
            + 'static
            + Serialize,
    >
    interfaces::verification::SourceVerification<
        Authorize,
        PaymentFlowData,
        PaymentsAuthorizeData<T>,
        PaymentsResponseData,
    > for Razorpay<T>
{
}

impl<
        T: PaymentMethodDataTypes
            + std::fmt::Debug
            + std::marker::Sync
            + std::marker::Send
            + 'static
            + Serialize,
    >
    interfaces::verification::SourceVerification<
        CreateSessionToken,
        PaymentFlowData,
        SessionTokenRequestData,
        SessionTokenResponseData,
    > for Razorpay<T>
{
}

impl<
        T: PaymentMethodDataTypes
            + std::fmt::Debug
            + std::marker::Sync
            + std::marker::Send
            + 'static
            + Serialize,
    >
    interfaces::verification::SourceVerification<
        CreateAccessToken,
        PaymentFlowData,
        AccessTokenRequestData,
        AccessTokenResponseData,
    > for Razorpay<T>
{
}

impl<
        T: PaymentMethodDataTypes
            + std::fmt::Debug
            + std::marker::Sync
            + std::marker::Send
            + 'static
            + Serialize,
    >
    interfaces::verification::SourceVerification<
        PSync,
        PaymentFlowData,
        PaymentsSyncData,
        PaymentsResponseData,
    > for Razorpay<T>
{
}

impl<
        T: PaymentMethodDataTypes
            + std::fmt::Debug
            + std::marker::Sync
            + std::marker::Send
            + 'static
            + Serialize,
    >
    interfaces::verification::SourceVerification<
        Capture,
        PaymentFlowData,
        PaymentsCaptureData,
        PaymentsResponseData,
    > for Razorpay<T>
{
}

impl<
        T: PaymentMethodDataTypes
            + std::fmt::Debug
            + std::marker::Sync
            + std::marker::Send
            + 'static
            + Serialize,
    >
    interfaces::verification::SourceVerification<
        Void,
        PaymentFlowData,
        PaymentVoidData,
        PaymentsResponseData,
    > for Razorpay<T>
{
}

impl<
        T: PaymentMethodDataTypes
            + std::fmt::Debug
            + std::marker::Sync
            + std::marker::Send
            + 'static
            + Serialize,
    >
    interfaces::verification::SourceVerification<
        Refund,
        RefundFlowData,
        RefundsData,
        RefundsResponseData,
    > for Razorpay<T>
{
}

impl<
        T: PaymentMethodDataTypes
            + std::fmt::Debug
            + std::marker::Sync
            + std::marker::Send
            + 'static
            + Serialize,
    >
    interfaces::verification::SourceVerification<
        RSync,
        RefundFlowData,
        RefundSyncData,
        RefundsResponseData,
    > for Razorpay<T>
{
}

impl<
        T: PaymentMethodDataTypes
            + std::fmt::Debug
            + std::marker::Sync
            + std::marker::Send
            + 'static
            + Serialize,
    >
    interfaces::verification::SourceVerification<
        SetupMandate,
        PaymentFlowData,
        SetupMandateRequestData<T>,
        PaymentsResponseData,
    > for Razorpay<T>
{
}

impl<
        T: PaymentMethodDataTypes
            + std::fmt::Debug
            + std::marker::Sync
            + std::marker::Send
            + 'static
            + Serialize,
    >
    interfaces::verification::SourceVerification<
        Accept,
        DisputeFlowData,
        AcceptDisputeData,
        DisputeResponseData,
    > for Razorpay<T>
{
}

impl<
        T: PaymentMethodDataTypes
            + std::fmt::Debug
            + std::marker::Sync
            + std::marker::Send
            + 'static
            + Serialize,
    >
    interfaces::verification::SourceVerification<
        SubmitEvidence,
        DisputeFlowData,
        SubmitEvidenceData,
        DisputeResponseData,
    > for Razorpay<T>
{
}

impl<
        T: PaymentMethodDataTypes
            + std::fmt::Debug
            + std::marker::Sync
            + std::marker::Send
            + 'static
            + Serialize,
    >
    interfaces::verification::SourceVerification<
        DefendDispute,
        DisputeFlowData,
        DisputeDefendData,
        DisputeResponseData,
    > for Razorpay<T>
{
}

impl<
        T: PaymentMethodDataTypes
            + std::fmt::Debug
            + std::marker::Sync
            + std::marker::Send
            + 'static
            + Serialize,
    >
    interfaces::verification::SourceVerification<
        CreateOrder,
        PaymentFlowData,
        PaymentCreateOrderData,
        PaymentCreateOrderResponse,
    > for Razorpay<T>
{
}

impl<
        T: PaymentMethodDataTypes
            + std::fmt::Debug
            + std::marker::Sync
            + std::marker::Send
            + 'static
            + Serialize,
    >
    interfaces::verification::SourceVerification<
        PaymentMethodToken,
        PaymentFlowData,
        PaymentMethodTokenizationData<T>,
        PaymentMethodTokenResponse,
    > for Razorpay<T>
{
}

impl connector_types::ConnectorValidation for Razorpay<DefaultPCIHolder> {
    fn validate_mandate_payment(
        &self,
        pm_type: Option<PaymentMethodType>,
        pm_data: PaymentMethodData<DefaultPCIHolder>,
    ) -> CustomResult<(), errors::ConnectorError> {
        let mandate_supported_pmd = std::collections::HashSet::from([PaymentMethodDataType::Card]);
        is_mandate_supported(pm_data, pm_type, mandate_supported_pmd, self.id())
    }

    fn validate_psync_reference_id(
        &self,
        data: &PaymentsSyncData,
        _is_three_ds: bool,
        _status: AttemptStatus,
        _connector_meta_data: Option<SecretSerdeValue>,
    ) -> CustomResult<(), errors::ConnectorError> {
        if data.encoded_data.is_some() {
            return Ok(());
        }
        Err(errors::ConnectorError::MissingRequiredField {
            field_name: "encoded_data",
        }
        .into())
    }
    fn is_webhook_source_verification_mandatory(&self) -> bool {
        false
    }
}

static RAZORPAY_SUPPORTED_PAYMENT_METHODS: LazyLock<SupportedPaymentMethods> =
    LazyLock::new(|| {
        let razorpay_supported_capture_methods = vec![
            CaptureMethod::Automatic,
            CaptureMethod::Manual,
            CaptureMethod::ManualMultiple,
            // CaptureMethod::Scheduled,
        ];

        let razorpay_supported_card_network = vec![
            CardNetwork::Visa,
            CardNetwork::Mastercard,
            CardNetwork::AmericanExpress,
            CardNetwork::Maestro,
            CardNetwork::RuPay,
            CardNetwork::DinersClub,
            //have to add bajaj to this list too
            // ref : https://razorpay.com/docs/payments/payment-methods/cards/
        ];

        let mut razorpay_supported_payment_methods = SupportedPaymentMethods::new();

        razorpay_supported_payment_methods.add(
            PaymentMethod::Card,
            PaymentMethodType::Debit,
            PaymentMethodDetails {
                mandates: FeatureStatus::NotSupported,
                refunds: FeatureStatus::Supported,
                supported_capture_methods: razorpay_supported_capture_methods.clone(),
                specific_features: Some(PaymentMethodSpecificFeatures::Card(
                    CardSpecificFeatures {
                        three_ds: FeatureStatus::NotSupported,
                        no_three_ds: FeatureStatus::Supported,
                        supported_card_networks: razorpay_supported_card_network.clone(),
                    },
                )),
            },
        );

        razorpay_supported_payment_methods.add(
            PaymentMethod::Card,
            PaymentMethodType::Credit,
            PaymentMethodDetails {
                mandates: FeatureStatus::NotSupported,
                refunds: FeatureStatus::Supported,
                supported_capture_methods: razorpay_supported_capture_methods.clone(),
                specific_features: Some(PaymentMethodSpecificFeatures::Card(
                    CardSpecificFeatures {
                        three_ds: FeatureStatus::NotSupported,
                        no_three_ds: FeatureStatus::Supported,
                        supported_card_networks: razorpay_supported_card_network.clone(),
                    },
                )),
            },
        );

        razorpay_supported_payment_methods
    });

static RAZORPAY_CONNECTOR_INFO: ConnectorInfo = ConnectorInfo {
    display_name: "Razorpay",
    description: "Razorpay is a payment gateway that allows businesses to accept, process, and disburse payments with its product suite.",
    connector_type: PaymentConnectorCategory::PaymentGateway
};

static RAZORPAY_SUPPORTED_WEBHOOK_FLOWS: &[EventClass] =
    &[EventClass::Payments, EventClass::Refunds];

impl<
        T: PaymentMethodDataTypes
            + std::fmt::Debug
            + std::marker::Sync
            + std::marker::Send
            + 'static
            + Serialize,
    > ConnectorSpecifications for Razorpay<T>
{
    fn get_connector_about(&self) -> Option<&'static ConnectorInfo> {
        Some(&RAZORPAY_CONNECTOR_INFO)
    }

    fn get_supported_webhook_flows(&self) -> Option<&'static [EventClass]> {
        Some(RAZORPAY_SUPPORTED_WEBHOOK_FLOWS)
    }

    fn get_supported_payment_methods(&self) -> Option<&'static SupportedPaymentMethods> {
        Some(&RAZORPAY_SUPPORTED_PAYMENT_METHODS)
    }
}

impl<
        T: PaymentMethodDataTypes
            + std::fmt::Debug
            + std::marker::Sync
            + std::marker::Send
            + 'static
            + Serialize,
    >
    ConnectorIntegrationV2<
        domain_types::connector_flow::RepeatPayment,
        PaymentFlowData,
        domain_types::connector_types::RepeatPaymentData,
        PaymentsResponseData,
    > for Razorpay<T>
{
}

impl<
        T: PaymentMethodDataTypes
            + std::fmt::Debug
            + std::marker::Sync
            + std::marker::Send
            + 'static
            + Serialize,
    >
    interfaces::verification::SourceVerification<
        domain_types::connector_flow::RepeatPayment,
        PaymentFlowData,
        domain_types::connector_types::RepeatPaymentData,
        PaymentsResponseData,
    > for Razorpay<T>
{
}

impl<
        T: PaymentMethodDataTypes
            + std::fmt::Debug
            + std::marker::Sync
            + std::marker::Send
            + 'static
            + Serialize,
    >
    ConnectorIntegrationV2<
        CreateSessionToken,
        PaymentFlowData,
        SessionTokenRequestData,
        SessionTokenResponseData,
    > for Razorpay<T>
{
}

impl<
        T: PaymentMethodDataTypes
            + std::fmt::Debug
            + std::marker::Sync
            + std::marker::Send
            + 'static
            + Serialize,
    >
<<<<<<< HEAD
    interfaces::verification::SourceVerification<
=======
    ConnectorIntegrationV2<
>>>>>>> 8ee4de2a
        CreateAccessToken,
        PaymentFlowData,
        AccessTokenRequestData,
        AccessTokenResponseData,
    > for Razorpay<T>
{
}<|MERGE_RESOLUTION|>--- conflicted
+++ resolved
@@ -243,34 +243,6 @@
             + std::marker::Send
             + 'static
             + Serialize,
-    > connector_types::PaymentAccessToken for Razorpay<T>
-{
-}
-
-impl<
-        T: PaymentMethodDataTypes
-            + std::fmt::Debug
-            + std::marker::Sync
-            + std::marker::Send
-            + 'static
-            + Serialize,
-    >
-    ConnectorIntegrationV2<
-        CreateAccessToken,
-        PaymentFlowData,
-        AccessTokenRequestData,
-        AccessTokenResponseData,
-    > for Razorpay<T>
-{
-}
-
-impl<
-        T: PaymentMethodDataTypes
-            + std::fmt::Debug
-            + std::marker::Sync
-            + std::marker::Send
-            + 'static
-            + Serialize,
     > connector_types::PaymentTokenV2<T> for Razorpay<T>
 {
 }
@@ -1629,11 +1601,7 @@
             + 'static
             + Serialize,
     >
-<<<<<<< HEAD
-    interfaces::verification::SourceVerification<
-=======
     ConnectorIntegrationV2<
->>>>>>> 8ee4de2a
         CreateAccessToken,
         PaymentFlowData,
         AccessTokenRequestData,
