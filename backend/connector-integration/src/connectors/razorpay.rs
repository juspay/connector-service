--- conflicted
+++ resolved
@@ -14,29 +14,18 @@
 };
 use domain_types::{
     connector_flow::{
-<<<<<<< HEAD
         Accept, Authorize, Capture, CreateAccessToken, CreateOrder, CreateSessionToken,
-        DefendDispute, PSync, RSync, Refund, SetupMandate, SubmitEvidence, Void,
-    },
-    connector_types::{
-        AcceptDisputeData, AccessTokenRequestData, AccessTokenResponseData,
-        ConnectorSpecifications, ConnectorWebhookSecrets, DisputeDefendData, DisputeFlowData,
-        DisputeResponseData, EventType, PaymentCreateOrderData, PaymentCreateOrderResponse,
-        PaymentFlowData, PaymentVoidData, PaymentsAuthorizeData, PaymentsCaptureData,
-=======
-        Accept, Authorize, Capture, CreateOrder, CreateSessionToken, DefendDispute, PSync,
-        PaymentMethodToken, RSync, Refund, SetupMandate, SubmitEvidence, Void,
+        DefendDispute, PSync, PaymentMethodToken, RSync, Refund, SetupMandate, SubmitEvidence, Void,
     },
     connector_types::{
         AcceptDisputeData, ConnectorSpecifications, ConnectorWebhookSecrets, DisputeDefendData,
         DisputeFlowData, DisputeResponseData, EventType, PaymentCreateOrderData,
         PaymentCreateOrderResponse, PaymentFlowData, PaymentMethodTokenResponse,
         PaymentMethodTokenizationData, PaymentVoidData, PaymentsAuthorizeData, PaymentsCaptureData,
->>>>>>> 7bdb34fc
         PaymentsResponseData, PaymentsSyncData, RefundFlowData, RefundSyncData,
         RefundWebhookDetailsResponse, RefundsData, RefundsResponseData, RequestDetails, ResponseId,
         SessionTokenRequestData, SessionTokenResponseData, SetupMandateRequestData,
-        SubmitEvidenceData, SupportedPaymentMethodsExt, WebhookDetailsResponse,
+        SubmitEvidenceData, SupportedPaymentMethodsExt, WebhookDetailsResponse, AccessTokenRequestData, AccessTokenResponseData,
     },
     errors,
     payment_method_data::{DefaultPCIHolder, PaymentMethodData, PaymentMethodDataTypes},
@@ -234,18 +223,14 @@
     > connector_types::RepeatPaymentV2 for Razorpay<T>
 {
 }
-<<<<<<< HEAD
-
-=======
->>>>>>> 7bdb34fc
-impl<
-        T: PaymentMethodDataTypes
-            + std::fmt::Debug
-            + std::marker::Sync
-            + std::marker::Send
-            + 'static
-            + Serialize,
-<<<<<<< HEAD
+
+impl<
+        T: PaymentMethodDataTypes
+            + std::fmt::Debug
+            + std::marker::Sync
+            + std::marker::Send
+            + 'static
+            + Serialize,
     > connector_types::PaymentAccessToken for Razorpay<T>
 {
 }
@@ -267,11 +252,43 @@
 {
 }
 
-=======
+impl<
+        T: PaymentMethodDataTypes
+            + std::fmt::Debug
+            + std::marker::Sync
+            + std::marker::Send
+            + 'static
+            + Serialize,
+    > connector_types::PaymentAccessToken for Razorpay<T>
+{
+}
+
+impl<
+        T: PaymentMethodDataTypes
+            + std::fmt::Debug
+            + std::marker::Sync
+            + std::marker::Send
+            + 'static
+            + Serialize,
+    >
+    ConnectorIntegrationV2<
+        CreateAccessToken,
+        PaymentFlowData,
+        AccessTokenRequestData,
+        AccessTokenResponseData,
+    > for Razorpay<T>
+{
+}
+impl<
+        T: PaymentMethodDataTypes
+            + std::fmt::Debug
+            + std::marker::Sync
+            + std::marker::Send
+            + 'static
+            + Serialize,
     > connector_types::PaymentTokenV2<T> for Razorpay<T>
 {
 }
->>>>>>> 7bdb34fc
 impl<T> Razorpay<T> {
     pub const fn new() -> &'static Self {
         &Self {
