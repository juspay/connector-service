--- conflicted
+++ resolved
@@ -14,13 +14,8 @@
 };
 use domain_types::{
     connector_flow::{
-<<<<<<< HEAD
-        Accept, Authorize, Capture, CreateAccessToken, CreateOrder, CreateSessionToken, DefendDispute, PSync, RSync,
-        Refund, SetupMandate, SubmitEvidence, Void,
-=======
-        Accept, Authorize, Capture, CreateOrder, CreateSessionToken, DefendDispute, PSync,
+        Accept, Authorize, Capture, CreateAccessToken, CreateOrder, CreateSessionToken, DefendDispute, PSync,
         PaymentMethodToken, RSync, Refund, SetupMandate, SubmitEvidence, Void,
->>>>>>> 7bdb34fc
     },
     connector_types::{
         AcceptDisputeData, AccessTokenRequestData, AccessTokenResponseData, ConnectorSpecifications, ConnectorWebhookSecrets, DisputeDefendData,
