use std::collections::HashMap;

use cards::CardNumber;
use common_enums::{BankNames, CaptureMethod, Currency};
use common_utils::{
    consts,
    crypto::{self, GenerateDigest},
    errors::CustomResult,
    ext_traits::Encode,
    pii::Email,
    request::Method,
    types::{AmountConvertor, StringMajorUnit, StringMajorUnitForConnector},
};
use domain_types::{
    connector_flow::{Authorize, Capture, PSync, RSync, Refund, Void},
    connector_types::{
        EventType, MandateReference, MandateReferenceId, PaymentFlowData, PaymentVoidData,
        PaymentsAuthorizeData, PaymentsCaptureData, PaymentsResponseData, PaymentsSyncData,
        RefundFlowData, RefundSyncData, RefundWebhookDetailsResponse, RefundsData,
        RefundsResponseData, ResponseId,
    },
    errors::{self, ConnectorError},
    payment_method_data::{
        BankRedirectData, Card, CardDetailsForNetworkTransactionId, GooglePayWalletData,
        PaymentMethodData, PaymentMethodDataTypes, RawCardNumber, RealTimePaymentData, WalletData,
    },
    router_data::{ApplePayPredecryptData, ConnectorAuthType, ErrorResponse, PaymentMethodToken},
    router_data_v2::RouterDataV2,
    router_response_types::RedirectForm,
    utils,
};
use error_stack::ResultExt;
use hyperswitch_masking::{ExposeInterface, PeekInterface, Secret};
use serde::{Deserialize, Serialize};
use serde_json::Value;
use strum::Display;
use url::Url;

use crate::{
    connectors::{fiuu::FiuuRouterData, macros::GetFormData},
    types::ResponseRouterData,
};

// These needs to be accepted from SDK, need to be done after 1.0.0 stability as API contract will change
const GOOGLEPAY_API_VERSION_MINOR: u8 = 0;
const GOOGLEPAY_API_VERSION: u8 = 2;

pub struct FiuuAuthType {
    pub(super) merchant_id: Secret<String>,
    pub(super) verify_key: Secret<String>,
    pub(super) secret_key: Secret<String>,
}

impl TryFrom<&ConnectorAuthType> for FiuuAuthType {
    type Error = error_stack::Report<ConnectorError>;
    fn try_from(auth_type: &ConnectorAuthType) -> Result<Self, Self::Error> {
        match auth_type {
            ConnectorAuthType::SignatureKey {
                api_key,
                key1,
                api_secret,
            } => Ok(Self {
                merchant_id: key1.to_owned(),
                verify_key: api_key.to_owned(),
                secret_key: api_secret.to_owned(),
            }),
            _ => Err(ConnectorError::FailedToObtainAuthType.into()),
        }
    }
}

#[derive(Serialize, Deserialize, Debug, Clone)]
#[serde(rename_all = "UPPERCASE")]
pub enum TxnType {
    Sals,
    Auts,
}

impl TryFrom<Option<CaptureMethod>> for TxnType {
    type Error = error_stack::Report<ConnectorError>;
    fn try_from(capture_method: Option<CaptureMethod>) -> Result<Self, Self::Error> {
        match capture_method {
            Some(CaptureMethod::Automatic) | Some(CaptureMethod::SequentialAutomatic) | None => {
                Ok(Self::Sals)
            }
            Some(CaptureMethod::Manual) => Ok(Self::Auts),
            _ => Err(ConnectorError::CaptureMethodNotSupported.into()),
        }
    }
}

#[derive(Serialize, Deserialize, Display, Debug, Clone)]
enum TxnChannel {
    #[serde(rename = "CREDITAN")]
    #[strum(serialize = "CREDITAN")]
    Creditan,
    #[serde(rename = "RPP_DUITNOWQR")]
    #[strum(serialize = "RPP_DUITNOWQR")]
    RppDuitNowQr,
}

#[derive(Serialize, Deserialize, Display, Debug, Clone)]
#[serde(rename_all = "SCREAMING_SNAKE_CASE")]
#[strum(serialize_all = "SCREAMING_SNAKE_CASE")]
pub enum FPXTxnChannel {
    FpxAbb,
    FpxUob,
    FpxAbmb,
    FpxScb,
    FpxBsn,
    FpxKfh,
    FpxBmmb,
    FpxBkrm,
    FpxHsbc,
    FpxAgrobank,
    FpxBocm,
    FpxMb2u,
    FpxCimbclicks,
    FpxAmb,
    FpxHlb,
    FpxPbb,
    FpxRhb,
    FpxBimb,
    FpxOcbc,
}
#[derive(Debug, Clone, Serialize)]
pub enum BankCode {
    PHBMMYKL,
    AGOBMYK1,
    MFBBMYKL,
    ARBKMYKL,
    BKCHMYKL,
    BIMBMYKL,
    BMMBMYKL,
    BKRMMYK1,
    BSNAMYK1,
    CIBBMYKL,
    HLBBMYKL,
    HBMBMYKL,
    KFHOMYKL,
    MBBEMYKL,
    PBBEMYKL,
    RHBBMYKL,
    SCBLMYKX,
    UOVBMYKL,
    OCBCMYKL,
}

impl TryFrom<BankNames> for BankCode {
    type Error = error_stack::Report<ConnectorError>;
    fn try_from(bank: BankNames) -> Result<Self, Self::Error> {
        match bank {
            BankNames::AffinBank => Ok(Self::PHBMMYKL),
            BankNames::AgroBank => Ok(Self::AGOBMYK1),
            BankNames::AllianceBank => Ok(Self::MFBBMYKL),
            BankNames::AmBank => Ok(Self::ARBKMYKL),
            BankNames::BankOfChina => Ok(Self::BKCHMYKL),
            BankNames::BankIslam => Ok(Self::BIMBMYKL),
            BankNames::BankMuamalat => Ok(Self::BMMBMYKL),
            BankNames::BankRakyat => Ok(Self::BKRMMYK1),
            BankNames::BankSimpananNasional => Ok(Self::BSNAMYK1),
            BankNames::CimbBank => Ok(Self::CIBBMYKL),
            BankNames::HongLeongBank => Ok(Self::HLBBMYKL),
            BankNames::HsbcBank => Ok(Self::HBMBMYKL),
            BankNames::KuwaitFinanceHouse => Ok(Self::KFHOMYKL),
            BankNames::Maybank => Ok(Self::MBBEMYKL),
            BankNames::PublicBank => Ok(Self::PBBEMYKL),
            BankNames::RhbBank => Ok(Self::RHBBMYKL),
            BankNames::StandardCharteredBank => Ok(Self::SCBLMYKX),
            BankNames::UobBank => Ok(Self::UOVBMYKL),
            BankNames::OcbcBank => Ok(Self::OCBCMYKL),
            bank => Err(ConnectorError::NotSupported {
                message: format!("Invalid BankName for FPX Refund: {bank:?}"),
                connector: "Fiuu",
            })?,
        }
    }
}

impl TryFrom<BankNames> for FPXTxnChannel {
    type Error = error_stack::Report<ConnectorError>;
    fn try_from(bank_names: BankNames) -> Result<Self, Self::Error> {
        match bank_names {
            BankNames::AffinBank => Ok(Self::FpxAbb),
            BankNames::AgroBank => Ok(Self::FpxAgrobank),
            BankNames::AllianceBank => Ok(Self::FpxAbmb),
            BankNames::AmBank => Ok(Self::FpxAmb),
            BankNames::BankOfChina => Ok(Self::FpxBocm),
            BankNames::BankIslam => Ok(Self::FpxBimb),
            BankNames::BankMuamalat => Ok(Self::FpxBmmb),
            BankNames::BankRakyat => Ok(Self::FpxBkrm),
            BankNames::BankSimpananNasional => Ok(Self::FpxBsn),
            BankNames::CimbBank => Ok(Self::FpxCimbclicks),
            BankNames::HongLeongBank => Ok(Self::FpxHlb),
            BankNames::HsbcBank => Ok(Self::FpxHsbc),
            BankNames::KuwaitFinanceHouse => Ok(Self::FpxKfh),
            BankNames::Maybank => Ok(Self::FpxMb2u),
            BankNames::PublicBank => Ok(Self::FpxPbb),
            BankNames::RhbBank => Ok(Self::FpxRhb),
            BankNames::StandardCharteredBank => Ok(Self::FpxScb),
            BankNames::UobBank => Ok(Self::FpxUob),
            BankNames::OcbcBank => Ok(Self::FpxOcbc),
            _ => Err(ConnectorError::NotImplemented(
                utils::get_unimplemented_payment_method_error_message("Fiuu"),
            ))?,
        }
    }
}

#[derive(Serialize, Debug, Clone)]
pub struct FiuuMandateRequest {
    #[serde(rename = "0")]
    mandate_request: Secret<String>,
}

#[derive(Serialize, Debug, Clone)]
pub struct FiuuRecurringRequest {
    record_type: FiuuRecordType,
    merchant_id: Secret<String>,
    token: Secret<String>,
    order_id: String,
    currency: Currency,
    amount: StringMajorUnit,
    billing_name: Secret<String>,
    email: Email,
    verify_key: Secret<String>,
}

#[derive(Serialize, Debug, Clone, strum::Display)]
pub enum FiuuRecordType {
    T,
}

impl<T: PaymentMethodDataTypes + std::fmt::Debug + Sync + Send + 'static + Serialize>
    TryFrom<
        &FiuuRouterData<
            RouterDataV2<
                Authorize,
                PaymentFlowData,
                PaymentsAuthorizeData<T>,
                PaymentsResponseData,
            >,
            T,
        >,
    > for FiuuMandateRequest
{
    type Error = error_stack::Report<ConnectorError>;
    fn try_from(
        item: &FiuuRouterData<
            RouterDataV2<
                Authorize,
                PaymentFlowData,
                PaymentsAuthorizeData<T>,
                PaymentsResponseData,
            >,
            T,
        >,
    ) -> Result<Self, Self::Error> {
        let auth: FiuuAuthType = FiuuAuthType::try_from(&item.router_data.connector_auth_type)?;
        let record_type = FiuuRecordType::T;
        let merchant_id = auth.merchant_id;
        let order_id = item
            .router_data
            .resource_common_data
            .connector_request_reference_id
            .clone();
        let currency = item.router_data.request.currency;
        let converter = StringMajorUnitForConnector;
        let amount = converter
            .convert(
                item.router_data.request.minor_amount,
                item.router_data.request.currency,
            )
            .change_context(ConnectorError::RequestEncodingFailed)?;
        let billing_name = item
            .router_data
            .resource_common_data
            .get_billing_full_name()?;

        let email = item.router_data.resource_common_data.get_billing_email()?;
        let token = Secret::new(item.router_data.request.get_connector_mandate_id()?);
        let verify_key = auth.verify_key;
        let recurring_request = FiuuRecurringRequest {
            record_type: record_type.clone(),
            merchant_id: merchant_id.clone(),
            token: token.clone(),
            order_id: order_id.clone(),
            currency,
            amount: amount.clone(),
            billing_name: billing_name.clone(),
            email: email.clone(),
            verify_key: verify_key.clone(),
        };
        let check_sum = calculate_check_sum(recurring_request)?;
        let mandate_request = format!(
            "{}|{}||{}|{}|{}|{}|{}|{}|||{}",
            record_type,
            merchant_id.peek(),
            token.peek(),
            order_id,
            currency,
            amount.get_amount_as_string(),
            billing_name.peek(),
            email.peek(),
            check_sum.peek()
        );
        Ok(Self {
            mandate_request: mandate_request.into(),
        })
    }
}

pub fn calculate_check_sum(
    req: FiuuRecurringRequest,
) -> CustomResult<Secret<String>, ConnectorError> {
    let formatted_string = format!(
        "{}{}{}{}{}{}{}",
        req.record_type,
        req.merchant_id.peek(),
        req.token.peek(),
        req.order_id,
        req.currency,
        req.amount.get_amount_as_string(),
        req.verify_key.peek()
    );
    Ok(Secret::new(hex::encode(
        crypto::Md5
            .generate_digest(formatted_string.as_bytes())
            .change_context(ConnectorError::RequestEncodingFailed)?,
    )))
}

#[derive(Serialize, Debug, Clone)]
#[serde(rename_all = "PascalCase")]
pub struct FiuuPaymentRequest<
    T: PaymentMethodDataTypes + std::fmt::Debug + Sync + Send + 'static + Serialize,
> {
    #[serde(rename = "MerchantID")]
    merchant_id: Secret<String>,
    reference_no: String,
    txn_type: TxnType,
    txn_currency: Currency,
    txn_amount: StringMajorUnit,
    signature: Secret<String>,
    #[serde(rename = "ReturnURL")]
    return_url: Option<String>,
    #[serde(rename = "NotificationURL")]
    notification_url: Option<Url>,
    #[serde(flatten)]
    payment_method_data: FiuuPaymentMethodData<T>,
}

#[derive(Serialize, Debug, Clone)]
#[serde(untagged)]
pub enum FiuuPaymentMethodData<
    T: PaymentMethodDataTypes + std::fmt::Debug + Sync + Send + 'static + Serialize,
> {
    FiuuQRData(Box<FiuuQRData>),
    FiuuCardData(Box<FiuuCardData<T>>),
    FiuuCardWithNTI(Box<FiuuCardWithNTI>),
    FiuuFpxData(Box<FiuuFPXData>),
    FiuuGooglePayData(Box<FiuuGooglePayData>),
    FiuuApplePayData(Box<FiuuApplePayData>),
}

#[derive(Serialize, Debug, Clone)]
#[serde(rename_all = "PascalCase")]
pub struct FiuuFPXData {
    #[serde(rename = "non_3DS")]
    non_3ds: i32,
    txn_channel: FPXTxnChannel,
}
#[derive(Serialize, Debug, Clone)]
#[serde(rename_all = "PascalCase")]
pub struct FiuuQRData {
    txn_channel: TxnChannel,
}

#[derive(Serialize, Debug, Clone)]
#[serde(rename_all = "SCREAMING_SNAKE_CASE")]
pub struct FiuuCardData<
    T: PaymentMethodDataTypes + std::fmt::Debug + Sync + Send + 'static + Serialize,
> {
    #[serde(rename = "non_3DS")]
    non_3ds: i32,
    #[serde(rename = "TxnChannel")]
    txn_channel: TxnChannel,
    cc_pan: RawCardNumber<T>,
    cc_cvv2: Secret<String>,
    cc_month: Secret<String>,
    cc_year: Secret<String>,
    #[serde(rename = "mpstokenstatus")]
    mps_token_status: Option<i32>,
    #[serde(rename = "CustEmail")]
    customer_email: Option<Email>,
}

#[derive(Serialize, Debug, Clone)]
#[serde(rename_all = "SCREAMING_SNAKE_CASE")]
pub struct FiuuCardWithNTI {
    #[serde(rename = "TxnChannel")]
    txn_channel: TxnChannel,
    cc_pan: CardNumber,
    cc_month: Secret<String>,
    cc_year: Secret<String>,
    #[serde(rename = "OriginalSchemeID")]
    original_scheme_id: Secret<String>,
}

#[derive(Serialize, Debug, Clone)]
#[serde(rename_all = "SCREAMING_SNAKE_CASE")]
pub struct FiuuApplePayData {
    #[serde(rename = "TxnChannel")]
    txn_channel: TxnChannel,
    cc_month: Secret<String>,
    cc_year: Secret<String>,
    cc_token: CardNumber,
    eci: Option<String>,
    token_cryptogram: Secret<String>,
    token_type: FiuuTokenType,
    #[serde(rename = "non_3DS")]
    non_3ds: i32,
}

#[derive(Serialize, Debug, Clone)]
#[serde(rename_all = "PascalCase")]
pub enum FiuuTokenType {
    ApplePay,
    GooglePay,
}

#[derive(Serialize, Debug, Clone)]
#[serde(rename_all = "PascalCase")]
pub struct FiuuGooglePayData {
    txn_channel: TxnChannel,
    #[serde(rename = "GooglePay[apiVersion]")]
    api_version: u8,
    #[serde(rename = "GooglePay[apiVersionMinor]")]
    api_version_minor: u8,
    #[serde(rename = "GooglePay[paymentMethodData][info][assuranceDetails][accountVerified]")]
    account_verified: Option<bool>,
    #[serde(
        rename = "GooglePay[paymentMethodData][info][assuranceDetails][cardHolderAuthenticated]"
    )]
    card_holder_authenticated: Option<bool>,
    #[serde(rename = "GooglePay[paymentMethodData][info][cardDetails]")]
    card_details: String,
    #[serde(rename = "GooglePay[paymentMethodData][info][cardNetwork]")]
    card_network: String,
    #[serde(rename = "GooglePay[paymentMethodData][tokenizationData][token]")]
    token: Secret<String>,
    #[serde(rename = "GooglePay[paymentMethodData][tokenizationData][type]")]
    tokenization_data_type: Secret<String>,
    #[serde(rename = "GooglePay[paymentMethodData][type]")]
    pm_type: String,
    #[serde(rename = "SCREAMING_SNAKE_CASE")]
    token_type: FiuuTokenType,
    #[serde(rename = "non_3DS")]
    non_3ds: i32,
}

pub fn calculate_signature(
    signature_data: String,
) -> Result<Secret<String>, error_stack::Report<ConnectorError>> {
    let message = signature_data.as_bytes();
    let encoded_data = hex::encode(
        crypto::Md5
            .generate_digest(message)
            .change_context(ConnectorError::RequestEncodingFailed)?,
    );
    Ok(Secret::new(encoded_data))
}

impl<T: PaymentMethodDataTypes + std::fmt::Debug + Sync + Send + 'static + Serialize>
    TryFrom<
        &FiuuRouterData<
            RouterDataV2<
                Authorize,
                PaymentFlowData,
                PaymentsAuthorizeData<T>,
                PaymentsResponseData,
            >,
            T,
        >,
    > for FiuuPaymentRequest<T>
{
    type Error = error_stack::Report<ConnectorError>;
    fn try_from(
        item: &FiuuRouterData<
            RouterDataV2<
                Authorize,
                PaymentFlowData,
                PaymentsAuthorizeData<T>,
                PaymentsResponseData,
            >,
            T,
        >,
    ) -> Result<Self, Self::Error> {
        let auth = FiuuAuthType::try_from(&item.router_data.connector_auth_type)?;
        let merchant_id = auth.merchant_id.peek().to_string();
        let txn_currency = item.router_data.request.currency;
        let converter = StringMajorUnitForConnector;
        let amount = converter
            .convert(
                item.router_data.request.minor_amount,
                item.router_data.request.currency,
            )
            .change_context(ConnectorError::RequestEncodingFailed)?;
        let txn_amount = amount;
        let reference_no = item
            .router_data
            .resource_common_data
            .connector_request_reference_id
            .clone();
        let verify_key = auth.verify_key.peek().to_string();
        let signature = calculate_signature(format!(
            "{}{merchant_id}{reference_no}{verify_key}",
            txn_amount.get_amount_as_string()
        ))?;
        let txn_type = match item.router_data.request.is_auto_capture()? {
            true => TxnType::Sals,
            false => TxnType::Auts,
        };
        let return_url = item.router_data.request.router_return_url.clone();
        let non_3ds = match item.router_data.resource_common_data.is_three_ds() {
            false => 1,
            true => 0,
        };
        let notification_url = Some(
            Url::parse(&item.router_data.request.get_webhook_url()?)
                .change_context(ConnectorError::RequestEncodingFailed)?,
        );
        let payment_method_data = match item
            .router_data
            .request
            .mandate_id
            .clone()
            .and_then(|mandate_id| mandate_id.mandate_reference_id)
        {
            None => match item.router_data.request.payment_method_data {
                PaymentMethodData::Card(ref card) => {
                    FiuuPaymentMethodData::try_from((card, &item.router_data))
                }
                PaymentMethodData::RealTimePayment(ref real_time_payment_data) => {
                    match *real_time_payment_data.clone() {
                        RealTimePaymentData::DuitNow {} => {
                            Ok(FiuuPaymentMethodData::FiuuQRData(Box::new(FiuuQRData {
                                txn_channel: TxnChannel::RppDuitNowQr,
                            })))
                        }
                        RealTimePaymentData::Fps {}
                        | RealTimePaymentData::PromptPay {}
                        | RealTimePaymentData::VietQr {} => Err(ConnectorError::NotImplemented(
                            utils::get_unimplemented_payment_method_error_message("fiuu"),
                        )
                        .into()),
                    }
                }
                PaymentMethodData::BankRedirect(ref bank_redirect_data) => match bank_redirect_data
                {
                    BankRedirectData::OnlineBankingFpx { ref issuer } => {
                        Ok(FiuuPaymentMethodData::FiuuFpxData(Box::new(FiuuFPXData {
                            txn_channel: FPXTxnChannel::try_from(*issuer)?,
                            non_3ds,
                        })))
                    }
                    BankRedirectData::BancontactCard { .. }
                    | BankRedirectData::Bizum {}
                    | BankRedirectData::Blik { .. }
                    | BankRedirectData::Eft { .. }
                    | BankRedirectData::Eps { .. }
                    | BankRedirectData::Giropay { .. }
                    | BankRedirectData::Ideal { .. }
                    | BankRedirectData::Interac { .. }
                    | BankRedirectData::OnlineBankingCzechRepublic { .. }
                    | BankRedirectData::OnlineBankingFinland { .. }
                    | BankRedirectData::OnlineBankingPoland { .. }
                    | BankRedirectData::OnlineBankingSlovakia { .. }
                    | BankRedirectData::OpenBankingUk { .. }
                    | BankRedirectData::Przelewy24 { .. }
                    | BankRedirectData::Sofort { .. }
                    | BankRedirectData::Trustly { .. }
                    | BankRedirectData::OnlineBankingThailand { .. }
<<<<<<< HEAD
                    | BankRedirectData::LocalBankRedirect {}
                    | BankRedirectData::OpenBanking {} => {
                        Err(errors::ConnectorError::NotImplemented(
=======
                    | BankRedirectData::LocalBankRedirect {} => {
                        Err(ConnectorError::NotImplemented(
>>>>>>> e99d721b
                            utils::get_unimplemented_payment_method_error_message("fiuu"),
                        )
                        .into())
                    }
                },
                PaymentMethodData::Wallet(ref wallet_data) => match wallet_data {
                    WalletData::GooglePay(google_pay_data) => {
                        FiuuPaymentMethodData::try_from(google_pay_data)
                    }
                    WalletData::ApplePay(_apple_pay_data) => {
                        let payment_method_token = item
                            .router_data
                            .resource_common_data
                            .get_payment_method_token()?;
                        match payment_method_token {
                            PaymentMethodToken::Token(_) => {
                                Err(unimplemented_payment_method!("Apple Pay", "Manual", "Fiuu"))?
                            }
                            PaymentMethodToken::ApplePayDecrypt(decrypt_data) => {
                                FiuuPaymentMethodData::try_from(decrypt_data)
                            }
                            PaymentMethodToken::PazeDecrypt(_) => {
                                Err(unimplemented_payment_method!("Paze", "Fiuu"))?
                            }
                            PaymentMethodToken::GooglePayDecrypt(_) => {
                                Err(unimplemented_payment_method!("Google Pay", "Fiuu"))?
                            }
                        }
                    }
                    WalletData::AliPayQr(_)
                    | WalletData::AliPayRedirect(_)
                    | WalletData::AliPayHkRedirect(_)
                    | WalletData::AmazonPayRedirect(_)
                    | WalletData::MomoRedirect(_)
                    | WalletData::KakaoPayRedirect(_)
                    | WalletData::GoPayRedirect(_)
                    | WalletData::GcashRedirect(_)
                    | WalletData::ApplePayRedirect(_)
                    | WalletData::ApplePayThirdPartySdk(_)
                    | WalletData::DanaRedirect {}
                    | WalletData::GooglePayRedirect(_)
                    | WalletData::GooglePayThirdPartySdk(_)
                    | WalletData::MbWayRedirect(_)
                    | WalletData::MobilePayRedirect(_)
                    | WalletData::PaypalRedirect(_)
                    | WalletData::PaypalSdk(_)
                    | WalletData::Paze(_)
                    | WalletData::SamsungPay(_)
                    | WalletData::TwintRedirect {}
                    | WalletData::VippsRedirect {}
                    | WalletData::TouchNGoRedirect(_)
                    | WalletData::WeChatPayRedirect(_)
                    | WalletData::WeChatPayQr(_)
                    | WalletData::CashappQr(_)
                    | WalletData::SwishQr(_)
                    | WalletData::Mifinity(_)
                    | WalletData::RevolutPay(_)
                    | WalletData::BluecodeRedirect { .. } => Err(ConnectorError::NotImplemented(
                        utils::get_unimplemented_payment_method_error_message("fiuu"),
                    )
                    .into()),
                },
                PaymentMethodData::CardRedirect(_)
                | PaymentMethodData::PayLater(_)
                | PaymentMethodData::BankDebit(_)
                | PaymentMethodData::BankTransfer(_)
                | PaymentMethodData::Crypto(_)
                | PaymentMethodData::MandatePayment
                | PaymentMethodData::MobilePayment(_)
                | PaymentMethodData::Reward
                | PaymentMethodData::Upi(_)
                | PaymentMethodData::Voucher(_)
                | PaymentMethodData::GiftCard(_)
                | PaymentMethodData::CardToken(_)
                | PaymentMethodData::OpenBanking(_)
                | PaymentMethodData::NetworkToken(_)
                | PaymentMethodData::CardDetailsForNetworkTransactionId(_) => {
                    Err(ConnectorError::NotImplemented(
                        utils::get_unimplemented_payment_method_error_message("fiuu"),
                    )
                    .into())
                }
            },
            // Card payments using network transaction ID
            Some(MandateReferenceId::NetworkMandateId(network_transaction_id)) => {
                match item.router_data.request.payment_method_data {
                    PaymentMethodData::CardDetailsForNetworkTransactionId(ref raw_card_details) => {
                        FiuuPaymentMethodData::try_from((raw_card_details, network_transaction_id))
                    }
                    _ => Err(ConnectorError::NotImplemented(
                        utils::get_unimplemented_payment_method_error_message("fiuu"),
                    )
                    .into()),
                }
            }
            _ => Err(ConnectorError::NotImplemented(
                utils::get_unimplemented_payment_method_error_message("fiuu"),
            )
            .into()),
        }?;

        Ok(Self {
            merchant_id: auth.merchant_id,
            reference_no,
            txn_type,
            txn_currency,
            txn_amount,
            return_url,
            payment_method_data,
            signature,
            notification_url,
        })
    }
}

impl<T: PaymentMethodDataTypes + std::fmt::Debug + Sync + Send + 'static + Serialize>
    TryFrom<(
        &Card<T>,
        &RouterDataV2<Authorize, PaymentFlowData, PaymentsAuthorizeData<T>, PaymentsResponseData>,
    )> for FiuuPaymentMethodData<T>
{
    type Error = error_stack::Report<ConnectorError>;
    fn try_from(
        (req_card, item): (
            &Card<T>,
            &RouterDataV2<
                Authorize,
                PaymentFlowData,
                PaymentsAuthorizeData<T>,
                PaymentsResponseData,
            >,
        ),
    ) -> Result<Self, Self::Error> {
        let (mps_token_status, customer_email) = (Some(3), None);
        let non_3ds = match item.resource_common_data.is_three_ds() {
            false => 1,
            true => 0,
        };
        Ok(Self::FiuuCardData(Box::new(FiuuCardData {
            txn_channel: TxnChannel::Creditan,
            non_3ds,
            cc_pan: req_card.card_number.clone(),
            cc_cvv2: req_card.card_cvc.clone(),
            cc_month: req_card.card_exp_month.clone(),
            cc_year: req_card.card_exp_year.clone(),
            mps_token_status,
            customer_email,
        })))
    }
}

impl<T: PaymentMethodDataTypes + std::fmt::Debug + Sync + Send + 'static + Serialize>
    TryFrom<(&CardDetailsForNetworkTransactionId, String)> for FiuuPaymentMethodData<T>
{
    type Error = error_stack::Report<ConnectorError>;
    fn try_from(
        (raw_card_data, network_transaction_id): (&CardDetailsForNetworkTransactionId, String),
    ) -> Result<Self, Self::Error> {
        Ok(Self::FiuuCardWithNTI(Box::new(FiuuCardWithNTI {
            txn_channel: TxnChannel::Creditan,
            cc_pan: raw_card_data.card_number.clone(),
            cc_month: raw_card_data.card_exp_month.clone(),
            cc_year: raw_card_data.card_exp_year.clone(),
            original_scheme_id: Secret::new(network_transaction_id),
        })))
    }
}

impl<T: PaymentMethodDataTypes + std::fmt::Debug + Sync + Send + 'static + Serialize>
    TryFrom<&GooglePayWalletData> for FiuuPaymentMethodData<T>
{
    type Error = error_stack::Report<ConnectorError>;
    fn try_from(data: &GooglePayWalletData) -> Result<Self, Self::Error> {
        Ok(Self::FiuuGooglePayData(Box::new(FiuuGooglePayData {
            txn_channel: TxnChannel::Creditan,
            api_version: GOOGLEPAY_API_VERSION,
            api_version_minor: GOOGLEPAY_API_VERSION_MINOR,
            account_verified: data
                .info
                .assurance_details
                .as_ref()
                .map(|details| details.account_verified),
            card_holder_authenticated: data
                .info
                .assurance_details
                .as_ref()
                .map(|details| details.card_holder_authenticated),
            card_details: data.info.card_details.clone(),
            card_network: data.info.card_network.clone(),
            token: data
                .tokenization_data
                .get_encrypted_google_pay_token()
                .change_context(ConnectorError::MissingRequiredField {
                    field_name: "gpay wallet_token",
                })?
                .clone()
                .into(),
            tokenization_data_type: data
                .tokenization_data
                .get_encrypted_token_type()
                .change_context(ConnectorError::MissingRequiredField {
                    field_name: "gpay wallet token type",
                })?
                .clone()
                .into(),
            pm_type: data.pm_type.clone(),
            token_type: FiuuTokenType::GooglePay,
            // non_3ds field Applicable to card processing via specific processor using specific currency for pre-approved partner only.
            // Equal to 0 by default and 1 for non-3DS transaction, That is why it is hardcoded to 1 for googlepay transactions.
            non_3ds: 1,
        })))
    }
}

impl<T: PaymentMethodDataTypes + std::fmt::Debug + Sync + Send + 'static + Serialize>
    TryFrom<Box<ApplePayPredecryptData>> for FiuuPaymentMethodData<T>
{
    type Error = error_stack::Report<ConnectorError>;
    fn try_from(decrypt_data: Box<ApplePayPredecryptData>) -> Result<Self, Self::Error> {
        Ok(Self::FiuuApplePayData(Box::new(FiuuApplePayData {
            txn_channel: TxnChannel::Creditan,
            cc_month: decrypt_data.get_expiry_month().change_context(
                ConnectorError::InvalidDataFormat {
                    field_name: "expiration_month",
                },
            )?,
            cc_year: decrypt_data.get_four_digit_expiry_year(),
            cc_token: decrypt_data.application_primary_account_number,
            eci: decrypt_data.payment_data.eci_indicator,
            token_cryptogram: decrypt_data.payment_data.online_payment_cryptogram,
            token_type: FiuuTokenType::ApplePay,
            // non_3ds field Applicable to card processing via specific processor using specific currency for pre-approved partner only.
            // Equal to 0 by default and 1 for non-3DS transaction, That is why it is hardcoded to 1 for apple pay decrypt flow transactions.
            non_3ds: 1,
        })))
    }
}

#[derive(Debug, Serialize, Deserialize)]
#[serde(rename_all = "PascalCase")]
pub struct PaymentsResponse {
    pub reference_no: String,
    #[serde(rename = "TxnID")]
    pub txn_id: String,
    pub txn_type: TxnType,
    pub txn_currency: Currency,
    pub txn_amount: StringMajorUnit,
    pub txn_channel: String,
    pub txn_data: TxnData,
}

#[derive(Debug, Serialize, Deserialize)]
#[serde(rename_all = "PascalCase")]
pub struct DuitNowQrCodeResponse {
    pub reference_no: String,
    pub txn_type: TxnType,
    pub txn_currency: Currency,
    pub txn_amount: StringMajorUnit,
    pub txn_channel: String,
    #[serde(rename = "TxnID")]
    pub txn_id: String,
    pub txn_data: QrTxnData,
}

#[derive(Debug, Serialize, Deserialize)]
#[serde(rename_all = "PascalCase")]
pub struct QrTxnData {
    pub request_data: QrRequestData,
}

#[derive(Debug, Serialize, Deserialize)]
pub struct QrRequestData {
    pub qr_data: Secret<String>,
}

#[derive(Debug, Serialize, Deserialize)]
#[serde(untagged)]
pub enum FiuuPaymentsResponse {
    PaymentResponse(Box<PaymentsResponse>),
    QRPaymentResponse(Box<DuitNowQrCodeResponse>),
    Error(FiuuErrorResponse),
    RecurringResponse(Vec<Box<FiuuRecurringResponse>>),
}

#[derive(Debug, Serialize, Deserialize)]
pub struct FiuuRecurringResponse {
    status: FiuuRecurringStautus,
    #[serde(rename = "orderid")]
    order_id: String,
    #[serde(rename = "tranID")]
    tran_id: Option<String>,
    reason: Option<String>,
}
#[derive(Debug, Serialize, Deserialize, Clone)]
#[serde(rename_all = "snake_case")]
pub enum FiuuRecurringStautus {
    Accepted,
    Failed,
}

#[derive(Debug, Serialize, Deserialize)]
#[serde(rename_all = "PascalCase")]
pub struct TxnData {
    #[serde(rename = "RequestURL")]
    pub request_url: String,
    pub request_type: RequestType,
    pub request_data: RequestData,
    pub request_method: String,
}

#[derive(Debug, Serialize, Deserialize)]
#[serde(rename_all = "UPPERCASE")]
pub enum RequestType {
    Redirect,
    Response,
}

#[derive(Debug, Serialize, Deserialize)]
#[serde(untagged)]
pub enum RequestData {
    NonThreeDS(NonThreeDSResponseData),
    RedirectData(Option<HashMap<String, String>>),
}

#[derive(Debug, Serialize, Deserialize)]
pub struct QrCodeData {
    #[serde(rename = "tranID")]
    pub tran_id: String,
    pub status: String,
}

#[derive(Debug, Serialize, Deserialize)]
pub struct NonThreeDSResponseData {
    #[serde(rename = "tranID")]
    pub tran_id: String,
    pub status: String,
    #[serde(rename = "extraP")]
    pub extra_parameters: Option<ExtraParameters>,
    pub error_code: Option<String>,
    pub error_desc: Option<String>,
}

#[derive(Debug, Serialize, Deserialize, Clone)]
pub struct ExtraParameters {
    pub token: Option<Secret<String>>,
}

impl<
        F,
        T: PaymentMethodDataTypes + std::fmt::Debug + Sync + Send + 'static + Serialize + Serialize,
    > TryFrom<ResponseRouterData<FiuuPaymentsResponse, Self>>
    for RouterDataV2<F, PaymentFlowData, PaymentsAuthorizeData<T>, PaymentsResponseData>
{
    type Error = error_stack::Report<ConnectorError>;
    fn try_from(item: ResponseRouterData<FiuuPaymentsResponse, Self>) -> Result<Self, Self::Error> {
        let ResponseRouterData {
            response,
            router_data,
            http_code: _http_code,
        } = item;
        match response {
            FiuuPaymentsResponse::QRPaymentResponse(ref response) => Ok(Self {
                resource_common_data: PaymentFlowData {
                    status: common_enums::AttemptStatus::AuthenticationPending,
                    ..router_data.resource_common_data
                },
                response: Ok(PaymentsResponseData::TransactionResponse {
                    resource_id: ResponseId::ConnectorTransactionId(response.txn_id.clone()),
                    redirection_data: None,
                    mandate_reference: None,
                    connector_metadata: get_qr_metadata(response)?,
                    network_txn_id: None,
                    connector_response_reference_id: None,
                    incremental_authorization_allowed: None,
                    status_code: item.http_code,
                }),
                ..router_data
            }),
            FiuuPaymentsResponse::Error(error) => Ok(Self {
                response: Err(ErrorResponse {
                    code: error.error_code.clone(),
                    message: error.error_desc.clone(),
                    reason: Some(error.error_desc),
                    status_code: item.http_code,
                    attempt_status: None,
                    connector_transaction_id: None,
                    network_advice_code: None,
                    network_decline_code: None,
                    network_error_message: None,
                }),
                ..router_data
            }),
            FiuuPaymentsResponse::PaymentResponse(data) => match data.txn_data.request_data {
                RequestData::RedirectData(redirection_data) => {
                    let redirection_data = Some(RedirectForm::Form {
                        endpoint: data.txn_data.request_url.to_string(),
                        method: if data.txn_data.request_method.as_str() == "POST" {
                            Method::Post
                        } else {
                            Method::Get
                        },
                        form_fields: redirection_data.unwrap_or_default(),
                    });
                    Ok(Self {
                        resource_common_data: PaymentFlowData {
                            status: common_enums::AttemptStatus::AuthenticationPending,
                            ..router_data.resource_common_data
                        },
                        response: Ok(PaymentsResponseData::TransactionResponse {
                            resource_id: ResponseId::ConnectorTransactionId(data.txn_id),
                            redirection_data: redirection_data.map(Box::new),
                            mandate_reference: None,
                            connector_metadata: None,
                            network_txn_id: None,
                            connector_response_reference_id: None,
                            incremental_authorization_allowed: None,
                            status_code: item.http_code,
                        }),
                        ..router_data
                    })
                }
                RequestData::NonThreeDS(non_threeds_data) => {
                    let mandate_reference =
                        non_threeds_data
                            .extra_parameters
                            .as_ref()
                            .and_then(|extra_p| {
                                extra_p.token.as_ref().map(|token| MandateReference {
                                    connector_mandate_id: Some(token.clone().expose()),
                                    payment_method_id: None,
                                    connector_mandate_request_reference_id: None,
                                })
                            });
                    let status = match non_threeds_data.status.as_str() {
                        "00" => {
                            if router_data.request.is_auto_capture()? {
                                Ok(common_enums::AttemptStatus::Charged)
                            } else {
                                Ok(common_enums::AttemptStatus::Authorized)
                            }
                        }
                        "11" => Ok(common_enums::AttemptStatus::Failure),
                        "22" => Ok(common_enums::AttemptStatus::Pending),
                        other => Err(ConnectorError::UnexpectedResponseError(bytes::Bytes::from(
                            other.to_owned(),
                        ))),
                    }?;
                    let response = if status == common_enums::AttemptStatus::Failure {
                        Err(ErrorResponse {
                            code: non_threeds_data
                                .error_code
                                .clone()
                                .unwrap_or_else(|| consts::NO_ERROR_CODE.to_string()),
                            message: non_threeds_data
                                .error_desc
                                .clone()
                                .unwrap_or_else(|| consts::NO_ERROR_MESSAGE.to_string()),
                            reason: non_threeds_data.error_desc.clone(),
                            status_code: item.http_code,
                            attempt_status: None,
                            connector_transaction_id: Some(data.txn_id),
                            network_advice_code: None,
                            network_decline_code: None,
                            network_error_message: None,
                        })
                    } else {
                        Ok(PaymentsResponseData::TransactionResponse {
                            resource_id: ResponseId::ConnectorTransactionId(data.txn_id.clone()),
                            redirection_data: None,
                            mandate_reference: mandate_reference.map(Box::new),
                            connector_metadata: None,
                            network_txn_id: None,
                            connector_response_reference_id: None,
                            incremental_authorization_allowed: None,
                            status_code: item.http_code,
                        })
                    };
                    Ok(Self {
                        resource_common_data: PaymentFlowData {
                            status,
                            ..router_data.resource_common_data
                        },
                        response,
                        ..router_data
                    })
                }
            },
            FiuuPaymentsResponse::RecurringResponse(ref recurring_response_vec) => {
                let recurring_response_item = recurring_response_vec.first();
                let router_data_response = match recurring_response_item {
                    Some(recurring_response) => {
                        let status =
                            common_enums::AttemptStatus::from(recurring_response.status.clone());
                        let connector_transaction_id = recurring_response
                            .tran_id
                            .as_ref()
                            .map_or(ResponseId::NoResponseId, |tran_id| {
                                ResponseId::ConnectorTransactionId(tran_id.clone())
                            });
                        let response = if status == common_enums::AttemptStatus::Failure {
                            Err(ErrorResponse {
                                code: recurring_response
                                    .reason
                                    .clone()
                                    .unwrap_or_else(|| consts::NO_ERROR_CODE.to_string()),
                                message: recurring_response
                                    .reason
                                    .clone()
                                    .unwrap_or_else(|| consts::NO_ERROR_MESSAGE.to_string()),
                                reason: recurring_response.reason.clone(),
                                status_code: item.http_code,
                                attempt_status: None,
                                connector_transaction_id: recurring_response.tran_id.clone(),
                                network_advice_code: None,
                                network_decline_code: None,
                                network_error_message: None,
                            })
                        } else {
                            Ok(PaymentsResponseData::TransactionResponse {
                                resource_id: connector_transaction_id,
                                redirection_data: None,
                                mandate_reference: None,
                                connector_metadata: None,
                                network_txn_id: None,
                                connector_response_reference_id: None,
                                incremental_authorization_allowed: None,
                                status_code: item.http_code,
                            })
                        };
                        Self {
                            resource_common_data: PaymentFlowData {
                                status,
                                ..router_data.resource_common_data
                            },
                            response,
                            ..router_data
                        }
                    }
                    None => {
                        // It is not expected to get empty response from the connector, if we get we are not updating the payment response since we don't have any info in the authorize response.
                        let response = Ok(PaymentsResponseData::TransactionResponse {
                            resource_id: ResponseId::NoResponseId,
                            redirection_data: None,
                            mandate_reference: None,
                            connector_metadata: None,
                            network_txn_id: None,
                            connector_response_reference_id: None,
                            incremental_authorization_allowed: None,
                            status_code: item.http_code,
                        });
                        Self {
                            response,
                            ..router_data
                        }
                    }
                };
                Ok(router_data_response)
            }
        }
    }
}

impl From<FiuuRecurringStautus> for common_enums::AttemptStatus {
    fn from(status: FiuuRecurringStautus) -> Self {
        match status {
            FiuuRecurringStautus::Accepted => Self::Charged,
            FiuuRecurringStautus::Failed => Self::Failure,
        }
    }
}

#[derive(Debug, Serialize)]
#[serde(rename_all = "PascalCase")]
pub struct FiuuRefundRequest {
    pub refund_type: RefundType,
    #[serde(rename = "MerchantID")]
    pub merchant_id: Secret<String>,
    #[serde(rename = "RefID")]
    pub ref_id: String,
    #[serde(rename = "TxnID")]
    pub txn_id: String,
    pub amount: StringMajorUnit,
    pub signature: Secret<String>,
    #[serde(rename = "notify_url")]
    pub notify_url: Option<Url>,
}
#[derive(Debug, Serialize, Display)]
pub enum RefundType {
    #[serde(rename = "P")]
    #[strum(serialize = "P")]
    Partial,
}

impl<T: PaymentMethodDataTypes + std::fmt::Debug + Sync + Send + 'static + Serialize>
    TryFrom<
        FiuuRouterData<RouterDataV2<Refund, RefundFlowData, RefundsData, RefundsResponseData>, T>,
    > for FiuuRefundRequest
{
    type Error = error_stack::Report<ConnectorError>;
    fn try_from(
        item: FiuuRouterData<
            RouterDataV2<Refund, RefundFlowData, RefundsData, RefundsResponseData>,
            T,
        >,
    ) -> Result<Self, Self::Error> {
        let auth: FiuuAuthType = FiuuAuthType::try_from(&item.router_data.connector_auth_type)?;
        let merchant_id = auth.merchant_id.peek().to_string();
        let converter = StringMajorUnitForConnector;
        let amount = converter
            .convert(
                item.router_data.request.minor_refund_amount,
                item.router_data.request.currency,
            )
            .change_context(ConnectorError::RequestEncodingFailed)?;
        let txn_amount = amount;
        let reference_no = item
            .router_data
            .resource_common_data
            .refund_id
            .clone()
            .ok_or_else(|| ConnectorError::MissingConnectorRefundID)?;
        let txn_id = item.router_data.request.connector_transaction_id.clone();
        let secret_key = auth.secret_key.peek().to_string();
        Ok(Self {
            refund_type: RefundType::Partial,
            merchant_id: auth.merchant_id,
            ref_id: reference_no.clone(),
            txn_id: txn_id.clone(),
            amount: txn_amount.clone(),
            signature: calculate_signature(format!(
                "{}{merchant_id}{reference_no}{txn_id}{}{secret_key}",
                RefundType::Partial,
                txn_amount.get_amount_as_string()
            ))?,
            notify_url: Some(
                Url::parse(&item.router_data.request.get_webhook_url()?)
                    .change_context(ConnectorError::RequestEncodingFailed)?,
            ),
        })
    }
}

#[derive(Debug, Clone, Serialize, Deserialize)]
#[serde(rename_all = "PascalCase")]
pub struct FiuuRefundSuccessResponse {
    #[serde(rename = "RefundID")]
    refund_id: i64,
    status: String,
    #[serde(rename = "reason")]
    reason: Option<String>,
}
#[derive(Debug, Serialize, Deserialize)]
#[serde(untagged)]
pub enum FiuuRefundResponse {
    Success(FiuuRefundSuccessResponse),
    Error(FiuuErrorResponse),
}
impl<F> TryFrom<ResponseRouterData<FiuuRefundResponse, Self>>
    for RouterDataV2<F, RefundFlowData, RefundsData, RefundsResponseData>
{
    type Error = error_stack::Report<ConnectorError>;
    fn try_from(item: ResponseRouterData<FiuuRefundResponse, Self>) -> Result<Self, Self::Error> {
        let ResponseRouterData {
            response,
            router_data,
            http_code: _http_code,
        } = item;
        match response {
            FiuuRefundResponse::Error(error) => Ok(Self {
                response: Err(ErrorResponse {
                    code: error.error_code.clone(),
                    message: error.error_desc.clone(),
                    reason: Some(error.error_desc),
                    status_code: item.http_code,
                    attempt_status: None,
                    connector_transaction_id: None,
                    network_advice_code: None,
                    network_decline_code: None,
                    network_error_message: None,
                }),
                ..router_data
            }),
            FiuuRefundResponse::Success(refund_data) => {
                let refund_status = match refund_data.status.as_str() {
                    "00" => Ok(common_enums::RefundStatus::Success),
                    "11" => Ok(common_enums::RefundStatus::Failure),
                    "22" => Ok(common_enums::RefundStatus::Pending),
                    other => Err(ConnectorError::UnexpectedResponseError(bytes::Bytes::from(
                        other.to_owned(),
                    ))),
                }?;
                if refund_status == common_enums::RefundStatus::Failure {
                    Ok(Self {
                        response: Err(ErrorResponse {
                            code: refund_data.status.clone(),
                            message: refund_data
                                .reason
                                .clone()
                                .unwrap_or(consts::NO_ERROR_MESSAGE.to_string()),
                            reason: refund_data.reason.clone(),
                            status_code: item.http_code,
                            attempt_status: None,
                            connector_transaction_id: Some(refund_data.refund_id.to_string()),
                            network_advice_code: None,
                            network_decline_code: None,
                            network_error_message: None,
                        }),
                        ..router_data
                    })
                } else {
                    Ok(Self {
                        response: Ok(RefundsResponseData {
                            connector_refund_id: refund_data.refund_id.clone().to_string(),
                            refund_status,
                            status_code: item.http_code,
                        }),
                        ..router_data
                    })
                }
            }
        }
    }
}

#[derive(Debug, Serialize, Deserialize)]
pub struct FiuuErrorResponse {
    pub error_code: String,
    pub error_desc: String,
}

#[derive(Debug, Serialize, Deserialize)]
pub struct FiuuPaymentSyncRequest {
    amount: StringMajorUnit,
    #[serde(rename = "txID")]
    tx_id: String,
    domain: String,
    skey: Secret<String>,
}

#[derive(Debug, Serialize, Deserialize, Clone)]
#[serde(untagged)]
pub enum FiuuPaymentResponse {
    FiuuPaymentSyncResponse(FiuuPaymentSyncResponse),
    FiuuWebhooksPaymentResponse(FiuuWebhooksPaymentResponse),
}

#[derive(Debug, Serialize, Deserialize, Clone)]
#[serde(rename_all = "PascalCase")]
pub struct FiuuPaymentSyncResponse {
    stat_code: StatCode,
    stat_name: StatName,
    #[serde(rename = "TranID")]
    tran_id: String,
    error_code: Option<String>,
    error_desc: Option<String>,
    #[serde(rename = "miscellaneous")]
    miscellaneous: Option<HashMap<String, Secret<String>>>,
    #[serde(rename = "SchemeTransactionID")]
    scheme_transaction_id: Option<Secret<String>>,
}

#[derive(Debug, Serialize, Deserialize, Display, Clone, PartialEq)]
pub enum StatCode {
    #[serde(rename = "00")]
    Success,
    #[serde(rename = "11")]
    Failure,
    #[serde(rename = "22")]
    Pending,
}

#[derive(Debug, Serialize, Deserialize, Display, Clone, Copy, PartialEq)]
#[serde(rename_all = "lowercase")]
pub enum StatName {
    Captured,
    Settled,
    Authorized,
    Failed,
    Cancelled,
    Chargeback,
    Release,
    #[serde(rename = "reject/hold")]
    RejectHold,
    Blocked,
    #[serde(rename = "ReqCancel")]
    ReqCancel,
    #[serde(rename = "ReqChargeback")]
    ReqChargeback,
    #[serde(rename = "Pending")]
    Pending,
    #[serde(rename = "Unknown")]
    Unknown,
}
impl<T: PaymentMethodDataTypes + std::fmt::Debug + Sync + Send + 'static + Serialize>
    TryFrom<
        FiuuRouterData<
            RouterDataV2<PSync, PaymentFlowData, PaymentsSyncData, PaymentsResponseData>,
            T,
        >,
    > for FiuuPaymentSyncRequest
{
    type Error = error_stack::Report<ConnectorError>;
    fn try_from(
        item: FiuuRouterData<
            RouterDataV2<PSync, PaymentFlowData, PaymentsSyncData, PaymentsResponseData>,
            T,
        >,
    ) -> Result<Self, Self::Error> {
        let auth = FiuuAuthType::try_from(&item.router_data.connector_auth_type)?;
        let txn_id = item
            .router_data
            .request
            .connector_transaction_id
            .get_connector_transaction_id()
            .change_context(ConnectorError::MissingConnectorTransactionID)?;
        let merchant_id = auth.merchant_id.peek().to_string();
        let verify_key = auth.verify_key.peek().to_string();
        let amount = StringMajorUnitForConnector
            .convert(
                item.router_data.request.amount,
                item.router_data.request.currency,
            )
            .change_context(ConnectorError::AmountConversionFailed)?;
        Ok(Self {
            amount: amount.clone(),
            tx_id: txn_id.clone(),
            domain: merchant_id.clone(),
            skey: calculate_signature(format!(
                "{txn_id}{merchant_id}{verify_key}{}",
                amount.get_amount_as_string()
            ))?,
        })
    }
}

struct ErrorInputs {
    encoded_data: Option<String>,
    response_error_code: Option<String>,
    response_error_desc: Option<String>,
}

struct ErrorDetails {
    pub code: String,
    pub message: String,
    pub reason: Option<String>,
}

impl TryFrom<ErrorInputs> for ErrorDetails {
    type Error = error_stack::Report<ConnectorError>;
    fn try_from(value: ErrorInputs) -> Result<Self, Self::Error> {
        let query_params = value
            .encoded_data
            .as_ref()
            .map(|encoded_data| {
                serde_urlencoded::from_str::<FiuuPaymentRedirectResponse>(encoded_data)
            })
            .transpose()
            .change_context(ConnectorError::ResponseDeserializationFailed)
            .attach_printable("Failed to deserialize FiuuPaymentRedirectResponse")?;
        let error_message = value
            .response_error_desc
            .as_ref()
            .filter(|s| !s.is_empty())
            .cloned()
            .or_else(|| {
                query_params
                    .as_ref()
                    .and_then(|qp| qp.error_desc.as_ref())
                    .filter(|s| !s.is_empty())
                    .cloned()
            });
        let error_code = value
            .response_error_code
            .as_ref()
            .filter(|s| !s.is_empty())
            .cloned()
            .or_else(|| {
                query_params
                    .as_ref()
                    .and_then(|qp| qp.error_code.as_ref())
                    .filter(|s| !s.is_empty())
                    .cloned()
            })
            .unwrap_or_else(|| consts::NO_ERROR_CODE.to_owned());
        Ok(Self {
            code: error_code,
            message: error_message
                .clone()
                .unwrap_or_else(|| consts::NO_ERROR_MESSAGE.to_owned()),
            reason: error_message,
        })
    }
}

impl<F> TryFrom<ResponseRouterData<FiuuPaymentResponse, Self>>
    for RouterDataV2<F, PaymentFlowData, PaymentsSyncData, PaymentsResponseData>
{
    type Error = error_stack::Report<ConnectorError>;
    fn try_from(item: ResponseRouterData<FiuuPaymentResponse, Self>) -> Result<Self, Self::Error> {
        let ResponseRouterData {
            response,
            router_data,
            http_code: _http_code,
        } = item;
        match response {
            FiuuPaymentResponse::FiuuPaymentSyncResponse(response) => {
                let stat_name = response.stat_name;
                let stat_code = response.stat_code.clone();
                let txn_id = response.tran_id;
                let status = common_enums::AttemptStatus::try_from(FiuuSyncStatus {
                    stat_name,
                    stat_code,
                })?;
                let error_response = if status == common_enums::AttemptStatus::Failure {
                    let error_details = ErrorDetails::try_from(ErrorInputs {
                        encoded_data: router_data.request.encoded_data.clone(),
                        response_error_code: response.error_code.clone(),
                        response_error_desc: response.error_desc.clone(),
                    })?;
                    Some(ErrorResponse {
                        status_code: item.http_code,
                        code: error_details.code,
                        message: error_details.message,
                        reason: error_details.reason,
                        attempt_status: Some(common_enums::AttemptStatus::Failure),
                        connector_transaction_id: Some(txn_id.clone()),
                        network_advice_code: None,
                        network_decline_code: None,
                        network_error_message: None,
                    })
                } else {
                    None
                };
                let payments_response_data = PaymentsResponseData::TransactionResponse {
                    resource_id: ResponseId::ConnectorTransactionId(txn_id.clone().to_string()),
                    redirection_data: None,
                    mandate_reference: None,
                    connector_metadata: None,
                    network_txn_id: response
                        .scheme_transaction_id
                        .as_ref()
                        .map(|id| id.clone().expose()),
                    connector_response_reference_id: None,
                    incremental_authorization_allowed: None,
                    status_code: item.http_code,
                };
                Ok(Self {
                    resource_common_data: PaymentFlowData {
                        status,
                        ..router_data.resource_common_data
                    },
                    response: error_response.map_or_else(|| Ok(payments_response_data), Err),
                    ..router_data
                })
            }
            FiuuPaymentResponse::FiuuWebhooksPaymentResponse(response) => {
                let status = common_enums::AttemptStatus::try_from(FiuuWebhookStatus {
                    capture_method: router_data.request.capture_method,
                    status: response.status,
                })?;
                let txn_id = response.tran_id;
                let mandate_reference = response.extra_parameters.as_ref().and_then(|extra_p| {
                    let mandate_token: Result<ExtraParameters, _> =
                        serde_json::from_str(&extra_p.clone().expose());
                    match mandate_token {
                        Ok(token) => token.token.as_ref().map(|token| MandateReference {
                            connector_mandate_id: Some(token.clone().expose()),
                            payment_method_id: None,
                            connector_mandate_request_reference_id: None,
                        }),
                        Err(_err) => None,
                    }
                });
                let error_response = if status == common_enums::AttemptStatus::Failure {
                    let error_details = ErrorDetails::try_from(ErrorInputs {
                        encoded_data: router_data.request.encoded_data.clone(),
                        response_error_code: response.error_code.clone(),
                        response_error_desc: response.error_desc.clone(),
                    })?;
                    Some(ErrorResponse {
                        status_code: item.http_code,
                        code: error_details.code,
                        message: error_details.message,
                        reason: error_details.reason,
                        attempt_status: Some(common_enums::AttemptStatus::Failure),
                        connector_transaction_id: Some(txn_id.clone()),
                        network_advice_code: None,
                        network_decline_code: None,
                        network_error_message: None,
                    })
                } else {
                    None
                };
                let payments_response_data = PaymentsResponseData::TransactionResponse {
                    resource_id: ResponseId::ConnectorTransactionId(txn_id.clone().to_string()),
                    redirection_data: None,
                    mandate_reference: mandate_reference.map(Box::new),
                    connector_metadata: None,
                    network_txn_id: None,
                    connector_response_reference_id: None,
                    incremental_authorization_allowed: None,
                    status_code: item.http_code,
                };
                Ok(Self {
                    resource_common_data: PaymentFlowData {
                        status,
                        ..router_data.resource_common_data
                    },
                    response: error_response.map_or_else(|| Ok(payments_response_data), Err),
                    ..router_data
                })
            }
        }
    }
}

pub struct FiuuWebhookStatus {
    pub capture_method: Option<CaptureMethod>,
    pub status: FiuuPaymentWebhookStatus,
}

impl TryFrom<FiuuWebhookStatus> for common_enums::AttemptStatus {
    type Error = error_stack::Report<ConnectorError>;
    fn try_from(webhook_status: FiuuWebhookStatus) -> Result<Self, Self::Error> {
        match webhook_status.status {
            FiuuPaymentWebhookStatus::Success => match webhook_status.capture_method {
                Some(CaptureMethod::Automatic) | Some(CaptureMethod::SequentialAutomatic) => {
                    Ok(Self::Charged)
                }
                Some(CaptureMethod::Manual) => Ok(Self::Authorized),
                _ => Err(ConnectorError::UnexpectedResponseError(bytes::Bytes::from(
                    webhook_status.status.to_string(),
                )))?,
            },
            FiuuPaymentWebhookStatus::Failure => Ok(Self::Failure),
            FiuuPaymentWebhookStatus::Pending => Ok(Self::AuthenticationPending),
        }
    }
}

#[derive(Debug, Serialize, Deserialize)]
pub struct PaymentCaptureRequest {
    domain: String,
    #[serde(rename = "tranID")]
    tran_id: String,
    amount: StringMajorUnit,
    #[serde(rename = "RefID")]
    ref_id: String,
    skey: Secret<String>,
}

#[derive(Debug, Serialize, Deserialize)]
#[serde(rename_all = "PascalCase")]
pub struct PaymentCaptureResponse {
    #[serde(rename = "TranID")]
    tran_id: String,
    stat_code: String,
}

pub struct FiuuSyncStatus {
    pub stat_name: StatName,
    pub stat_code: StatCode,
}

impl TryFrom<FiuuSyncStatus> for common_enums::AttemptStatus {
    type Error = ConnectorError;
    fn try_from(sync_status: FiuuSyncStatus) -> Result<Self, Self::Error> {
        match (sync_status.stat_code, sync_status.stat_name) {
            (StatCode::Success, StatName::Captured | StatName::Settled) => Ok(Self::Charged), // For Success as StatCode we can only expect Captured,Settled and Authorized as StatName.
            (StatCode::Success, StatName::Authorized) => Ok(Self::Authorized),
            (StatCode::Pending, StatName::Pending) => Ok(Self::AuthenticationPending), // For Pending as StatCode we can only expect Pending and Unknown as StatName.
            (StatCode::Pending, StatName::Unknown) => Ok(Self::Pending),
            (StatCode::Failure, StatName::Cancelled) | (StatCode::Failure, StatName::ReqCancel) => {
                Ok(Self::Voided)
            }
            (StatCode::Failure, _) => Ok(Self::Failure),
            (other, _) => Err(ConnectorError::UnexpectedResponseError(bytes::Bytes::from(
                other.to_string(),
            ))),
        }
    }
}

impl<T: PaymentMethodDataTypes + std::fmt::Debug + Sync + Send + 'static + Serialize>
    TryFrom<
        FiuuRouterData<
            RouterDataV2<Capture, PaymentFlowData, PaymentsCaptureData, PaymentsResponseData>,
            T,
        >,
    > for PaymentCaptureRequest
{
    type Error = error_stack::Report<ConnectorError>;
    fn try_from(
        item: FiuuRouterData<
            RouterDataV2<Capture, PaymentFlowData, PaymentsCaptureData, PaymentsResponseData>,
            T,
        >,
    ) -> Result<Self, Self::Error> {
        let auth = FiuuAuthType::try_from(&item.router_data.connector_auth_type)?;
        let merchant_id = auth.merchant_id.peek().to_string();
        let converter = StringMajorUnitForConnector;
        let amount = converter
            .convert(
                item.router_data.request.minor_amount_to_capture,
                item.router_data.request.currency,
            )
            .change_context(ConnectorError::RequestEncodingFailed)?;
        let txn_id = match item.router_data.request.connector_transaction_id {
            ResponseId::ConnectorTransactionId(tid) => tid,
            _ => {
                return Err(ConnectorError::MissingConnectorTransactionID.into());
            }
        };
        let verify_key = auth.verify_key.peek().to_string();
        let signature = calculate_signature(format!(
            "{txn_id}{}{merchant_id}{verify_key}",
            amount.get_amount_as_string()
        ))?;
        Ok(Self {
            domain: merchant_id,
            tran_id: txn_id,
            amount,
            ref_id: item
                .router_data
                .resource_common_data
                .connector_request_reference_id
                .clone(),
            skey: signature,
        })
    }
}
fn capture_status_codes() -> HashMap<&'static str, &'static str> {
    [
        ("00", "Capture successful"),
        ("11", "Capture failed"),
        ("12", "Invalid or unmatched security hash string"),
        ("13", "Not a credit card transaction"),
        ("15", "Requested day is on settlement day"),
        ("16", "Forbidden transaction"),
        ("17", "Transaction not found"),
        ("18", "Missing required parameter"),
        ("19", "Domain not found"),
        ("20", "Temporary out of service"),
        ("21", "Authorization expired"),
        ("23", "Partial capture not allowed"),
        ("24", "Transaction already captured"),
        ("25", "Requested amount exceeds available capture amount"),
        ("99", "General error (contact payment gateway support)"),
    ]
    .into_iter()
    .collect()
}

impl<F> TryFrom<ResponseRouterData<PaymentCaptureResponse, Self>>
    for RouterDataV2<F, PaymentFlowData, PaymentsCaptureData, PaymentsResponseData>
{
    type Error = error_stack::Report<ConnectorError>;
    fn try_from(
        item: ResponseRouterData<PaymentCaptureResponse, Self>,
    ) -> Result<Self, Self::Error> {
        let ResponseRouterData {
            response,
            router_data,
            http_code: _http_code,
        } = item;
        let status_code = response.stat_code;

        let status = match status_code.as_str() {
            "00" => Ok(common_enums::AttemptStatus::Charged),
            "22" => Ok(common_enums::AttemptStatus::Pending),
            "11" | "12" | "13" | "15" | "16" | "17" | "18" | "19" | "20" | "21" | "23" | "24"
            | "25" | "99" => Ok(common_enums::AttemptStatus::Failure),
            other => Err(ConnectorError::UnexpectedResponseError(bytes::Bytes::from(
                other.to_owned(),
            ))),
        }?;
        let capture_message_status = capture_status_codes();
        let error_response = if status == common_enums::AttemptStatus::Failure {
            let optional_message = capture_message_status
                .get(status_code.as_str())
                .copied()
                .map(String::from);
            Some(ErrorResponse {
                status_code: item.http_code,
                code: status_code.to_owned(),
                message: optional_message
                    .clone()
                    .unwrap_or_else(|| consts::NO_ERROR_MESSAGE.to_string()),
                reason: optional_message,
                attempt_status: None,
                connector_transaction_id: Some(response.tran_id.clone()),
                network_advice_code: None,
                network_decline_code: None,
                network_error_message: None,
            })
        } else {
            None
        };
        let payments_response_data = PaymentsResponseData::TransactionResponse {
            resource_id: ResponseId::ConnectorTransactionId(response.tran_id.clone().to_string()),
            redirection_data: None,
            mandate_reference: None,
            connector_metadata: None,
            network_txn_id: None,
            connector_response_reference_id: None,
            incremental_authorization_allowed: None,
            status_code: item.http_code,
        };
        Ok(Self {
            resource_common_data: PaymentFlowData {
                status,
                ..router_data.resource_common_data
            },
            response: error_response.map_or_else(|| Ok(payments_response_data), Err),
            ..router_data
        })
    }
}

#[derive(Debug, Serialize, Deserialize)]
pub struct FiuuPaymentCancelRequest {
    #[serde(rename = "txnID")]
    txn_id: String,
    domain: String,
    skey: Secret<String>,
}

#[derive(Debug, Serialize, Deserialize)]
#[serde(rename_all = "PascalCase")]
pub struct FiuuPaymentCancelResponse {
    #[serde(rename = "TranID")]
    tran_id: String,
    stat_code: String,
    #[serde(rename = "miscellaneous")]
    miscellaneous: Option<HashMap<String, Secret<String>>>,
}

impl<T: PaymentMethodDataTypes + std::fmt::Debug + Sync + Send + 'static + Serialize>
    TryFrom<
        FiuuRouterData<
            RouterDataV2<Void, PaymentFlowData, PaymentVoidData, PaymentsResponseData>,
            T,
        >,
    > for FiuuPaymentCancelRequest
{
    type Error = error_stack::Report<ConnectorError>;
    fn try_from(
        item: FiuuRouterData<
            RouterDataV2<Void, PaymentFlowData, PaymentVoidData, PaymentsResponseData>,
            T,
        >,
    ) -> Result<Self, Self::Error> {
        let auth = FiuuAuthType::try_from(&item.router_data.connector_auth_type)?;
        let txn_id = item.router_data.request.connector_transaction_id.clone();
        let merchant_id = auth.merchant_id.peek().to_string();
        let secret_key = auth.secret_key.peek().to_string();
        Ok(Self {
            txn_id: txn_id.clone(),
            domain: merchant_id.clone(),
            skey: calculate_signature(format!("{txn_id}{merchant_id}{secret_key}"))?,
        })
    }
}

fn void_status_codes() -> HashMap<&'static str, &'static str> {
    [
        ("00", "Success (will proceed the request)"),
        ("11", "Failure"),
        ("12", "Invalid or unmatched security hash string"),
        ("13", "Not a refundable transaction"),
        ("14", "Transaction date more than 180 days"),
        ("15", "Requested day is on settlement day"),
        ("16", "Forbidden transaction"),
        ("17", "Transaction not found"),
        ("18", "Duplicate partial refund request"),
        ("19", "Merchant not found"),
        ("20", "Missing required parameter"),
        (
            "21",
            "Transaction must be in authorized/captured/settled status",
        ),
    ]
    .into_iter()
    .collect()
}
impl<F> TryFrom<ResponseRouterData<FiuuPaymentCancelResponse, Self>>
    for RouterDataV2<F, PaymentFlowData, PaymentVoidData, PaymentsResponseData>
{
    type Error = error_stack::Report<ConnectorError>;

    fn try_from(
        item: ResponseRouterData<FiuuPaymentCancelResponse, Self>,
    ) -> Result<Self, Self::Error> {
        let ResponseRouterData {
            response,
            router_data,
            http_code: _http_code,
        } = item;
        let status_code = response.stat_code;
        let status = match status_code.as_str() {
            "00" => Ok(common_enums::AttemptStatus::Voided),
            "11" | "12" | "13" | "14" | "15" | "16" | "17" | "18" | "19" | "20" | "21" => {
                Ok(common_enums::AttemptStatus::VoidFailed)
            }
            other => Err(ConnectorError::UnexpectedResponseError(bytes::Bytes::from(
                other.to_owned(),
            ))),
        }?;
        let void_message_status = void_status_codes();
        let error_response = if status == common_enums::AttemptStatus::VoidFailed {
            let optional_message = void_message_status
                .get(status_code.as_str())
                .copied()
                .map(String::from);

            Some(ErrorResponse {
                status_code: item.http_code,
                code: status_code.to_owned(),
                message: optional_message
                    .clone()
                    .unwrap_or_else(|| consts::NO_ERROR_MESSAGE.to_string()),
                reason: optional_message,
                attempt_status: None,
                connector_transaction_id: Some(response.tran_id.clone()),
                network_advice_code: None,
                network_decline_code: None,
                network_error_message: None,
            })
        } else {
            None
        };
        let payments_response_data = PaymentsResponseData::TransactionResponse {
            resource_id: ResponseId::ConnectorTransactionId(response.tran_id.clone().to_string()),
            redirection_data: None,
            mandate_reference: None,
            connector_metadata: None,
            network_txn_id: None,
            connector_response_reference_id: None,
            incremental_authorization_allowed: None,
            status_code: item.http_code,
        };
        Ok(Self {
            resource_common_data: PaymentFlowData {
                status,
                ..router_data.resource_common_data
            },
            response: error_response.map_or_else(|| Ok(payments_response_data), Err),
            ..router_data
        })
    }
}

#[derive(Debug, Clone, Serialize, Deserialize)]
#[serde(rename_all = "PascalCase")]
pub struct FiuuRefundSyncRequest {
    #[serde(rename = "TxnID")]
    txn_id: String,
    #[serde(rename = "MerchantID")]
    merchant_id: Secret<String>,
    signature: Secret<String>,
}

impl<T: PaymentMethodDataTypes + std::fmt::Debug + Sync + Send + 'static + Serialize>
    TryFrom<
        FiuuRouterData<RouterDataV2<RSync, RefundFlowData, RefundSyncData, RefundsResponseData>, T>,
    > for FiuuRefundSyncRequest
{
    type Error = error_stack::Report<ConnectorError>;
    fn try_from(
        item: FiuuRouterData<
            RouterDataV2<RSync, RefundFlowData, RefundSyncData, RefundsResponseData>,
            T,
        >,
    ) -> Result<Self, Self::Error> {
        let auth = FiuuAuthType::try_from(&item.router_data.connector_auth_type)?;
        let (txn_id, merchant_id, verify_key) = (
            item.router_data.request.connector_transaction_id.clone(),
            auth.merchant_id.peek().to_string(),
            auth.verify_key.peek().to_string(),
        );
        let signature = calculate_signature(format!("{txn_id}{merchant_id}{verify_key}"))?;
        Ok(Self {
            txn_id,
            merchant_id: auth.merchant_id,
            signature,
        })
    }
}

#[derive(Debug, Serialize, Deserialize)]
#[serde(untagged)]
pub enum FiuuRefundSyncResponse {
    Success(Vec<RefundData>),
    Error(FiuuErrorResponse),
    Webhook(FiuuWebhooksRefundResponse),
}

#[derive(Debug, Clone, Serialize, Deserialize)]
#[serde(rename_all = "PascalCase")]
pub struct RefundData {
    #[serde(rename = "RefundID")]
    refund_id: String,
    status: RefundStatus,
}

#[derive(Debug, Clone, Serialize, Deserialize)]
#[serde(rename_all = "lowercase")]
pub enum RefundStatus {
    Success,
    Pending,
    Rejected,
    Processing,
}

impl<F> TryFrom<ResponseRouterData<FiuuRefundSyncResponse, Self>>
    for RouterDataV2<F, RefundFlowData, RefundSyncData, RefundsResponseData>
{
    type Error = error_stack::Report<ConnectorError>;
    fn try_from(
        item: ResponseRouterData<FiuuRefundSyncResponse, Self>,
    ) -> Result<Self, Self::Error> {
        let ResponseRouterData {
            response,
            router_data,
            http_code: _http_code,
        } = item;
        match response {
            FiuuRefundSyncResponse::Error(error) => Ok(Self {
                response: Err(ErrorResponse {
                    code: error.error_code.clone(),
                    message: error.error_desc.clone(),
                    reason: Some(error.error_desc),
                    status_code: item.http_code,
                    attempt_status: None,
                    connector_transaction_id: None,
                    network_advice_code: None,
                    network_decline_code: None,
                    network_error_message: None,
                }),
                ..router_data
            }),
            FiuuRefundSyncResponse::Success(refund_data) => {
                let refund = refund_data
                    .iter()
                    .find(|refund| {
                        Some(refund.refund_id.clone())
                            == Some(router_data.request.connector_refund_id.clone())
                    })
                    .ok_or_else(|| ConnectorError::MissingConnectorRefundID)?;
                Ok(Self {
                    response: Ok(RefundsResponseData {
                        connector_refund_id: refund.refund_id.clone(),
                        refund_status: common_enums::RefundStatus::from(refund.status.clone()),
                        status_code: item.http_code,
                    }),
                    ..router_data
                })
            }
            FiuuRefundSyncResponse::Webhook(fiuu_webhooks_refund_response) => Ok(Self {
                response: Ok(RefundsResponseData {
                    connector_refund_id: fiuu_webhooks_refund_response.refund_id,
                    refund_status: common_enums::RefundStatus::from(
                        fiuu_webhooks_refund_response.status.clone(),
                    ),
                    status_code: item.http_code,
                }),
                ..router_data
            }),
        }
    }
}

impl From<RefundStatus> for common_enums::RefundStatus {
    fn from(item: RefundStatus) -> Self {
        match item {
            RefundStatus::Pending => Self::Pending,
            RefundStatus::Success => Self::Success,
            RefundStatus::Rejected => Self::Failure,
            RefundStatus::Processing => Self::Pending,
        }
    }
}

pub fn get_qr_metadata(
    response: &DuitNowQrCodeResponse,
) -> CustomResult<Option<Value>, ConnectorError> {
    let image_data = QrImage::new_colored_from_data(
        response.txn_data.request_data.qr_data.peek().clone(),
        DUIT_NOW_BRAND_COLOR,
    )
    .change_context(ConnectorError::ResponseHandlingFailed)?;

    let image_data_url = Url::parse(image_data.data.clone().as_str()).ok();
    let display_to_timestamp = None;

    if let Some(color_image_data_url) = image_data_url {
        let qr_code_info = QrCodeInformation::QrColorDataUrl {
            color_image_data_url,
            display_to_timestamp,
            display_text: Some(DUIT_NOW_BRAND_TEXT.to_string()),
            border_color: Some(DUIT_NOW_BRAND_COLOR.to_string()),
        };

        Some(qr_code_info.encode_to_value())
            .transpose()
            .change_context(ConnectorError::ResponseHandlingFailed)
    } else {
        Ok(None)
    }
}

#[derive(Debug, Deserialize, Serialize, Clone)]
#[serde(untagged)]
pub enum FiuuWebhooksResponse {
    FiuuWebhookPaymentResponse(FiuuWebhooksPaymentResponse),
    FiuuWebhookRefundResponse(FiuuWebhooksRefundResponse),
}

#[derive(Debug, Deserialize, Serialize, Clone)]
pub struct FiuuWebhooksPaymentResponse {
    pub skey: Secret<String>,
    pub status: FiuuPaymentWebhookStatus,
    #[serde(rename = "orderid")]
    pub order_id: String,
    #[serde(rename = "tranID")]
    pub tran_id: String,
    pub nbcb: String,
    pub amount: StringMajorUnit,
    pub currency: String,
    pub domain: Secret<String>,
    pub appcode: Option<Secret<String>>,
    pub paydate: String,
    pub channel: String,
    pub error_desc: Option<String>,
    pub error_code: Option<String>,
    #[serde(rename = "extraP")]
    pub extra_parameters: Option<Secret<String>>,
}

#[derive(Debug, Deserialize, Serialize, Clone)]
pub struct FiuuPaymentRedirectResponse {
    pub skey: Secret<String>,
    #[serde(rename = "tranID")]
    pub tran_id: String,
    pub status: FiuuPaymentWebhookStatus,
    pub appcode: Option<String>,
    pub error_code: Option<String>,
    pub error_desc: Option<String>,
}

#[derive(Debug, Deserialize, Serialize, Clone)]
#[serde(rename_all = "PascalCase")]
pub struct FiuuWebhooksRefundResponse {
    pub refund_type: FiuuWebhooksRefundType,
    #[serde(rename = "MerchantID")]
    pub merchant_id: Secret<String>,
    #[serde(rename = "RefID")]
    pub ref_id: String,
    #[serde(rename = "RefundID")]
    pub refund_id: String,
    #[serde(rename = "TxnID")]
    pub txn_id: String,
    pub amount: StringMajorUnit,
    pub status: FiuuRefundsWebhookStatus,
    pub signature: Secret<String>,
}

#[derive(Debug, Deserialize, Serialize, Clone, strum::Display)]
pub enum FiuuRefundsWebhookStatus {
    #[strum(serialize = "00")]
    #[serde(rename = "00")]
    RefundSuccess,
    #[strum(serialize = "11")]
    #[serde(rename = "11")]
    RefundFailure,
    #[strum(serialize = "22")]
    #[serde(rename = "22")]
    RefundPending,
}

#[derive(Debug, Deserialize, Serialize, Clone, strum::Display)]
pub enum FiuuWebhooksRefundType {
    P,
}

#[derive(Debug, Deserialize, Serialize, Clone)]
pub struct FiuuWebhookSignature {
    pub skey: Secret<String>,
}

#[derive(Debug, Deserialize, Serialize, Clone)]
pub struct FiuuWebhookResourceId {
    pub skey: Secret<String>,
}

#[derive(Debug, Deserialize, Serialize, Clone)]
pub struct FiuWebhookEvent {
    pub status: FiuuPaymentWebhookStatus,
}

#[derive(Debug, Deserialize, Serialize, Clone, strum::Display)]
pub enum FiuuPaymentWebhookStatus {
    #[strum(serialize = "00")]
    #[serde(rename = "00")]
    Success,
    #[strum(serialize = "11")]
    #[serde(rename = "11")]
    Failure,
    #[strum(serialize = "22")]
    #[serde(rename = "22")]
    Pending,
}

impl From<FiuuPaymentWebhookStatus> for StatCode {
    fn from(value: FiuuPaymentWebhookStatus) -> Self {
        match value {
            FiuuPaymentWebhookStatus::Success => Self::Success,
            FiuuPaymentWebhookStatus::Failure => Self::Failure,
            FiuuPaymentWebhookStatus::Pending => Self::Pending,
        }
    }
}

impl From<FiuuPaymentWebhookStatus> for interfaces::webhooks::IncomingWebhookEvent {
    fn from(value: FiuuPaymentWebhookStatus) -> Self {
        match value {
            FiuuPaymentWebhookStatus::Success => Self::PaymentIntentSuccess,
            FiuuPaymentWebhookStatus::Failure => Self::PaymentIntentFailure,
            FiuuPaymentWebhookStatus::Pending => Self::PaymentIntentProcessing,
        }
    }
}

impl From<FiuuRefundsWebhookStatus> for interfaces::webhooks::IncomingWebhookEvent {
    fn from(value: FiuuRefundsWebhookStatus) -> Self {
        match value {
            FiuuRefundsWebhookStatus::RefundSuccess => Self::RefundSuccess,
            FiuuRefundsWebhookStatus::RefundFailure => Self::RefundFailure,
            FiuuRefundsWebhookStatus::RefundPending => Self::EventNotSupported,
        }
    }
}

impl From<FiuuRefundsWebhookStatus> for common_enums::RefundStatus {
    fn from(value: FiuuRefundsWebhookStatus) -> Self {
        match value {
            FiuuRefundsWebhookStatus::RefundFailure => Self::Failure,
            FiuuRefundsWebhookStatus::RefundSuccess => Self::Success,
            FiuuRefundsWebhookStatus::RefundPending => Self::Pending,
        }
    }
}

//new additions  structs
#[derive(Serialize, Debug, Clone)]
#[serde(untagged)]
pub enum FiuuPaymentsRequest<
    T: PaymentMethodDataTypes + std::fmt::Debug + Sync + Send + 'static + Serialize,
> {
    FiuuPaymentRequest(Box<FiuuPaymentRequest<T>>),
    FiuuMandateRequest(FiuuMandateRequest),
}

impl<T: PaymentMethodDataTypes + std::fmt::Debug + Sync + Send + 'static + Serialize> GetFormData
    for FiuuPaymentsRequest<T>
{
    fn get_form_data(&self) -> reqwest::multipart::Form {
        match self {
            Self::FiuuPaymentRequest(req) => {
                build_form_from_struct(req).unwrap_or_else(|_| reqwest::multipart::Form::new())
            }
            Self::FiuuMandateRequest(req) => {
                build_form_from_struct(req).unwrap_or_else(|_| reqwest::multipart::Form::new())
            }
        }
    }
}

impl GetFormData for FiuuPaymentSyncRequest {
    fn get_form_data(&self) -> reqwest::multipart::Form {
        build_form_from_struct(self).unwrap_or_else(|_| reqwest::multipart::Form::new())
    }
}
impl GetFormData for PaymentCaptureRequest {
    fn get_form_data(&self) -> reqwest::multipart::Form {
        build_form_from_struct(self).unwrap_or_else(|_| reqwest::multipart::Form::new())
    }
}
impl GetFormData for FiuuPaymentCancelRequest {
    fn get_form_data(&self) -> reqwest::multipart::Form {
        build_form_from_struct(self).unwrap_or_else(|_| reqwest::multipart::Form::new())
    }
}
impl GetFormData for FiuuRefundRequest {
    fn get_form_data(&self) -> reqwest::multipart::Form {
        build_form_from_struct(self).unwrap_or_else(|_| reqwest::multipart::Form::new())
    }
}
impl GetFormData for FiuuRefundSyncRequest {
    fn get_form_data(&self) -> reqwest::multipart::Form {
        build_form_from_struct(self).unwrap_or_else(|_| reqwest::multipart::Form::new())
    }
}

pub fn build_form_from_struct<T: Serialize>(
    data: T,
) -> Result<reqwest::multipart::Form, errors::ParsingError> {
    let mut form = reqwest::multipart::Form::new();
    let serialized =
        serde_json::to_value(&data).map_err(|_| errors::ParsingError::EncodeError("json-value"))?;
    let serialized_object = serialized
        .as_object()
        .ok_or(errors::ParsingError::EncodeError("Expected object"))?;
    for (key, values) in serialized_object {
        let value = match values {
            Value::String(s) => s.clone(),
            Value::Number(n) => n.to_string(),
            Value::Bool(b) => b.to_string(),
            Value::Array(_) | Value::Object(_) | Value::Null => "".to_string(),
        };
        form = form.text(key.clone(), value.clone());
    }
    Ok(form)
}

impl<T: PaymentMethodDataTypes + std::fmt::Debug + Sync + Send + 'static + Serialize>
    TryFrom<
        FiuuRouterData<
            RouterDataV2<
                Authorize,
                PaymentFlowData,
                PaymentsAuthorizeData<T>,
                PaymentsResponseData,
            >,
            T,
        >,
    > for FiuuPaymentsRequest<T>
{
    type Error = error_stack::Report<ConnectorError>;
    fn try_from(
        item: FiuuRouterData<
            RouterDataV2<
                Authorize,
                PaymentFlowData,
                PaymentsAuthorizeData<T>,
                PaymentsResponseData,
            >,
            T,
        >,
    ) -> Result<Self, Self::Error> {
        let optional_is_mit_flow = item.router_data.request.off_session;
        let optional_is_nti_flow = item
            .router_data
            .request
            .mandate_id
            .as_ref()
            .map(|mandate_id| mandate_id.is_network_transaction_id_flow());
        match (optional_is_mit_flow, optional_is_nti_flow) {
            (Some(true), Some(false)) => {
                let recurring_request = FiuuMandateRequest::try_from(&item)?;
                Ok(Self::FiuuMandateRequest(recurring_request))
            }
            _ => {
                let payment_request: FiuuPaymentRequest<T> = FiuuPaymentRequest::try_from(&item)?;
                Ok(Self::FiuuPaymentRequest(Box::new(payment_request)))
            }
        }
    }
}

#[macro_export]
macro_rules! unimplemented_payment_method {
    ($payment_method:expr, $connector:expr) => {
        errors::ConnectorError::NotImplemented(format!(
            "{} through {}",
            $payment_method, $connector
        ))
    };
    ($payment_method:expr, $flow:expr, $connector:expr) => {
        errors::ConnectorError::NotImplemented(format!(
            "{} {} through {}",
            $payment_method, $flow, $connector
        ))
    };
}

use crate::unimplemented_payment_method;

pub const DUIT_NOW_BRAND_COLOR: &str = "#ED2E67";

pub const DUIT_NOW_BRAND_TEXT: &str = "MALAYSIA NATIONAL QR";

#[derive(Debug)]
pub struct QrImage {
    pub data: String,
}

// Qr Image data source starts with this string
// The base64 image data will be appended to it to image data source
pub(crate) const QR_IMAGE_DATA_SOURCE_STRING: &str = "data:image/png;base64";

impl QrImage {
    pub fn new_from_data(data: String) -> Result<Self, error_stack::Report<QrCodeError>> {
        let qr_code = qrcode::QrCode::new(data.as_bytes())
            .change_context(QrCodeError::FailedToCreateQrCode)?;

        let qrcode_image_buffer = qr_code.render::<Luma<u8>>().build();
        let qrcode_dynamic_image = DynamicImage::ImageLuma8(qrcode_image_buffer);

        let mut image_bytes = std::io::BufWriter::new(std::io::Cursor::new(Vec::new()));

        // Encodes qrcode_dynamic_image and write it to image_bytes
        let _ = qrcode_dynamic_image.write_to(&mut image_bytes, ImageFormat::Png);

        let image_data_source = format!(
            "{},{}",
            QR_IMAGE_DATA_SOURCE_STRING,
            BASE64_ENGINE.encode(image_bytes.buffer())
        );
        Ok(Self {
            data: image_data_source,
        })
    }

    pub fn new_colored_from_data(
        data: String,
        hex_color: &str,
    ) -> Result<Self, error_stack::Report<QrCodeError>> {
        let qr_code = qrcode::QrCode::new(data.as_bytes())
            .change_context(QrCodeError::FailedToCreateQrCode)?;

        let qrcode_image_buffer = qr_code.render::<Luma<u8>>().build();
        let (width, height) = qrcode_image_buffer.dimensions();
        let mut colored_image = ImageBuffer::new(width, height);
        let rgb = Self::parse_hex_color(hex_color)?;

        for (x, y, pixel) in qrcode_image_buffer.enumerate_pixels() {
            let luminance = pixel.0[0];
            let color = if luminance == 0 {
                Rgba([rgb.0, rgb.1, rgb.2, 255])
            } else {
                Rgba([255, 255, 255, 255])
            };
            colored_image.put_pixel(x, y, color);
        }

        let qrcode_dynamic_image = DynamicImage::ImageRgba8(colored_image);
        let mut image_bytes = std::io::Cursor::new(Vec::new());
        qrcode_dynamic_image
            .write_to(&mut image_bytes, ImageFormat::Png)
            .change_context(QrCodeError::FailedToCreateQrCode)?;

        let image_data_source = format!(
            "{},{}",
            QR_IMAGE_DATA_SOURCE_STRING,
            BASE64_ENGINE.encode(image_bytes.get_ref())
        );

        Ok(Self {
            data: image_data_source,
        })
    }

    pub fn parse_hex_color(hex: &str) -> Result<(u8, u8, u8), QrCodeError> {
        let hex = hex.trim_start_matches('#');
        if hex.len() == 6 {
            let r = u8::from_str_radix(&hex[0..2], 16).ok();
            let g = u8::from_str_radix(&hex[2..4], 16).ok();
            let b = u8::from_str_radix(&hex[4..6], 16).ok();
            if let (Some(r), Some(g), Some(b)) = (r, g, b) {
                return Ok((r, g, b));
            }
        }
        Err(QrCodeError::InvalidHexColor)
    }
}

/// Errors for Qr code handling
#[derive(Debug, thiserror::Error)]
pub enum QrCodeError {
    /// Failed to encode data into Qr code
    #[error("Failed to create Qr code")]
    FailedToCreateQrCode,
    /// Failed to parse hex color
    #[error("Invalid hex color code supplied")]
    InvalidHexColor,
}

use base64::Engine;

pub const BASE64_ENGINE: base64::engine::GeneralPurpose = base64::engine::general_purpose::STANDARD;

use image::{DynamicImage, ImageBuffer, ImageFormat, Luma, Rgba};

#[derive(Clone, Debug, serde::Serialize, serde::Deserialize)]
#[serde(rename_all = "snake_case")]
#[serde(untagged)]
// the enum order shouldn't be changed as this is being used during serialization and deserialization
pub enum QrCodeInformation {
    QrCodeUrl {
        image_data_url: Url,
        qr_code_url: Url,
        display_to_timestamp: Option<i64>,
    },
    QrDataUrl {
        image_data_url: Url,
        display_to_timestamp: Option<i64>,
    },
    QrCodeImageUrl {
        qr_code_url: Url,
        display_to_timestamp: Option<i64>,
    },
    QrColorDataUrl {
        color_image_data_url: Url,
        display_to_timestamp: Option<i64>,
        display_text: Option<String>,
        border_color: Option<String>,
    },
}

impl From<FiuuPaymentWebhookStatus> for EventType {
    fn from(value: FiuuPaymentWebhookStatus) -> Self {
        match value {
            FiuuPaymentWebhookStatus::Success => Self::PaymentIntentSuccess,
            FiuuPaymentWebhookStatus::Failure => Self::PaymentIntentFailure,
            FiuuPaymentWebhookStatus::Pending => Self::PaymentIntentProcessing,
        }
    }
}

impl From<FiuuRefundsWebhookStatus> for EventType {
    fn from(value: FiuuRefundsWebhookStatus) -> Self {
        match value {
            FiuuRefundsWebhookStatus::RefundSuccess => Self::RefundSuccess,
            FiuuRefundsWebhookStatus::RefundFailure => Self::RefundFailure,
            FiuuRefundsWebhookStatus::RefundPending => Self::IncomingWebhookEventUnspecified,
        }
    }
}

impl TryFrom<FiuuRefundSyncResponse> for RefundWebhookDetailsResponse {
    type Error = error_stack::Report<ConnectorError>;

    fn try_from(notif: FiuuRefundSyncResponse) -> Result<Self, Self::Error> {
        match notif {
            FiuuRefundSyncResponse::Webhook(fiuu_webhooks_refund_response) => Ok(Self {
                connector_refund_id: Some(fiuu_webhooks_refund_response.refund_id),
                status: common_enums::RefundStatus::from(
                    fiuu_webhooks_refund_response.status.clone(),
                ),
                status_code: 200,
                connector_response_reference_id: None,
                error_code: None,
                error_message: None,
                raw_connector_response: None,
                response_headers: None,
            }),
            _ => Err(ConnectorError::WebhookBodyDecodingFailed)?,
        }
    }
}<|MERGE_RESOLUTION|>--- conflicted
+++ resolved
@@ -581,18 +581,11 @@
                     | BankRedirectData::Sofort { .. }
                     | BankRedirectData::Trustly { .. }
                     | BankRedirectData::OnlineBankingThailand { .. }
-<<<<<<< HEAD
                     | BankRedirectData::LocalBankRedirect {}
-                    | BankRedirectData::OpenBanking {} => {
-                        Err(errors::ConnectorError::NotImplemented(
-=======
-                    | BankRedirectData::LocalBankRedirect {} => {
-                        Err(ConnectorError::NotImplemented(
->>>>>>> e99d721b
-                            utils::get_unimplemented_payment_method_error_message("fiuu"),
-                        )
-                        .into())
-                    }
+                    | BankRedirectData::OpenBanking {} => Err(ConnectorError::NotImplemented(
+                        utils::get_unimplemented_payment_method_error_message("fiuu"),
+                    )
+                    .into()),
                 },
                 PaymentMethodData::Wallet(ref wallet_data) => match wallet_data {
                     WalletData::GooglePay(google_pay_data) => {
