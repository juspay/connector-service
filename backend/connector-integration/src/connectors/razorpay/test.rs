#[cfg(test)]
mod tests {

    use cards::CardNumber;
    use common_enums::{AttemptStatus, AuthenticationType, PaymentMethod};
    use domain_types::{
        connector_types::{PaymentFlowData, PaymentsAuthorizeData},
        payment_address::{Address, PhoneDetails},
        payment_method_data::{Card, DefaultPCIHolder, PaymentMethodData, RawCardNumber},
        router_request_types::BrowserInformation,
        router_response_types::Response,
    };
    use interfaces::{
        connector_integration_v2::ConnectorIntegrationV2,
        connector_types::{BoxedConnector, ConnectorServiceTrait},
    };
    use serde_json::{json, to_value};

    use crate::connectors::Razorpay;

    mod authorize {
        use std::str::FromStr;

        use cards::CardNumber;
        use common_enums::{
            AttemptStatus, AuthenticationType, Currency, PaymentMethod, PaymentMethodType,
        };
        use common_utils::{
            id_type::MerchantId, pii::Email, request::RequestContent, types::MinorUnit,
        };
        use domain_types::{
            connector_types::{PaymentFlowData, PaymentsAuthorizeData},
            payment_address::{Address, PaymentAddress, PhoneDetails},
            payment_method_data::{Card, DefaultPCIHolder, PaymentMethodData, RawCardNumber},
            router_data::{ConnectorAuthType, ErrorResponse},
            router_data_v2::RouterDataV2,
            router_request_types::BrowserInformation,
            router_response_types::Response,
            types::{ConnectorParams, Connectors},
        };
        use interfaces::{
            connector_integration_v2::ConnectorIntegrationV2,
            connector_types::{BoxedConnector, ConnectorServiceTrait},
        };
        use serde_json::{json, to_value, Value};

        use crate::connectors::Razorpay;

        #[test]
        fn test_build_request_valid() {
            let email = Email::try_from("testuser@gmail.com".to_string()).unwrap();

            let test_router_data = RouterDataV2 {
                flow: std::marker::PhantomData,
                resource_common_data: PaymentFlowData {
                    merchant_id: MerchantId::default(),
                    customer_id: None,
                    connector_customer: None,
                    payment_id: "IRRELEVANT_PAYMENT_ID".to_string(),
                    attempt_id: "IRRELEVANT_ATTEMPT_ID".to_string(),
                    status: AttemptStatus::Pending,
                    payment_method: PaymentMethod::Card,
                    description: None,
                    return_url: None,
                    address: PaymentAddress::new(
                        None,
                        Some(Address {
                            address: None,
                            phone: Some(PhoneDetails {
                                number: Some("1234567890".to_string().into()),
                                country_code: Some("+1".to_string()),
                            }),
                            email: Some(email.clone()),
                        }),
                        None,
                        None,
                    ),
                    auth_type: AuthenticationType::NoThreeDs,
                    connector_meta_data: None,
                    amount_captured: None,
                    minor_amount_captured: None,
                    access_token: None,
                    session_token: None,
                    reference_id: Some("order_QMSVrXxHS9sBmu".to_string()),
                    payment_method_token: None,
                    preprocessing_id: None,
                    connector_api_version: None,
                    connector_request_reference_id: "ref_12345".to_string(),
                    test_mode: None,
                    connector_http_status_code: None,
                    external_latency: None,
                    raw_connector_response: None,
                    connectors: Connectors {
                        razorpay: ConnectorParams {
                            base_url: "https://api.razorpay.com/".to_string(),
                            dispute_base_url: None,
                        },
                        ..Default::default()
                    },
                    vault_headers: None,
                    connector_response_headers: None,
                },
                connector_auth_type: ConnectorAuthType::BodyKey {
                    api_key: "dummy_api_key".to_string().into(),
                    key1: "dummy_key1".to_string().into(),
                },
                request: PaymentsAuthorizeData {
                    payment_method_data: PaymentMethodData::Card(Card {
                        card_number: RawCardNumber(
                            CardNumber::from_str("5123456789012346").unwrap(),
                        ),
                        card_exp_month: "12".to_string().into(),
                        card_exp_year: "2026".to_string().into(),
                        card_cvc: "123".to_string().into(),
                        card_issuer: None,
                        card_network: None,
                        card_type: None,
                        card_issuing_country: None,
                        bank_code: None,
                        nick_name: None,
                        card_holder_name: Some("Test User".to_string().into()),
                        co_badged_card_data: None,
                    }),
                    amount: 1000,
                    order_tax_amount: None,
                    email: Some(email.clone()),
                    customer_name: None,
                    currency: Currency::USD,
                    confirm: true,
                    statement_descriptor_suffix: None,
                    statement_descriptor: None,
                    capture_method: None,
                    router_return_url: None,
                    webhook_url: None,
                    integrity_object: None,
                    complete_authorize_url: None,
                    mandate_id: None,
                    setup_future_usage: None,
                    off_session: None,
                    browser_info: Some(BrowserInformation {
                        color_depth: None,
                        java_enabled: Some(false),
                        java_script_enabled: None,
                        language: Some("en-US".to_string()),
                        screen_height: Some(1080),
                        screen_width: Some(1920),
                        time_zone: None,
                        ip_address: None,
                        accept_header: Some(
                            "text/html,application/xhtml+xml,application/xml;q=0.9,*/*;q=0.8"
                                .to_string(),
                        ),
                        user_agent: Some(
                            "Mozilla/5.0 (Macintosh; Intel Mac OS X 10_15_7)".to_string(),
                        ),
                        os_type: None,
                        os_version: None,
                        device_model: None,
                        accept_language: None,
                    }),
                    order_category: None,
                    session_token: None,
                    enrolled_for_3ds: false,
                    related_transaction_id: None,
                    payment_experience: None,
                    payment_method_type: Some(PaymentMethodType::Credit),
                    customer_id: None,
                    request_incremental_authorization: false,
                    metadata: None,
                    minor_amount: MinorUnit::new(1000),
                    merchant_order_reference_id: None,
                    shipping_cost: None,
                    merchant_account_id: None,
                    merchant_config_currency: None,
                    all_keys_required: None,
<<<<<<< HEAD
                    authentication_data: None,
=======
                    access_token: None,
>>>>>>> 8ee4de2a
                },
                response: Err(ErrorResponse {
                    code: "HE_00".to_string(),
                    message: "Something went wrong".to_string(),
                    reason: None,
                    status_code: 500,
                    attempt_status: None,
                    connector_transaction_id: None,
                    network_decline_code: None,
                    network_advice_code: None,
                    network_error_message: None,
                }),
            };

            let connector: BoxedConnector<DefaultPCIHolder> = Box::new(Razorpay::new());
            let result = connector.get_request_body(&test_router_data);
            let request_content = result.unwrap();

            let actual_json: Value = match request_content {
                Some(RequestContent::Json(payload)) => {
                    to_value(&payload).expect("Failed to serialize payload to JSON")
                }
                _ => panic!("Expected JSON payload"),
            };
            let expected_json: Value = json!({
                "amount": 1000,
                "currency": "USD",
                "contact": "1234567890",
                "email": "testuser@gmail.com",
                "order_id": "order_QMSVrXxHS9sBmu",
                "method": "card",
                "card": {
                    "number": "5123456789012346",
                    "expiry_month": "12",
                    "expiry_year": "2026",
                    "cvv": "123"
                },
                "authentication": {
                    "authentication_channel": "browser"
                },
                "browser": {
                    "java_enabled": false,
                    "language": "en-US",
                    "screen_height": 1080,
                    "screen_width": 1920
                },
                "ip": "",
                "referer": "text/html,application/xhtml+xml,application/xml;q=0.9,*/*;q=0.8",
                "user_agent": "Mozilla/5.0 (Macintosh; Intel Mac OS X 10_15_7)"
            });
            assert_eq!(actual_json, expected_json);
        }

        #[test]
        fn test_build_request_missing() {
            let test_router_data = RouterDataV2 {
                flow: std::marker::PhantomData,
                resource_common_data: PaymentFlowData {
                    merchant_id: MerchantId::default(),
                    customer_id: None,
                    connector_customer: None,
                    payment_id: "MISSING_EMAIL_ID".to_string(),
                    attempt_id: "MISSING_CARD_ID".to_string(),
                    status: AttemptStatus::Pending,
                    payment_method: PaymentMethod::Card,
                    description: None,
                    return_url: None,
                    address: PaymentAddress::new(None, None, None, None),
                    auth_type: AuthenticationType::NoThreeDs,
                    connector_meta_data: None,
                    amount_captured: None,
                    minor_amount_captured: None,
                    access_token: None,
                    session_token: None,
                    reference_id: Some("order_missing".to_string()),
                    payment_method_token: None,
                    preprocessing_id: None,
                    connector_api_version: None,
                    connector_request_reference_id: "ref_missing".to_string(),
                    test_mode: None,
                    connector_http_status_code: None,
                    external_latency: None,
                    raw_connector_response: None,
                    connectors: Connectors {
                        razorpay: ConnectorParams {
                            base_url: "https://api.razorpay.com/".to_string(),
                            dispute_base_url: None,
                        },
                        ..Default::default()
                    },
                    vault_headers: None,
                    connector_response_headers: None,
                },
                connector_auth_type: ConnectorAuthType::BodyKey {
                    api_key: "dummy_api_key".to_string().into(),
                    key1: "dummy_key1".to_string().into(),
                },
                request: PaymentsAuthorizeData {
                    payment_method_data: PaymentMethodData::Card(Card {
                        card_number: RawCardNumber(CardNumber::from_str("").unwrap_or_default()),
                        card_exp_month: "".to_string().into(),
                        card_exp_year: "".to_string().into(),
                        card_cvc: "".to_string().into(),
                        card_issuer: None,
                        card_network: None,
                        card_type: None,
                        card_issuing_country: None,
                        bank_code: None,
                        nick_name: None,
                        card_holder_name: Some("Test User".to_string().into()),
                        co_badged_card_data: None,
                    }),
                    amount: 1000,
                    order_tax_amount: None,
                    email: None,
                    customer_name: None,
                    currency: Currency::USD,
                    confirm: true,
                    statement_descriptor_suffix: None,
                    statement_descriptor: None,
                    capture_method: None,
                    router_return_url: None,
                    webhook_url: None,
                    complete_authorize_url: None,
                    mandate_id: None,
                    setup_future_usage: None,
                    off_session: None,
                    integrity_object: None,
                    browser_info: None,
                    order_category: None,
                    session_token: None,
                    enrolled_for_3ds: false,
                    related_transaction_id: None,
                    payment_experience: None,
                    payment_method_type: Some(PaymentMethodType::Credit),
                    customer_id: None,
                    request_incremental_authorization: false,
                    metadata: None,
                    minor_amount: MinorUnit::new(1000),
                    merchant_order_reference_id: None,
                    shipping_cost: None,
                    merchant_account_id: None,
                    merchant_config_currency: None,
                    all_keys_required: None,
<<<<<<< HEAD
                    authentication_data: None,
=======
                    access_token: None,
>>>>>>> 8ee4de2a
                },
                response: Err(ErrorResponse {
                    code: "HE_01".to_string(),
                    message: "Missing required fields".to_string(),
                    reason: None,
                    status_code: 400,
                    attempt_status: None,
                    connector_transaction_id: None,
                    network_decline_code: None,
                    network_advice_code: None,
                    network_error_message: None,
                }),
            };

            let connector: BoxedConnector<DefaultPCIHolder> = Box::new(Razorpay::new());
            let result = connector.get_request_body(&test_router_data);

            assert!(
                result.is_err(),
                "Expected error for missing required fields, but got: {result:?}"
            );
        }

        #[test]
        fn test_build_request_invalid() {
            use common_utils::pii::Email;

            let email = Email::try_from("invalid-email@nowhere.com".to_string()).unwrap();

            let test_router_data = RouterDataV2 {
                flow: std::marker::PhantomData,
                resource_common_data: PaymentFlowData {
                    merchant_id: MerchantId::default(),
                    customer_id: None,
                    connector_customer: None,
                    payment_id: "INVALID_PAYMENT".to_string(),
                    attempt_id: "INVALID_ATTEMPT".to_string(),
                    status: AttemptStatus::Pending,
                    payment_method: PaymentMethod::Card,
                    description: None,
                    return_url: None,
                    address: PaymentAddress::new(None, None, None, None),
                    auth_type: AuthenticationType::NoThreeDs,
                    connector_meta_data: None,
                    amount_captured: None,
                    minor_amount_captured: None,
                    access_token: None,
                    session_token: None,
                    reference_id: Some("invalid_id".to_string()),
                    payment_method_token: None,
                    preprocessing_id: None,
                    connector_api_version: None,
                    connector_request_reference_id: "ref_invalid".to_string(),
                    test_mode: None,
                    connector_http_status_code: None,
                    external_latency: None,
                    raw_connector_response: None,
                    connectors: Connectors {
                        razorpay: ConnectorParams {
                            base_url: "https://api.razorpay.com/".to_string(),
                            dispute_base_url: None,
                        },
                        ..Default::default()
                    },
                    vault_headers: None,
                    connector_response_headers: None,
                },
                connector_auth_type: ConnectorAuthType::BodyKey {
                    api_key: "dummy_api_key".to_string().into(),
                    key1: "dummy_key1".to_string().into(),
                },
                request: PaymentsAuthorizeData {
                    payment_method_data: PaymentMethodData::Card(Card {
                        card_number: RawCardNumber(CardNumber::from_str("123").unwrap_or_default()),
                        card_exp_month: "99".to_string().into(),
                        card_exp_year: "1999".to_string().into(),
                        card_cvc: "1".to_string().into(),
                        card_issuer: None,
                        card_network: None,
                        card_type: None,
                        card_issuing_country: None,
                        bank_code: None,
                        nick_name: None,
                        card_holder_name: Some("Test User".to_string().into()),
                        co_badged_card_data: None,
                    }),
                    amount: 1000,
                    order_tax_amount: None,
                    email: Some(email),
                    customer_name: None,
                    currency: Currency::USD,
                    confirm: true,
                    integrity_object: None,
                    statement_descriptor_suffix: None,
                    statement_descriptor: None,
                    capture_method: None,
                    router_return_url: None,
                    webhook_url: None,
                    complete_authorize_url: None,
                    mandate_id: None,
                    setup_future_usage: None,
                    off_session: None,
                    browser_info: None,
                    order_category: None,
                    session_token: None,
                    enrolled_for_3ds: false,
                    related_transaction_id: None,
                    payment_experience: None,
                    payment_method_type: Some(PaymentMethodType::Credit),
                    customer_id: None,
                    request_incremental_authorization: false,
                    metadata: None,
                    minor_amount: MinorUnit::new(1000),
                    merchant_order_reference_id: None,
                    shipping_cost: None,
                    merchant_account_id: None,
                    merchant_config_currency: None,
                    all_keys_required: None,
<<<<<<< HEAD
                    authentication_data: None,
=======
                    access_token: None,
>>>>>>> 8ee4de2a
                },
                response: Err(ErrorResponse {
                    code: "HE_02".to_string(),
                    message: "Invalid format".to_string(),
                    reason: None,
                    status_code: 422,
                    attempt_status: None,
                    connector_transaction_id: None,
                    network_decline_code: None,
                    network_advice_code: None,
                    network_error_message: None,
                }),
            };

            let connector: BoxedConnector<DefaultPCIHolder> = Box::new(Razorpay::new());
            let result = connector.get_request_body(&test_router_data);

            assert!(
                result.is_err(),
                "Expected error for invalid field values, but got: {result:?}"
            );
        }

        #[test]
        fn test_handle_response_v2_valid_authorize_response() {
            use std::str::FromStr;

            use common_enums::Currency;
            use common_utils::{id_type::MerchantId, pii::Email, types::MinorUnit};
            use domain_types::{
                connector_types::PaymentFlowData,
                payment_address::PaymentAddress,
                router_data::{ConnectorAuthType, ErrorResponse},
                router_data_v2::RouterDataV2,
                types::{ConnectorParams, Connectors},
            };
            let connector: BoxedConnector<DefaultPCIHolder> = Box::new(Razorpay::new());
            let email = Email::try_from("testuser@gmail.com".to_string()).unwrap();

            let data = RouterDataV2 {
                flow: std::marker::PhantomData,
                resource_common_data: PaymentFlowData {
                    merchant_id: MerchantId::default(),
                    customer_id: None,
                    connector_customer: None,
                    payment_id: "IRRELEVANT_PAYMENT_ID".to_string(),
                    attempt_id: "IRRELEVANT_ATTEMPT_ID".to_string(),
                    status: AttemptStatus::Pending,
                    payment_method: PaymentMethod::Card,
                    description: None,
                    return_url: None,
                    address: PaymentAddress::new(
                        None,
                        Some(Address {
                            address: None,
                            phone: Some(PhoneDetails {
                                number: Some("1234567890".to_string().into()),
                                country_code: Some("+1".to_string()),
                            }),
                            email: Some(email.clone()),
                        }),
                        None,
                        None,
                    ),
                    auth_type: AuthenticationType::NoThreeDs,
                    connector_meta_data: None,
                    amount_captured: None,
                    minor_amount_captured: None,
                    access_token: None,
                    session_token: None,
                    reference_id: Some("order_QMsUrrLPdwNxPG".to_string()),
                    payment_method_token: None,
                    preprocessing_id: None,
                    connector_api_version: None,
                    connector_request_reference_id: "ref_12345".to_string(),
                    test_mode: None,
                    connector_http_status_code: None,
                    external_latency: None,
                    raw_connector_response: None,
                    connectors: Connectors {
                        razorpay: ConnectorParams {
                            base_url: "https://api.razorpay.com/".to_string(),
                            dispute_base_url: None,
                        },
                        ..Default::default()
                    },
                    vault_headers: None,
                    connector_response_headers: None,
                },
                connector_auth_type: ConnectorAuthType::BodyKey {
                    api_key: "dummy_api_key".to_string().into(),
                    key1: "dummy_key1".to_string().into(),
                },
                request: PaymentsAuthorizeData {
                    payment_method_data: PaymentMethodData::Card(Card {
                        card_number: RawCardNumber(
                            CardNumber::from_str("5123450000000008").unwrap(),
                        ),
                        card_exp_month: "12".to_string().into(),
                        card_exp_year: "2025".to_string().into(),
                        card_cvc: "123".to_string().into(),
                        card_issuer: None,
                        card_network: None,
                        card_type: None,
                        card_issuing_country: None,
                        bank_code: None,
                        nick_name: None,
                        card_holder_name: Some("Test User".to_string().into()),
                        co_badged_card_data: None,
                    }),
                    amount: 1000,
                    order_tax_amount: None,
                    email: Some(email),
                    customer_name: None,
                    currency: Currency::USD,
                    confirm: true,
                    statement_descriptor_suffix: None,
                    statement_descriptor: None,
                    capture_method: None,
                    router_return_url: None,
                    webhook_url: None,
                    integrity_object: None,
                    complete_authorize_url: None,
                    mandate_id: None,
                    setup_future_usage: None,
                    off_session: None,
                    browser_info: Some(BrowserInformation {
                        color_depth: None,
                        java_enabled: Some(false),
                        java_script_enabled: None,
                        language: Some("en-US".to_string()),
                        screen_height: Some(1080),
                        screen_width: Some(1920),
                        time_zone: None,
                        ip_address: None,
                        accept_header: Some(
                            "text/html,application/xhtml+xml,application/xml;q=0.9,*/*;q=0.8"
                                .to_string(),
                        ),
                        user_agent: Some(
                            "Mozilla/5.0 (Macintosh; Intel Mac OS X 10_15_7)".to_string(),
                        ),
                        os_type: None,
                        os_version: None,
                        device_model: None,
                        accept_language: None,
                    }),
                    order_category: None,
                    session_token: None,
                    enrolled_for_3ds: false,
                    related_transaction_id: None,
                    payment_experience: None,
                    payment_method_type: Some(common_enums::PaymentMethodType::Credit),
                    customer_id: None,
                    request_incremental_authorization: false,
                    metadata: None,
                    minor_amount: MinorUnit::new(1000),
                    merchant_order_reference_id: None,
                    shipping_cost: None,
                    merchant_account_id: None,
                    merchant_config_currency: None,
                    all_keys_required: None,
<<<<<<< HEAD
                    authentication_data: None,
=======
                    access_token: None,
>>>>>>> 8ee4de2a
                },
                response: Err(ErrorResponse {
                    code: "HE_00".to_string(),
                    message: "Something went wrong".to_string(),
                    reason: None,
                    status_code: 500,
                    attempt_status: None,
                    connector_transaction_id: None,
                    network_decline_code: None,
                    network_advice_code: None,
                    network_error_message: None,
                }),
            };

            let http_response = Response {
                headers: None,
                response: br#"{
            "razorpay_payment_id":"pay_QMsUsXCDy9sX3b",
            "next":[
                {
                    "action":"redirect",
                    "url":"https://api.razorpay.com/v1/payments/QMsUsXCDy9sX3b/authenticate"
                }
            ]
        }"#
                .to_vec()
                .into(),
                status_code: 200,
            };

            let result = connector
                .handle_response_v2(&data, None, http_response)
                .unwrap();

            assert!(matches!(
                result.resource_common_data.status,
                AttemptStatus::AuthenticationPending
            ));
        }

        #[test]
        fn test_handle_authorize_error_response() {
            use domain_types::{
                connector_flow::Authorize,
                connector_types::{PaymentFlowData, PaymentsAuthorizeData, PaymentsResponseData},
            };

            let http_response = Response {
                headers: None,
                response: br#"{
                    "error": {
                        "code": "BAD_REQUEST_ERROR",
                        "description": "The id provided does not exist",
                        "source": "internal",
                        "step": "payment_initiation",
                        "reason": "input_validation_failed",
                        "metadata": {}
                    }
                }"#
                .to_vec()
                .into(),
                status_code: 400,
            };

            let connector: BoxedConnector<DefaultPCIHolder> = Box::new(Razorpay::new());

            let result =
                <dyn ConnectorServiceTrait<DefaultPCIHolder> + Sync as ConnectorIntegrationV2<
                    Authorize,
                    PaymentFlowData,
                    PaymentsAuthorizeData<DefaultPCIHolder>,
                    PaymentsResponseData,
                >>::get_error_response_v2(&**connector, http_response, None)
                .unwrap();

            let actual_json = to_value(&result).unwrap();

            let expected_json = json!({
                "code": "BAD_REQUEST_ERROR",
                "message": "The id provided does not exist",
                "reason": "input_validation_failed",
                "status_code": 400,
                "attempt_status": null,
                "connector_transaction_id": null
            });

            assert_eq!(actual_json, expected_json);
        }

        #[test]
        fn test_handle_authorize_missing_required_fields() {
            use domain_types::{
                connector_flow::Authorize,
                connector_types::{PaymentFlowData, PaymentsAuthorizeData, PaymentsResponseData},
            };

            let http_response = Response {
                headers: None,
                response: br#"{
                    "error": {
                        "description": "Missing required fields",
                        "step": "payment_initiation",
                        "reason": "input_validation_failed"
                    }
                }"#
                .to_vec()
                .into(),
                status_code: 400,
            };

            let connector: BoxedConnector<DefaultPCIHolder> = Box::new(Razorpay::new());

            let result =
                <dyn ConnectorServiceTrait<DefaultPCIHolder> + Sync as ConnectorIntegrationV2<
                    Authorize,
                    PaymentFlowData,
                    PaymentsAuthorizeData<DefaultPCIHolder>,
                    PaymentsResponseData,
                >>::get_error_response_v2(&**connector, http_response, None);

            assert!(
                result.is_err(),
                "Expected panic due to missing required fields",
            );
        }
    }

    #[test]
    fn test_handle_authorize_invalid_error_fields() {
        use domain_types::{
            connector_flow::Authorize,
            connector_types::{PaymentFlowData, PaymentsAuthorizeData, PaymentsResponseData},
        };

        let http_response = Response {
            headers: None,
            response: br#"{
            "error": {
                "code": 500,
                "description": "Card number is invalid.",
                "step": "payment_authorization",
                "reason": "input_validation_failed",
                "source": "business",
                "metadata": {}
            }
        }"#
            .to_vec()
            .into(),
            status_code: 400,
        };

        let connector: BoxedConnector<DefaultPCIHolder> = Box::new(Razorpay::new());

        let result =
            <dyn ConnectorServiceTrait<DefaultPCIHolder> + Sync as ConnectorIntegrationV2<
                Authorize,
                PaymentFlowData,
                PaymentsAuthorizeData<DefaultPCIHolder>,
                PaymentsResponseData,
            >>::get_error_response_v2(&**connector, http_response, None);

        assert!(
            result.is_err(),
            "Expected panic due to missing required fields"
        );
    }

    #[test]
    fn test_handle_response_v2_missing_fields_authorize_response() {
        use std::str::FromStr;

        use common_enums::Currency;
        use common_utils::{id_type::MerchantId, pii::Email, types::MinorUnit};
        use domain_types::{
            connector_types::PaymentFlowData,
            payment_address::PaymentAddress,
            router_data::{ConnectorAuthType, ErrorResponse},
            router_data_v2::RouterDataV2,
            types::{ConnectorParams, Connectors},
        };

        let connector: BoxedConnector<DefaultPCIHolder> = Box::new(Razorpay::new());
        let email = Email::try_from("testuser@gmail.com".to_string()).unwrap();

        let data = RouterDataV2 {
            flow: std::marker::PhantomData,
            resource_common_data: PaymentFlowData {
                merchant_id: MerchantId::default(),
                customer_id: None,
                connector_customer: None,
                payment_id: "IRRELEVANT_PAYMENT_ID".to_string(),
                attempt_id: "IRRELEVANT_ATTEMPT_ID".to_string(),
                status: AttemptStatus::Pending,
                payment_method: PaymentMethod::Card,
                description: None,
                return_url: None,
                address: PaymentAddress::new(
                    None,
                    Some(Address {
                        address: None,
                        phone: Some(PhoneDetails {
                            number: Some("1234567890".to_string().into()),
                            country_code: Some("+1".to_string()),
                        }),
                        email: Some(email.clone()),
                    }),
                    None,
                    None,
                ),
                auth_type: AuthenticationType::NoThreeDs,
                connector_meta_data: None,
                amount_captured: None,
                minor_amount_captured: None,
                access_token: None,
                session_token: None,
                reference_id: Some("order_QMsUrrLPdwNxPG".to_string()),
                payment_method_token: None,
                preprocessing_id: None,
                connector_api_version: None,
                connector_request_reference_id: "ref_12345".to_string(),
                test_mode: None,
                connector_http_status_code: None,
                external_latency: None,
                raw_connector_response: None,
                connectors: Connectors {
                    razorpay: ConnectorParams {
                        base_url: "https://api.razorpay.com/".to_string(),
                        dispute_base_url: None,
                    },
                    ..Default::default()
                },
                vault_headers: None,
                connector_response_headers: None,
            },
            connector_auth_type: ConnectorAuthType::BodyKey {
                api_key: "dummy_api_key".to_string().into(),
                key1: "dummy_key1".to_string().into(),
            },
            request: PaymentsAuthorizeData {
                payment_method_data: PaymentMethodData::Card(Card {
                    card_number: RawCardNumber(CardNumber::from_str("5123450000000008").unwrap()),
                    card_exp_month: "12".to_string().into(),
                    card_exp_year: "2025".to_string().into(),
                    card_cvc: "123".to_string().into(),
                    card_issuer: None,
                    card_network: None,
                    card_type: None,
                    card_issuing_country: None,
                    bank_code: None,
                    nick_name: None,
                    card_holder_name: Some("Test User".to_string().into()),
                    co_badged_card_data: None,
                }),
                amount: 1000,
                order_tax_amount: None,
                email: Some(email),
                customer_name: None,
                currency: Currency::USD,
                confirm: true,
                statement_descriptor_suffix: None,
                statement_descriptor: None,
                capture_method: None,
                router_return_url: None,
                webhook_url: None,
                complete_authorize_url: None,
                mandate_id: None,
                setup_future_usage: None,
                off_session: None,
                browser_info: Some(BrowserInformation {
                    color_depth: None,
                    java_enabled: Some(false),
                    java_script_enabled: None,
                    language: Some("en-US".to_string()),
                    screen_height: Some(1080),
                    screen_width: Some(1920),
                    time_zone: None,
                    ip_address: None,
                    accept_header: Some(
                        "text/html,application/xhtml+xml,application/xml;q=0.9,*/*;q=0.8"
                            .to_string(),
                    ),
                    user_agent: Some("Mozilla/5.0 (Macintosh; Intel Mac OS X 10_15_7)".to_string()),
                    os_type: None,
                    os_version: None,
                    device_model: None,
                    accept_language: None,
                }),
                order_category: None,
                session_token: None,
                enrolled_for_3ds: false,
                related_transaction_id: None,
                payment_experience: None,
                payment_method_type: Some(common_enums::PaymentMethodType::Credit),
                customer_id: None,
                request_incremental_authorization: false,
                metadata: None,
                minor_amount: MinorUnit::new(1000),
                merchant_order_reference_id: None,
                shipping_cost: None,
                integrity_object: None,
                merchant_account_id: None,
                merchant_config_currency: None,
                all_keys_required: None,
<<<<<<< HEAD
                authentication_data: None,
=======
                access_token: None,
>>>>>>> 8ee4de2a
            },
            response: Err(ErrorResponse {
                code: "HE_00".to_string(),
                message: "Something went wrong".to_string(),
                reason: None,
                status_code: 500,
                attempt_status: None,
                connector_transaction_id: None,
                network_decline_code: None,
                network_advice_code: None,
                network_error_message: None,
            }),
        };

        let http_response = Response {
            headers: None,
            response: br#"{
            "next":[
                {
                    "action":"redirect",
                    "url":"https://api.razorpay.com/v1/payments/QMsUsXCDy9sX3b/authenticate"
                }
            ]
        }"#
            .to_vec()
            .into(),
            status_code: 200,
        };

        let result = connector.handle_response_v2(&data, None, http_response);

        assert!(
            result.is_err(),
            "Expected error due to missing razorpay_payment_id, but got success."
        );
    }

    #[test]
    fn test_handle_response_v2_invalid_json_authorize_response() {
        use std::str::FromStr;

        use common_enums::Currency;
        use common_utils::{id_type::MerchantId, pii::Email, types::MinorUnit};
        use domain_types::{
            connector_types::PaymentFlowData,
            payment_address::PaymentAddress,
            router_data::{ConnectorAuthType, ErrorResponse},
            router_data_v2::RouterDataV2,
            types::{ConnectorParams, Connectors},
        };

        let connector: BoxedConnector<DefaultPCIHolder> = Box::new(Razorpay::new());
        let email = Email::try_from("testuser@gmail.com".to_string()).unwrap();

        let data = RouterDataV2 {
            flow: std::marker::PhantomData,
            resource_common_data: PaymentFlowData {
                merchant_id: MerchantId::default(),
                customer_id: None,
                connector_customer: None,
                payment_id: "IRRELEVANT_PAYMENT_ID".to_string(),
                attempt_id: "IRRELEVANT_ATTEMPT_ID".to_string(),
                status: AttemptStatus::Pending,
                payment_method: PaymentMethod::Card,
                description: None,
                return_url: None,
                address: PaymentAddress::new(
                    None,
                    Some(Address {
                        address: None,
                        phone: Some(PhoneDetails {
                            number: Some("1234567890".to_string().into()),
                            country_code: Some("+1".to_string()),
                        }),
                        email: Some(email.clone()),
                    }),
                    None,
                    None,
                ),
                auth_type: AuthenticationType::NoThreeDs,
                connector_meta_data: None,
                amount_captured: None,
                minor_amount_captured: None,
                access_token: None,
                session_token: None,
                reference_id: Some("order_QMsUrrLPdwNxPG".to_string()),
                payment_method_token: None,
                preprocessing_id: None,
                connector_api_version: None,
                connector_request_reference_id: "ref_12345".to_string(),
                test_mode: None,
                connector_http_status_code: None,
                external_latency: None,
                raw_connector_response: None,
                connectors: Connectors {
                    razorpay: ConnectorParams {
                        base_url: "https://api.razorpay.com/".to_string(),
                        dispute_base_url: None,
                    },
                    ..Default::default()
                },
                vault_headers: None,
                connector_response_headers: None,
            },
            connector_auth_type: ConnectorAuthType::BodyKey {
                api_key: "dummy_api_key".to_string().into(),
                key1: "dummy_key1".to_string().into(),
            },
            request: PaymentsAuthorizeData {
                payment_method_data: PaymentMethodData::Card(Card {
                    card_number: RawCardNumber(CardNumber::from_str("5123450000000008").unwrap()),
                    card_exp_month: "12".to_string().into(),
                    card_exp_year: "2025".to_string().into(),
                    card_cvc: "123".to_string().into(),
                    card_issuer: None,
                    card_network: None,
                    card_type: None,
                    card_issuing_country: None,
                    bank_code: None,
                    nick_name: None,
                    card_holder_name: Some("Test User".to_string().into()),
                    co_badged_card_data: None,
                }),
                amount: 1000,
                order_tax_amount: None,
                email: Some(email),
                customer_name: None,
                currency: Currency::USD,
                confirm: true,
                statement_descriptor_suffix: None,
                statement_descriptor: None,
                capture_method: None,
                router_return_url: None,
                webhook_url: None,
                complete_authorize_url: None,
                mandate_id: None,
                setup_future_usage: None,
                off_session: None,
                browser_info: Some(BrowserInformation {
                    color_depth: None,
                    java_enabled: Some(false),
                    java_script_enabled: None,
                    language: Some("en-US".to_string()),
                    screen_height: Some(1080),
                    screen_width: Some(1920),
                    time_zone: None,
                    ip_address: None,
                    accept_header: Some(
                        "text/html,application/xhtml+xml,application/xml;q=0.9,*/*;q=0.8"
                            .to_string(),
                    ),
                    user_agent: Some("Mozilla/5.0 (Macintosh; Intel Mac OS X 10_15_7)".to_string()),
                    os_type: None,
                    os_version: None,
                    device_model: None,
                    accept_language: None,
                }),
                order_category: None,
                session_token: None,
                enrolled_for_3ds: false,
                related_transaction_id: None,
                payment_experience: None,
                payment_method_type: Some(common_enums::PaymentMethodType::Credit),
                customer_id: None,
                request_incremental_authorization: false,
                metadata: None,
                minor_amount: MinorUnit::new(1000),
                merchant_order_reference_id: None,
                shipping_cost: None,
                integrity_object: None,
                merchant_account_id: None,
                merchant_config_currency: None,
                all_keys_required: None,
<<<<<<< HEAD
                authentication_data: None,
=======
                access_token: None,
>>>>>>> 8ee4de2a
            },
            response: Err(ErrorResponse {
                code: "HE_00".to_string(),
                message: "Something went wrong".to_string(),
                reason: None,
                status_code: 500,
                attempt_status: None,
                connector_transaction_id: None,
                network_decline_code: None,
                network_advice_code: None,
                network_error_message: None,
            }),
        };

        let http_response = Response {
        headers: None,
        response: br#"{"razorpay_payment_id": "pay_xyz", "next": [ { "action": "redirect" "url": "https://api.razorpay.com/v1/payments/xyz/authenticate" } ]"#.to_vec().into(),
        status_code: 200,
    };

        let result = connector.handle_response_v2(&data, None, http_response);

        assert!(
            result.is_err(),
            "Expected error due to missing razorpay_payment_id, but got success."
        );
    }

    mod order {

        use common_utils::{pii::Email, request::RequestContent};
        use domain_types::{
            payment_address::{Address, PhoneDetails},
            payment_method_data::DefaultPCIHolder,
            router_data::ConnectorAuthType,
            types::{ConnectorParams, Connectors},
        };
        use interfaces::connector_types::BoxedConnector;
        use serde_json::{to_value, Value};

        use crate::connectors::Razorpay;

        #[test]
        fn test_build_request_valid_order() {
            use common_enums::Currency;
            use common_utils::{id_type::MerchantId, request::RequestContent, types::MinorUnit};
            use domain_types::{
                connector_types::PaymentCreateOrderData,
                payment_address::PaymentAddress,
                router_data::{ConnectorAuthType, ErrorResponse},
                router_data_v2::RouterDataV2,
            };
            use serde_json::{to_value, Value};

            let email = Email::try_from("testuser@gmail.com".to_string()).unwrap();

            let test_router_data = RouterDataV2 {
                flow: std::marker::PhantomData,
                resource_common_data: domain_types::connector_types::PaymentFlowData {
                    merchant_id: MerchantId::default(),
                    customer_id: None,
                    connector_customer: None,
                    payment_id: "IRRELEVANT_PAYMENT_ID".to_string(),
                    attempt_id: "IRRELEVANT_ATTEMPT_ID".to_string(),
                    status: common_enums::AttemptStatus::Pending,
                    payment_method: common_enums::PaymentMethod::Card,
                    description: None,
                    return_url: None,
                    address: PaymentAddress::new(
                        None,
                        Some(Address {
                            address: None,
                            phone: Some(PhoneDetails {
                                number: Some("1234567890".to_string().into()),
                                country_code: Some("+1".to_string()),
                            }),
                            email: Some(email.clone()),
                        }),
                        None,
                        None,
                    ),
                    auth_type: common_enums::AuthenticationType::NoThreeDs,
                    connector_meta_data: None,
                    amount_captured: None,
                    minor_amount_captured: None,
                    access_token: None,
                    session_token: None,
                    reference_id: None,
                    payment_method_token: None,
                    preprocessing_id: None,
                    connector_api_version: None,
                    connector_request_reference_id: "ref_12345".to_string(),
                    test_mode: None,
                    connector_http_status_code: None,
                    external_latency: None,
                    raw_connector_response: None,
                    connectors: domain_types::types::Connectors {
                        razorpay: ConnectorParams {
                            base_url: "https://api.razorpay.com/".to_string(),
                            dispute_base_url: None,
                        },
                        ..Default::default()
                    },
                    vault_headers: None,
                    connector_response_headers: None,
                },
                connector_auth_type: ConnectorAuthType::BodyKey {
                    api_key: "dummy_api_key".to_string().into(),
                    key1: "dummy_key1".to_string().into(),
                },
                request: PaymentCreateOrderData {
                    amount: MinorUnit::new(1000),
                    currency: Currency::USD,
                    integrity_object: None,
                    metadata: None,
                    webhook_url: None,
                },
                response: Err(ErrorResponse {
                    code: "HE_00".to_string(),
                    message: "Something went wrong".to_string(),
                    reason: None,
                    status_code: 500,
                    attempt_status: None,
                    connector_transaction_id: None,
                    network_decline_code: None,
                    network_advice_code: None,
                    network_error_message: None,
                }),
            };

            let connector: BoxedConnector<DefaultPCIHolder> = Box::new(Razorpay::new());
            let result = connector.get_request_body(&test_router_data).unwrap();

            let actual_json: Value = match result {
                Some(RequestContent::Json(payload)) => {
                    to_value(&payload).expect("Failed to serialize payload")
                }
                _ => panic!("Expected JSON payload"),
            };

            assert_eq!(actual_json["amount"], 1000);
            assert_eq!(actual_json["currency"], "USD");

            let receipt_value = &actual_json["receipt"];
            assert!(
                receipt_value.is_string(),
                "Expected receipt to be a string, got: {receipt_value:?}"
            );
            let receipt_str = receipt_value.as_str().unwrap();
            assert!(!receipt_str.is_empty(), "Expected non-empty receipt string");
        }

        #[test]
        fn test_build_request_missing() {
            use common_enums::Currency;
            use common_utils::{id_type::MerchantId, types::MinorUnit};
            use domain_types::{
                connector_types::PaymentCreateOrderData,
                payment_address::PaymentAddress,
                router_data::{ConnectorAuthType, ErrorResponse},
                router_data_v2::RouterDataV2,
            };

            use crate::connectors::Razorpay;

            let test_router_data = RouterDataV2 {
                flow: std::marker::PhantomData,
                resource_common_data: domain_types::connector_types::PaymentFlowData {
                    merchant_id: MerchantId::default(),
                    customer_id: None,
                    connector_customer: None,
                    payment_id: "".to_string(),
                    attempt_id: "".to_string(),
                    status: common_enums::AttemptStatus::Pending,
                    payment_method: common_enums::PaymentMethod::Card,
                    description: None,
                    return_url: None,
                    address: PaymentAddress::default(),
                    auth_type: common_enums::AuthenticationType::NoThreeDs,
                    connector_meta_data: None,
                    amount_captured: None,
                    minor_amount_captured: None,
                    access_token: None,
                    session_token: None,
                    reference_id: None,
                    payment_method_token: None,
                    preprocessing_id: None,
                    connector_api_version: None,
                    connector_request_reference_id: "".to_string(),
                    test_mode: None,
                    connector_http_status_code: None,
                    external_latency: None,
                    raw_connector_response: None,
                    connectors: Connectors {
                        razorpay: ConnectorParams {
                            base_url: "https://api.razorpay.com/".to_string(),
                            dispute_base_url: None,
                        },
                        ..Default::default()
                    },
                    vault_headers: None,
                    connector_response_headers: None,
                },
                connector_auth_type: ConnectorAuthType::BodyKey {
                    api_key: "dummy_api_key".to_string().into(),
                    key1: "dummy_key1".to_string().into(),
                },
                request: PaymentCreateOrderData {
                    amount: MinorUnit::new(0),
                    currency: Currency::default(),
                    integrity_object: None,
                    metadata: None,
                    webhook_url: None,
                },
                response: Err(ErrorResponse {
                    code: "HE_01".to_string(),
                    message: "Missing required fields".to_string(),
                    reason: None,
                    status_code: 400,
                    attempt_status: None,
                    connector_transaction_id: None,
                    network_decline_code: None,
                    network_advice_code: None,
                    network_error_message: None,
                }),
            };

            let connector: BoxedConnector<DefaultPCIHolder> = Box::new(Razorpay::new());
            let result = connector.get_request_body(&test_router_data);
            let req = result.unwrap();

            let actual_json: Value = match req {
                Some(RequestContent::Json(payload)) => {
                    to_value(&payload).expect("Failed to serialize payload")
                }
                _ => panic!("Expected JSON payload"),
            };

            assert_eq!(actual_json["amount"], 0);
            assert_eq!(actual_json["currency"], "USD");

            let receipt_value = &actual_json["receipt"];
            assert!(
                receipt_value.is_string(),
                "Expected receipt to be a string, got: {receipt_value:?}"
            );
            let receipt_str = receipt_value.as_str().unwrap();
            assert!(!receipt_str.is_empty(), "Expected non-empty receipt string");
        }

        #[test]
        fn test_build_request_invalid() {
            use common_enums::{
                AttemptStatus, AuthenticationType, Currency, PaymentMethod, PaymentMethodType,
            };
            use common_utils::{id_type::MerchantId, types::MinorUnit};
            use domain_types::{
                connector_types::{PaymentFlowData, PaymentsAuthorizeData},
                payment_address::PaymentAddress,
                payment_method_data::{Card, PaymentMethodData},
                router_data::ErrorResponse,
                router_data_v2::RouterDataV2,
                types::{ConnectorParams, Connectors},
            };

            use crate::connectors::Razorpay;

            let test_router_data = RouterDataV2 {
                flow: std::marker::PhantomData,
                resource_common_data: PaymentFlowData {
                    merchant_id: MerchantId::default(),
                    customer_id: None,
                    connector_customer: None,
                    payment_id: "invalid_payment_id".to_string(),
                    attempt_id: "invalid_attempt_id".to_string(),
                    status: AttemptStatus::Pending,
                    payment_method: PaymentMethod::Card,
                    description: None,
                    return_url: None,
                    address: PaymentAddress::new(None, None, None, None),
                    auth_type: AuthenticationType::NoThreeDs,
                    connector_meta_data: None,
                    amount_captured: None,
                    minor_amount_captured: None,
                    access_token: None,
                    session_token: None,
                    reference_id: Some("order_invalid".to_string()),
                    payment_method_token: None,
                    preprocessing_id: None,
                    connector_api_version: None,
                    connector_request_reference_id: "ref_invalid".to_string(),
                    test_mode: None,
                    connector_http_status_code: None,
                    external_latency: None,
                    raw_connector_response: None,
                    connectors: Connectors {
                        razorpay: ConnectorParams {
                            base_url: "https://api.razorpay.com/".to_string(),
                            dispute_base_url: None,
                        },
                        ..Default::default()
                    },
                    vault_headers: None,
                    connector_response_headers: None,
                },
                connector_auth_type: ConnectorAuthType::BodyKey {
                    api_key: "invalid_key".to_string().into(),
                    key1: "invalid_key1".to_string().into(),
                },
                request: PaymentsAuthorizeData {
                    payment_method_data: PaymentMethodData::Card(Card {
                        card_number: Default::default(),
                        card_exp_month: "".to_string().into(),
                        card_exp_year: "".to_string().into(),
                        card_cvc: "".to_string().into(),
                        card_issuer: None,
                        card_network: None,
                        card_type: None,
                        card_issuing_country: None,
                        bank_code: None,
                        nick_name: None,
                        card_holder_name: Some("Test User".to_string().into()),
                        co_badged_card_data: None,
                    }),
                    amount: 1000,
                    order_tax_amount: None,
                    email: None,
                    customer_name: None,
                    currency: Currency::USD,
                    confirm: true,
                    statement_descriptor_suffix: None,
                    statement_descriptor: None,
                    capture_method: None,
                    router_return_url: None,
                    webhook_url: None,
                    complete_authorize_url: None,
                    mandate_id: None,
                    setup_future_usage: None,
                    off_session: None,
                    browser_info: None,
                    order_category: None,
                    session_token: None,
                    enrolled_for_3ds: false,
                    related_transaction_id: None,
                    payment_experience: None,
                    payment_method_type: Some(PaymentMethodType::Credit),
                    customer_id: None,
                    request_incremental_authorization: false,
                    metadata: None,
                    integrity_object: None,
                    minor_amount: MinorUnit::new(1000),
                    merchant_order_reference_id: None,
                    shipping_cost: None,
                    merchant_account_id: None,
                    merchant_config_currency: None,
                    all_keys_required: None,
<<<<<<< HEAD
                    authentication_data: None,
=======
                    access_token: None,
>>>>>>> 8ee4de2a
                },
                response: Err(ErrorResponse {
                    code: "HE_INVALID".to_string(),
                    message: "Invalid request body".to_string(),
                    reason: None,
                    status_code: 422,
                    attempt_status: None,
                    connector_transaction_id: None,
                    network_decline_code: None,
                    network_advice_code: None,
                    network_error_message: None,
                }),
            };

            let connector: BoxedConnector<DefaultPCIHolder> = Box::new(Razorpay::new());
            let result = connector.get_request_body(&test_router_data);

            assert!(
                result.is_err(),
                "Expected error for invalid request data, but got: {result:?}"
            );
        }
    }

    #[test]
    fn test_handle_response_v2_valid_order_response() {
        use common_enums::Currency;
        use common_utils::{id_type::MerchantId, pii::Email, types::MinorUnit};
        use domain_types::{
            connector_types::{PaymentCreateOrderData, PaymentFlowData},
            payment_address::PaymentAddress,
            router_data::{ConnectorAuthType, ErrorResponse},
            router_data_v2::RouterDataV2,
            types::{ConnectorParams, Connectors},
        };
        let email = Email::try_from("testuser@gmail.com".to_string()).unwrap();
        let connector: BoxedConnector<DefaultPCIHolder> = Box::new(Razorpay::new());

        let data = RouterDataV2 {
            flow: std::marker::PhantomData,
            resource_common_data: PaymentFlowData {
                merchant_id: MerchantId::default(),
                customer_id: None,
                connector_customer: None,
                payment_id: "IRRELEVANT_PAYMENT_ID".to_string(),
                attempt_id: "IRRELEVANT_ATTEMPT_ID".to_string(),
                status: common_enums::AttemptStatus::Pending,
                payment_method: common_enums::PaymentMethod::Card,
                description: None,
                return_url: None,
                address: PaymentAddress::new(
                    None,
                    Some(Address {
                        address: None,
                        phone: Some(PhoneDetails {
                            number: Some("1234567890".to_string().into()),
                            country_code: Some("+1".to_string()),
                        }),
                        email: Some(email.clone()),
                    }),
                    None,
                    None,
                ),
                auth_type: common_enums::AuthenticationType::NoThreeDs,
                connector_meta_data: None,
                amount_captured: None,
                minor_amount_captured: None,
                access_token: None,
                session_token: None,
                reference_id: None,
                payment_method_token: None,
                preprocessing_id: None,
                connector_api_version: None,
                connector_request_reference_id: "ref_12345".to_string(),
                test_mode: None,
                connector_http_status_code: None,
                external_latency: None,
                raw_connector_response: None,
                connectors: Connectors {
                    razorpay: ConnectorParams {
                        base_url: "https://api.razorpay.com/".to_string(),
                        dispute_base_url: None,
                    },
                    ..Default::default()
                },
                vault_headers: None,
                connector_response_headers: None,
            },
            connector_auth_type: ConnectorAuthType::BodyKey {
                api_key: "dummy_api_key".to_string().into(),
                key1: "dummy_key1".to_string().into(),
            },
            request: PaymentCreateOrderData {
                amount: MinorUnit::new(1000),
                currency: Currency::USD,
                integrity_object: None,
                metadata: None,
                webhook_url: None,
            },
            response: Err(ErrorResponse {
                code: "HE_00".to_string(),
                message: "Something went wrong".to_string(),
                reason: None,
                status_code: 500,
                attempt_status: None,
                connector_transaction_id: None,
                network_decline_code: None,
                network_advice_code: None,
                network_error_message: None,
            }),
        };

        let http_response = Response {
            headers: None,
            response: br#"{
                "amount":1000,
                "amount_due":1000,
                "amount_paid":0,
                "attempts":0,
                "created_at":1745490447,
                "currency":"USD",
                "entity":"order",
                "id":"order_QMrTOdLWvEHsXz",
                "notes":[],
                "offer_id":null,
                "receipt":"141674f6-30d3-4a17-b904-27fe6ca085c7",
                "status":"created"
            }"#
            .to_vec()
            .into(),
            status_code: 200,
        };

        let result = connector
            .handle_response_v2(&data, None, http_response)
            .unwrap();

        assert_eq!(
            result.response.unwrap().order_id,
            "order_QMrTOdLWvEHsXz".to_string()
        );
    }

    #[test]
    fn test_handle_response_missing() {
        use common_enums::Currency;
        use common_utils::{id_type::MerchantId, pii::Email, types::MinorUnit};
        use domain_types::{
            connector_types::PaymentCreateOrderData,
            payment_address::PaymentAddress,
            router_data::{ConnectorAuthType, ErrorResponse},
            router_data_v2::RouterDataV2,
            types::{ConnectorParams, Connectors},
        };

        let email = Email::try_from("testuser@gmail.com".to_string()).unwrap();
        let connector: BoxedConnector<DefaultPCIHolder> = Box::new(Razorpay::new());

        let data = RouterDataV2 {
            flow: std::marker::PhantomData,
            resource_common_data: PaymentFlowData {
                merchant_id: MerchantId::default(),
                customer_id: None,
                connector_customer: None,
                payment_id: "IRRELEVANT_PAYMENT_ID".to_string(),
                attempt_id: "IRRELEVANT_ATTEMPT_ID".to_string(),
                status: common_enums::AttemptStatus::Pending,
                payment_method: common_enums::PaymentMethod::Card,
                description: None,
                return_url: None,
                address: PaymentAddress::new(
                    None,
                    Some(Address {
                        address: None,
                        phone: Some(PhoneDetails {
                            number: Some("1234567890".to_string().into()),
                            country_code: Some("+1".to_string()),
                        }),
                        email: Some(email.clone()),
                    }),
                    None,
                    None,
                ),
                auth_type: common_enums::AuthenticationType::NoThreeDs,
                connector_meta_data: None,
                amount_captured: None,
                minor_amount_captured: None,
                access_token: None,
                session_token: None,
                reference_id: None,
                payment_method_token: None,
                preprocessing_id: None,
                connector_api_version: None,
                connector_request_reference_id: "ref_12345".to_string(),
                test_mode: None,
                connector_http_status_code: None,
                external_latency: None,
                raw_connector_response: None,
                connectors: Connectors {
                    razorpay: ConnectorParams {
                        base_url: "https://api.razorpay.com/".to_string(),
                        dispute_base_url: None,
                    },
                    ..Default::default()
                },
                vault_headers: None,
                connector_response_headers: None,
            },
            connector_auth_type: ConnectorAuthType::BodyKey {
                api_key: "dummy_api_key".to_string().into(),
                key1: "dummy_key1".to_string().into(),
            },
            request: PaymentCreateOrderData {
                amount: MinorUnit::new(1000),
                currency: Currency::USD,
                integrity_object: None,
                metadata: None,
                webhook_url: None,
            },
            response: Err(ErrorResponse {
                code: "HE_00".to_string(),
                message: "Something went wrong".to_string(),
                reason: None,
                status_code: 500,
                attempt_status: None,
                connector_transaction_id: None,
                network_decline_code: None,
                network_advice_code: None,
                network_error_message: None,
            }),
        };

        let http_response = Response {
            headers: None,
            response: br#"{
            "amount":1000,
            "currency":"USD",
            "status":"created"
        }"#
            .to_vec()
            .into(),
            status_code: 200,
        };

        let result = connector.handle_response_v2(&data, None, http_response);

        assert!(
            result.is_err(),
            "Expected error due to missing order_id or receipt"
        );
    }

    #[test]
    fn test_handle_response_invalid() {
        use common_enums::Currency;
        use common_utils::{id_type::MerchantId, pii::Email, types::MinorUnit};
        use domain_types::{
            connector_types::PaymentCreateOrderData,
            payment_address::PaymentAddress,
            router_data::{ConnectorAuthType, ErrorResponse},
            router_data_v2::RouterDataV2,
            types::{ConnectorParams, Connectors},
        };

        let email = Email::try_from("testuser@gmail.com".to_string()).unwrap();
        let connector: BoxedConnector<DefaultPCIHolder> = Box::new(Razorpay::new());

        let data = RouterDataV2 {
            flow: std::marker::PhantomData,
            resource_common_data: PaymentFlowData {
                merchant_id: MerchantId::default(),
                customer_id: None,
                connector_customer: None,
                payment_id: "IRRELEVANT_PAYMENT_ID".to_string(),
                attempt_id: "IRRELEVANT_ATTEMPT_ID".to_string(),
                status: common_enums::AttemptStatus::Pending,
                payment_method: common_enums::PaymentMethod::Card,
                description: None,
                return_url: None,
                address: PaymentAddress::new(
                    None,
                    Some(Address {
                        address: None,
                        phone: Some(PhoneDetails {
                            number: Some("1234567890".to_string().into()),
                            country_code: Some("+1".to_string()),
                        }),
                        email: Some(email.clone()),
                    }),
                    None,
                    None,
                ),
                auth_type: common_enums::AuthenticationType::NoThreeDs,
                connector_meta_data: None,
                amount_captured: None,
                minor_amount_captured: None,
                access_token: None,
                session_token: None,
                reference_id: None,
                payment_method_token: None,
                preprocessing_id: None,
                connector_api_version: None,
                connector_request_reference_id: "ref_12345".to_string(),
                test_mode: None,
                connector_http_status_code: None,
                external_latency: None,
                raw_connector_response: None,
                connectors: Connectors {
                    razorpay: ConnectorParams {
                        base_url: "https://api.razorpay.com/".to_string(),
                        dispute_base_url: None,
                    },
                    ..Default::default()
                },
                vault_headers: None,
                connector_response_headers: None,
            },
            connector_auth_type: ConnectorAuthType::BodyKey {
                api_key: "dummy_api_key".to_string().into(),
                key1: "dummy_key1".to_string().into(),
            },
            request: PaymentCreateOrderData {
                amount: MinorUnit::new(1000),
                currency: Currency::USD,
                integrity_object: None,
                metadata: None,
                webhook_url: None,
            },
            response: Err(ErrorResponse {
                code: "HE_00".to_string(),
                message: "Something went wrong".to_string(),
                reason: None,
                status_code: 500,
                attempt_status: None,
                connector_transaction_id: None,
                network_decline_code: None,
                network_advice_code: None,
                network_error_message: None,
            }),
        };

        let http_response = Response {
            headers: None,
            response: br#"{
            "amount":1000,
            "currency":"USD",
            "status":"created"
        }"#
            .to_vec()
            .into(),
            status_code: 500,
        };

        let result = connector.handle_response_v2(&data, None, http_response);

        assert!(
            result.is_err(),
            "Expected error due to invalid response format"
        );
    }

    #[test]
    fn test_handle_error_response_valid() {
        let http_response = Response {
            headers: None,
            response: br#"{
                "error": {
                    "code": "BAD_REQUEST_ERROR",
                    "description": "Order receipt should be unique.",
                    "step": "payment_initiation",
                    "reason": "input_validation_failed",
                    "source": "business",
                    "metadata": {
                        "order_id": "order_OL0t841dI8F9NV"
                    }
                }
            }"#
            .to_vec()
            .into(),
            status_code: 400,
        };
        let connector: BoxedConnector<DefaultPCIHolder> = Box::new(Razorpay::new());

        let result =
            <dyn ConnectorServiceTrait<DefaultPCIHolder> + Sync as ConnectorIntegrationV2<
                domain_types::connector_flow::CreateOrder,
                domain_types::connector_types::PaymentFlowData,
                domain_types::connector_types::PaymentCreateOrderData,
                domain_types::connector_types::PaymentCreateOrderResponse,
            >>::get_error_response_v2(&**connector, http_response, None)
            .unwrap();

        let actual_json = to_value(&result).unwrap();
        let expected_json = json!({
            "code": "BAD_REQUEST_ERROR",
            "message": "Order receipt should be unique.",
            "reason": "input_validation_failed",
            "status_code": 400,
            "attempt_status": null,
            "connector_transaction_id": null
        });
        assert_eq!(actual_json, expected_json);
    }

    #[test]
    fn test_handle_error_response_invalid_json() {
        let http_response = Response {
            headers: None,
            response: br#"{ "error": { "code": "BAD_REQUEST_ERROR" "#.to_vec().into(),
            status_code: 400,
        };

        let connector: BoxedConnector<DefaultPCIHolder> = Box::new(Razorpay::new());

        let result =
            <dyn ConnectorServiceTrait<DefaultPCIHolder> + Sync as ConnectorIntegrationV2<
                domain_types::connector_flow::CreateOrder,
                domain_types::connector_types::PaymentFlowData,
                domain_types::connector_types::PaymentCreateOrderData,
                domain_types::connector_types::PaymentCreateOrderResponse,
            >>::get_error_response_v2(&**connector, http_response, None);

        assert!(result.is_err(), "Expected error for invalid JSON");
    }
    #[test]
    fn test_handle_error_response_missing_error_field() {
        let http_response = Response {
            headers: None,
            response: br#"{
            "message": "Some generic message",
            "status": "failed"
        }"#
            .to_vec()
            .into(),
            status_code: 400,
        };

        let connector: BoxedConnector<DefaultPCIHolder> = Box::new(Razorpay::new());

        let result =
            <dyn ConnectorServiceTrait<DefaultPCIHolder> + Sync as ConnectorIntegrationV2<
                domain_types::connector_flow::CreateOrder,
                domain_types::connector_types::PaymentFlowData,
                domain_types::connector_types::PaymentCreateOrderData,
                domain_types::connector_types::PaymentCreateOrderResponse,
            >>::get_error_response_v2(&**connector, http_response, None);

        assert!(result.is_err(), "Expected error for missing 'error' field");
    }
}<|MERGE_RESOLUTION|>--- conflicted
+++ resolved
@@ -173,11 +173,8 @@
                     merchant_account_id: None,
                     merchant_config_currency: None,
                     all_keys_required: None,
-<<<<<<< HEAD
+                    access_token: None,
                     authentication_data: None,
-=======
-                    access_token: None,
->>>>>>> 8ee4de2a
                 },
                 response: Err(ErrorResponse {
                     code: "HE_00".to_string(),
@@ -322,11 +319,8 @@
                     merchant_account_id: None,
                     merchant_config_currency: None,
                     all_keys_required: None,
-<<<<<<< HEAD
+                    access_token: None,
                     authentication_data: None,
-=======
-                    access_token: None,
->>>>>>> 8ee4de2a
                 },
                 response: Err(ErrorResponse {
                     code: "HE_01".to_string(),
@@ -445,11 +439,8 @@
                     merchant_account_id: None,
                     merchant_config_currency: None,
                     all_keys_required: None,
-<<<<<<< HEAD
+                    access_token: None,
                     authentication_data: None,
-=======
-                    access_token: None,
->>>>>>> 8ee4de2a
                 },
                 response: Err(ErrorResponse {
                     code: "HE_02".to_string(),
@@ -612,11 +603,8 @@
                     merchant_account_id: None,
                     merchant_config_currency: None,
                     all_keys_required: None,
-<<<<<<< HEAD
+                    access_token: None,
                     authentication_data: None,
-=======
-                    access_token: None,
->>>>>>> 8ee4de2a
                 },
                 response: Err(ErrorResponse {
                     code: "HE_00".to_string(),
@@ -920,11 +908,8 @@
                 merchant_account_id: None,
                 merchant_config_currency: None,
                 all_keys_required: None,
-<<<<<<< HEAD
+                access_token: None,
                 authentication_data: None,
-=======
-                access_token: None,
->>>>>>> 8ee4de2a
             },
             response: Err(ErrorResponse {
                 code: "HE_00".to_string(),
@@ -1098,11 +1083,8 @@
                 merchant_account_id: None,
                 merchant_config_currency: None,
                 all_keys_required: None,
-<<<<<<< HEAD
+                access_token: None,
                 authentication_data: None,
-=======
-                access_token: None,
->>>>>>> 8ee4de2a
             },
             response: Err(ErrorResponse {
                 code: "HE_00".to_string(),
@@ -1459,11 +1441,8 @@
                     merchant_account_id: None,
                     merchant_config_currency: None,
                     all_keys_required: None,
-<<<<<<< HEAD
+                    access_token: None,
                     authentication_data: None,
-=======
-                    access_token: None,
->>>>>>> 8ee4de2a
                 },
                 response: Err(ErrorResponse {
                     code: "HE_INVALID".to_string(),
