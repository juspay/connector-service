#[cfg(test)]
mod tests {

    use cards::CardNumber;
    use common_enums::{AttemptStatus, AuthenticationType, PaymentMethod};
    use domain_types::{
        connector_types::{PaymentFlowData, PaymentsAuthorizeData},
        payment_address::{Address, PhoneDetails},
        payment_method_data::{Card, DefaultPCIHolder, PaymentMethodData, RawCardNumber},
        router_request_types::BrowserInformation,
        router_response_types::Response,
    };
    use interfaces::{
        connector_integration_v2::ConnectorIntegrationV2,
        connector_types::{BoxedConnector, ConnectorServiceTrait},
    };
    use serde_json::{json, to_value};

    use crate::connectors::Razorpay;

    mod authorize {
        use std::str::FromStr;

        use cards::CardNumber;
        use common_enums::{
            AttemptStatus, AuthenticationType, Currency, PaymentMethod, PaymentMethodType,
        };
        use common_utils::{
            id_type::MerchantId, pii::Email, request::RequestContent, types::MinorUnit,
        };
        use domain_types::{
            connector_types::{PaymentFlowData, PaymentsAuthorizeData},
            payment_address::{Address, PaymentAddress, PhoneDetails},
            payment_method_data::{Card, DefaultPCIHolder, PaymentMethodData, RawCardNumber},
            router_data::{ConnectorAuthType, ErrorResponse},
            router_data_v2::RouterDataV2,
            router_request_types::BrowserInformation,
            router_response_types::Response,
            types::{ConnectorParams, Connectors},
        };
        use interfaces::{
            connector_integration_v2::ConnectorIntegrationV2,
            connector_types::{BoxedConnector, ConnectorServiceTrait},
        };
        use serde_json::{json, to_value, Value};

        use crate::connectors::Razorpay;

        #[test]
        fn test_build_request_valid() {
            let email = Email::try_from("testuser@gmail.com".to_string()).unwrap();

            let test_router_data = RouterDataV2 {
                flow: std::marker::PhantomData,
                resource_common_data: PaymentFlowData {
                    merchant_id: MerchantId::default(),
                    customer_id: None,
                    connector_customer: None,
                    payment_id: "IRRELEVANT_PAYMENT_ID".to_string(),
                    attempt_id: "IRRELEVANT_ATTEMPT_ID".to_string(),
                    status: AttemptStatus::Pending,
                    payment_method: PaymentMethod::Card,
                    description: None,
                    return_url: None,
                    address: PaymentAddress::new(
                        None,
                        Some(Address {
                            address: None,
                            phone: Some(PhoneDetails {
                                number: Some("1234567890".to_string().into()),
                                country_code: Some("+1".to_string()),
                            }),
                            email: Some(email.clone()),
                        }),
                        None,
                        None,
                    ),
                    auth_type: AuthenticationType::NoThreeDs,
                    connector_meta_data: None,
                    amount_captured: None,
                    minor_amount_captured: None,
                    access_token: None,
                    session_token: None,
                    reference_id: Some("order_QMSVrXxHS9sBmu".to_string()),
                    payment_method_token: None,
                    preprocessing_id: None,
                    connector_api_version: None,
                    connector_request_reference_id: "ref_12345".to_string(),
                    test_mode: None,
                    connector_http_status_code: None,
                    external_latency: None,
                    raw_connector_response: None,
                    connectors: Connectors {
                        razorpay: ConnectorParams {
                            base_url: "https://api.razorpay.com/".to_string(),
                            dispute_base_url: None,
                        },
                        ..Default::default()
                    },
                    vault_headers: None,
                    connector_response_headers: None,
                    raw_connector_request: None,
                },
                connector_auth_type: ConnectorAuthType::BodyKey {
                    api_key: "dummy_api_key".to_string().into(),
                    key1: "dummy_key1".to_string().into(),
                },
                request: PaymentsAuthorizeData {
                    payment_method_data: PaymentMethodData::Card(Card {
                        card_number: RawCardNumber(
                            CardNumber::from_str("5123456789012346").unwrap(),
                        ),
                        card_exp_month: "12".to_string().into(),
                        card_exp_year: "2026".to_string().into(),
                        card_cvc: "123".to_string().into(),
                        card_issuer: None,
                        card_network: None,
                        card_type: None,
                        card_issuing_country: None,
                        bank_code: None,
                        nick_name: None,
                        card_holder_name: Some("Test User".to_string().into()),
                        co_badged_card_data: None,
                    }),
                    amount: 1000,
                    order_tax_amount: None,
                    email: Some(email.clone()),
                    customer_name: None,
                    currency: Currency::USD,
                    confirm: true,
                    statement_descriptor_suffix: None,
                    statement_descriptor: None,
                    capture_method: None,
                    router_return_url: None,
                    webhook_url: None,
                    integrity_object: None,
                    complete_authorize_url: None,
                    mandate_id: None,
                    setup_future_usage: None,
                    off_session: None,
                    browser_info: Some(BrowserInformation {
                        color_depth: None,
                        java_enabled: Some(false),
                        java_script_enabled: None,
                        language: Some("en-US".to_string()),
                        screen_height: Some(1080),
                        screen_width: Some(1920),
                        time_zone: None,
                        ip_address: None,
                        accept_header: Some(
                            "text/html,application/xhtml+xml,application/xml;q=0.9,*/*;q=0.8"
                                .to_string(),
                        ),
                        user_agent: Some(
                            "Mozilla/5.0 (Macintosh; Intel Mac OS X 10_15_7)".to_string(),
                        ),
                        referer: None,
                        os_type: None,
                        os_version: None,
                        device_model: None,
                        accept_language: None,
                    }),
                    order_category: None,
                    session_token: None,
                    enrolled_for_3ds: false,
                    related_transaction_id: None,
                    payment_experience: None,
                    payment_method_type: Some(PaymentMethodType::Credit),
                    customer_id: None,
                    request_incremental_authorization: false,
                    metadata: None,
                    minor_amount: MinorUnit::new(1000),
                    merchant_order_reference_id: None,
                    shipping_cost: None,
                    merchant_account_id: None,
                    merchant_config_currency: None,
                    all_keys_required: None,
                    access_token: None,
<<<<<<< HEAD
                    authentication_data: None,
=======
>>>>>>> ccd05e47
                    customer_acceptance: None,
                },
                response: Err(ErrorResponse {
                    code: "HE_00".to_string(),
                    message: "Something went wrong".to_string(),
                    reason: None,
                    status_code: 500,
                    attempt_status: None,
                    connector_transaction_id: None,
                    network_decline_code: None,
                    network_advice_code: None,
                    network_error_message: None,
                }),
            };

            let connector: BoxedConnector<DefaultPCIHolder> = Box::new(Razorpay::new());
            let result = connector.get_request_body(&test_router_data);
            let request_content = result.unwrap();

            let actual_json: Value = match request_content {
                Some(RequestContent::Json(payload)) => {
                    to_value(&payload).expect("Failed to serialize payload to JSON")
                }
                _ => panic!("Expected JSON payload"),
            };
            let expected_json: Value = json!({
                "amount": 1000,
                "currency": "USD",
                "contact": "1234567890",
                "email": "testuser@gmail.com",
                "order_id": "order_QMSVrXxHS9sBmu",
                "method": "card",
                "card": {
                    "number": "5123456789012346",
                    "expiry_month": "12",
                    "expiry_year": "2026",
                    "cvv": "123"
                },
                "authentication": {
                    "authentication_channel": "browser"
                },
                "browser": {
                    "java_enabled": false,
                    "language": "en-US",
                    "screen_height": 1080,
                    "screen_width": 1920
                },
                "ip": "",
                "referer": "text/html,application/xhtml+xml,application/xml;q=0.9,*/*;q=0.8",
                "user_agent": "Mozilla/5.0 (Macintosh; Intel Mac OS X 10_15_7)"
            });
            assert_eq!(actual_json, expected_json);
        }

        #[test]
        fn test_build_request_missing() {
            let test_router_data = RouterDataV2 {
                flow: std::marker::PhantomData,
                resource_common_data: PaymentFlowData {
                    merchant_id: MerchantId::default(),
                    customer_id: None,
                    connector_customer: None,
                    payment_id: "MISSING_EMAIL_ID".to_string(),
                    attempt_id: "MISSING_CARD_ID".to_string(),
                    status: AttemptStatus::Pending,
                    payment_method: PaymentMethod::Card,
                    description: None,
                    return_url: None,
                    address: PaymentAddress::new(None, None, None, None),
                    auth_type: AuthenticationType::NoThreeDs,
                    connector_meta_data: None,
                    amount_captured: None,
                    minor_amount_captured: None,
                    access_token: None,
                    session_token: None,
                    reference_id: Some("order_missing".to_string()),
                    payment_method_token: None,
                    preprocessing_id: None,
                    connector_api_version: None,
                    connector_request_reference_id: "ref_missing".to_string(),
                    test_mode: None,
                    connector_http_status_code: None,
                    external_latency: None,
                    raw_connector_response: None,
                    connectors: Connectors {
                        razorpay: ConnectorParams {
                            base_url: "https://api.razorpay.com/".to_string(),
                            dispute_base_url: None,
                        },
                        ..Default::default()
                    },
                    vault_headers: None,
                    connector_response_headers: None,
                    raw_connector_request: None,
                },
                connector_auth_type: ConnectorAuthType::BodyKey {
                    api_key: "dummy_api_key".to_string().into(),
                    key1: "dummy_key1".to_string().into(),
                },
                request: PaymentsAuthorizeData {
                    payment_method_data: PaymentMethodData::Card(Card {
                        card_number: RawCardNumber(CardNumber::from_str("").unwrap_or_default()),
                        card_exp_month: "".to_string().into(),
                        card_exp_year: "".to_string().into(),
                        card_cvc: "".to_string().into(),
                        card_issuer: None,
                        card_network: None,
                        card_type: None,
                        card_issuing_country: None,
                        bank_code: None,
                        nick_name: None,
                        card_holder_name: Some("Test User".to_string().into()),
                        co_badged_card_data: None,
                    }),
                    amount: 1000,
                    order_tax_amount: None,
                    email: None,
                    customer_name: None,
                    currency: Currency::USD,
                    confirm: true,
                    statement_descriptor_suffix: None,
                    statement_descriptor: None,
                    capture_method: None,
                    router_return_url: None,
                    webhook_url: None,
                    complete_authorize_url: None,
                    mandate_id: None,
                    setup_future_usage: None,
                    off_session: None,
                    integrity_object: None,
                    browser_info: None,
                    order_category: None,
                    session_token: None,
                    enrolled_for_3ds: false,
                    related_transaction_id: None,
                    payment_experience: None,
                    payment_method_type: Some(PaymentMethodType::Credit),
                    customer_id: None,
                    request_incremental_authorization: false,
                    metadata: None,
                    minor_amount: MinorUnit::new(1000),
                    merchant_order_reference_id: None,
                    shipping_cost: None,
                    merchant_account_id: None,
                    merchant_config_currency: None,
                    all_keys_required: None,
                    access_token: None,
<<<<<<< HEAD
                    authentication_data: None,
=======
>>>>>>> ccd05e47
                    customer_acceptance: None,
                },
                response: Err(ErrorResponse {
                    code: "HE_01".to_string(),
                    message: "Missing required fields".to_string(),
                    reason: None,
                    status_code: 400,
                    attempt_status: None,
                    connector_transaction_id: None,
                    network_decline_code: None,
                    network_advice_code: None,
                    network_error_message: None,
                }),
            };

            let connector: BoxedConnector<DefaultPCIHolder> = Box::new(Razorpay::new());
            let result = connector.get_request_body(&test_router_data);

            assert!(
                result.is_err(),
                "Expected error for missing required fields, but got: {result:?}"
            );
        }

        #[test]
        fn test_build_request_invalid() {
            use common_utils::pii::Email;

            let email = Email::try_from("invalid-email@nowhere.com".to_string()).unwrap();

            let test_router_data = RouterDataV2 {
                flow: std::marker::PhantomData,
                resource_common_data: PaymentFlowData {
                    merchant_id: MerchantId::default(),
                    customer_id: None,
                    connector_customer: None,
                    payment_id: "INVALID_PAYMENT".to_string(),
                    attempt_id: "INVALID_ATTEMPT".to_string(),
                    status: AttemptStatus::Pending,
                    payment_method: PaymentMethod::Card,
                    description: None,
                    return_url: None,
                    address: PaymentAddress::new(None, None, None, None),
                    auth_type: AuthenticationType::NoThreeDs,
                    connector_meta_data: None,
                    amount_captured: None,
                    minor_amount_captured: None,
                    access_token: None,
                    session_token: None,
                    reference_id: Some("invalid_id".to_string()),
                    payment_method_token: None,
                    preprocessing_id: None,
                    connector_api_version: None,
                    connector_request_reference_id: "ref_invalid".to_string(),
                    test_mode: None,
                    connector_http_status_code: None,
                    external_latency: None,
                    raw_connector_response: None,
                    connectors: Connectors {
                        razorpay: ConnectorParams {
                            base_url: "https://api.razorpay.com/".to_string(),
                            dispute_base_url: None,
                        },
                        ..Default::default()
                    },
                    vault_headers: None,
                    connector_response_headers: None,
                    raw_connector_request: None,
                },
                connector_auth_type: ConnectorAuthType::BodyKey {
                    api_key: "dummy_api_key".to_string().into(),
                    key1: "dummy_key1".to_string().into(),
                },
                request: PaymentsAuthorizeData {
                    payment_method_data: PaymentMethodData::Card(Card {
                        card_number: RawCardNumber(CardNumber::from_str("123").unwrap_or_default()),
                        card_exp_month: "99".to_string().into(),
                        card_exp_year: "1999".to_string().into(),
                        card_cvc: "1".to_string().into(),
                        card_issuer: None,
                        card_network: None,
                        card_type: None,
                        card_issuing_country: None,
                        bank_code: None,
                        nick_name: None,
                        card_holder_name: Some("Test User".to_string().into()),
                        co_badged_card_data: None,
                    }),
                    amount: 1000,
                    order_tax_amount: None,
                    email: Some(email),
                    customer_name: None,
                    currency: Currency::USD,
                    confirm: true,
                    integrity_object: None,
                    statement_descriptor_suffix: None,
                    statement_descriptor: None,
                    capture_method: None,
                    router_return_url: None,
                    webhook_url: None,
                    complete_authorize_url: None,
                    mandate_id: None,
                    setup_future_usage: None,
                    off_session: None,
                    browser_info: None,
                    order_category: None,
                    session_token: None,
                    enrolled_for_3ds: false,
                    related_transaction_id: None,
                    payment_experience: None,
                    payment_method_type: Some(PaymentMethodType::Credit),
                    customer_id: None,
                    request_incremental_authorization: false,
                    metadata: None,
                    minor_amount: MinorUnit::new(1000),
                    merchant_order_reference_id: None,
                    shipping_cost: None,
                    merchant_account_id: None,
                    merchant_config_currency: None,
                    all_keys_required: None,
                    access_token: None,
<<<<<<< HEAD
                    authentication_data: None,
=======
>>>>>>> ccd05e47
                    customer_acceptance: None,
                },
                response: Err(ErrorResponse {
                    code: "HE_02".to_string(),
                    message: "Invalid format".to_string(),
                    reason: None,
                    status_code: 422,
                    attempt_status: None,
                    connector_transaction_id: None,
                    network_decline_code: None,
                    network_advice_code: None,
                    network_error_message: None,
                }),
            };

            let connector: BoxedConnector<DefaultPCIHolder> = Box::new(Razorpay::new());
            let result = connector.get_request_body(&test_router_data);

            assert!(
                result.is_err(),
                "Expected error for invalid field values, but got: {result:?}"
            );
        }

        #[test]
        fn test_handle_response_v2_valid_authorize_response() {
            use std::str::FromStr;

            use common_enums::Currency;
            use common_utils::{id_type::MerchantId, pii::Email, types::MinorUnit};
            use domain_types::{
                connector_types::PaymentFlowData,
                payment_address::PaymentAddress,
                router_data::{ConnectorAuthType, ErrorResponse},
                router_data_v2::RouterDataV2,
                types::{ConnectorParams, Connectors},
            };
            let connector: BoxedConnector<DefaultPCIHolder> = Box::new(Razorpay::new());
            let email = Email::try_from("testuser@gmail.com".to_string()).unwrap();

            let data = RouterDataV2 {
                flow: std::marker::PhantomData,
                resource_common_data: PaymentFlowData {
                    merchant_id: MerchantId::default(),
                    customer_id: None,
                    connector_customer: None,
                    payment_id: "IRRELEVANT_PAYMENT_ID".to_string(),
                    attempt_id: "IRRELEVANT_ATTEMPT_ID".to_string(),
                    status: AttemptStatus::Pending,
                    payment_method: PaymentMethod::Card,
                    description: None,
                    return_url: None,
                    address: PaymentAddress::new(
                        None,
                        Some(Address {
                            address: None,
                            phone: Some(PhoneDetails {
                                number: Some("1234567890".to_string().into()),
                                country_code: Some("+1".to_string()),
                            }),
                            email: Some(email.clone()),
                        }),
                        None,
                        None,
                    ),
                    auth_type: AuthenticationType::NoThreeDs,
                    connector_meta_data: None,
                    amount_captured: None,
                    minor_amount_captured: None,
                    access_token: None,
                    session_token: None,
                    reference_id: Some("order_QMsUrrLPdwNxPG".to_string()),
                    payment_method_token: None,
                    preprocessing_id: None,
                    connector_api_version: None,
                    connector_request_reference_id: "ref_12345".to_string(),
                    test_mode: None,
                    connector_http_status_code: None,
                    external_latency: None,
                    raw_connector_response: None,
                    connectors: Connectors {
                        razorpay: ConnectorParams {
                            base_url: "https://api.razorpay.com/".to_string(),
                            dispute_base_url: None,
                        },
                        ..Default::default()
                    },
                    vault_headers: None,
                    connector_response_headers: None,
                    raw_connector_request: None,
                },
                connector_auth_type: ConnectorAuthType::BodyKey {
                    api_key: "dummy_api_key".to_string().into(),
                    key1: "dummy_key1".to_string().into(),
                },
                request: PaymentsAuthorizeData {
                    payment_method_data: PaymentMethodData::Card(Card {
                        card_number: RawCardNumber(
                            CardNumber::from_str("5123450000000008").unwrap(),
                        ),
                        card_exp_month: "12".to_string().into(),
                        card_exp_year: "2025".to_string().into(),
                        card_cvc: "123".to_string().into(),
                        card_issuer: None,
                        card_network: None,
                        card_type: None,
                        card_issuing_country: None,
                        bank_code: None,
                        nick_name: None,
                        card_holder_name: Some("Test User".to_string().into()),
                        co_badged_card_data: None,
                    }),
                    amount: 1000,
                    order_tax_amount: None,
                    email: Some(email),
                    customer_name: None,
                    currency: Currency::USD,
                    confirm: true,
                    statement_descriptor_suffix: None,
                    statement_descriptor: None,
                    capture_method: None,
                    router_return_url: None,
                    webhook_url: None,
                    integrity_object: None,
                    complete_authorize_url: None,
                    mandate_id: None,
                    setup_future_usage: None,
                    off_session: None,
                    browser_info: Some(BrowserInformation {
                        color_depth: None,
                        java_enabled: Some(false),
                        java_script_enabled: None,
                        language: Some("en-US".to_string()),
                        screen_height: Some(1080),
                        screen_width: Some(1920),
                        time_zone: None,
                        ip_address: None,
                        accept_header: Some(
                            "text/html,application/xhtml+xml,application/xml;q=0.9,*/*;q=0.8"
                                .to_string(),
                        ),
                        user_agent: Some(
                            "Mozilla/5.0 (Macintosh; Intel Mac OS X 10_15_7)".to_string(),
                        ),
                        referer: None,
                        os_type: None,
                        os_version: None,
                        device_model: None,
                        accept_language: None,
                    }),
                    order_category: None,
                    session_token: None,
                    enrolled_for_3ds: false,
                    related_transaction_id: None,
                    payment_experience: None,
                    payment_method_type: Some(common_enums::PaymentMethodType::Credit),
                    customer_id: None,
                    request_incremental_authorization: false,
                    metadata: None,
                    minor_amount: MinorUnit::new(1000),
                    merchant_order_reference_id: None,
                    shipping_cost: None,
                    merchant_account_id: None,
                    merchant_config_currency: None,
                    all_keys_required: None,
                    access_token: None,
<<<<<<< HEAD
                    authentication_data: None,
=======
>>>>>>> ccd05e47
                    customer_acceptance: None,
                },
                response: Err(ErrorResponse {
                    code: "HE_00".to_string(),
                    message: "Something went wrong".to_string(),
                    reason: None,
                    status_code: 500,
                    attempt_status: None,
                    connector_transaction_id: None,
                    network_decline_code: None,
                    network_advice_code: None,
                    network_error_message: None,
                }),
            };

            let http_response = Response {
                headers: None,
                response: br#"{
            "razorpay_payment_id":"pay_QMsUsXCDy9sX3b",
            "next":[
                {
                    "action":"redirect",
                    "url":"https://api.razorpay.com/v1/payments/QMsUsXCDy9sX3b/authenticate"
                }
            ]
        }"#
                .to_vec()
                .into(),
                status_code: 200,
            };

            let result = connector
                .handle_response_v2(&data, None, http_response)
                .unwrap();

            assert!(matches!(
                result.resource_common_data.status,
                AttemptStatus::AuthenticationPending
            ));
        }

        #[test]
        fn test_handle_authorize_error_response() {
            use domain_types::{
                connector_flow::Authorize,
                connector_types::{PaymentFlowData, PaymentsAuthorizeData, PaymentsResponseData},
            };

            let http_response = Response {
                headers: None,
                response: br#"{
                    "error": {
                        "code": "BAD_REQUEST_ERROR",
                        "description": "The id provided does not exist",
                        "source": "internal",
                        "step": "payment_initiation",
                        "reason": "input_validation_failed",
                        "metadata": {}
                    }
                }"#
                .to_vec()
                .into(),
                status_code: 400,
            };

            let connector: BoxedConnector<DefaultPCIHolder> = Box::new(Razorpay::new());

            let result =
                <dyn ConnectorServiceTrait<DefaultPCIHolder> + Sync as ConnectorIntegrationV2<
                    Authorize,
                    PaymentFlowData,
                    PaymentsAuthorizeData<DefaultPCIHolder>,
                    PaymentsResponseData,
                >>::get_error_response_v2(&**connector, http_response, None)
                .unwrap();

            let actual_json = to_value(&result).unwrap();

            let expected_json = json!({
                "code": "BAD_REQUEST_ERROR",
                "message": "The id provided does not exist",
                "reason": "input_validation_failed",
                "status_code": 400,
                "attempt_status": null,
                "connector_transaction_id": null
            });

            assert_eq!(actual_json, expected_json);
        }

        #[test]
        fn test_handle_authorize_missing_required_fields() {
            use domain_types::{
                connector_flow::Authorize,
                connector_types::{PaymentFlowData, PaymentsAuthorizeData, PaymentsResponseData},
            };

            let http_response = Response {
                headers: None,
                response: br#"{
                    "error": {
                        "description": "Missing required fields",
                        "step": "payment_initiation",
                        "reason": "input_validation_failed"
                    }
                }"#
                .to_vec()
                .into(),
                status_code: 400,
            };

            let connector: BoxedConnector<DefaultPCIHolder> = Box::new(Razorpay::new());

            let result =
                <dyn ConnectorServiceTrait<DefaultPCIHolder> + Sync as ConnectorIntegrationV2<
                    Authorize,
                    PaymentFlowData,
                    PaymentsAuthorizeData<DefaultPCIHolder>,
                    PaymentsResponseData,
                >>::get_error_response_v2(&**connector, http_response, None);

            assert!(
                result.is_err(),
                "Expected panic due to missing required fields",
            );
        }
    }

    #[test]
    fn test_handle_authorize_invalid_error_fields() {
        use domain_types::{
            connector_flow::Authorize,
            connector_types::{PaymentFlowData, PaymentsAuthorizeData, PaymentsResponseData},
        };

        let http_response = Response {
            headers: None,
            response: br#"{
            "error": {
                "code": 500,
                "description": "Card number is invalid.",
                "step": "payment_authorization",
                "reason": "input_validation_failed",
                "source": "business",
                "metadata": {}
            }
        }"#
            .to_vec()
            .into(),
            status_code: 400,
        };

        let connector: BoxedConnector<DefaultPCIHolder> = Box::new(Razorpay::new());

        let result =
            <dyn ConnectorServiceTrait<DefaultPCIHolder> + Sync as ConnectorIntegrationV2<
                Authorize,
                PaymentFlowData,
                PaymentsAuthorizeData<DefaultPCIHolder>,
                PaymentsResponseData,
            >>::get_error_response_v2(&**connector, http_response, None);

        assert!(
            result.is_err(),
            "Expected panic due to missing required fields"
        );
    }

    #[test]
    fn test_handle_response_v2_missing_fields_authorize_response() {
        use std::str::FromStr;

        use common_enums::Currency;
        use common_utils::{id_type::MerchantId, pii::Email, types::MinorUnit};
        use domain_types::{
            connector_types::PaymentFlowData,
            payment_address::PaymentAddress,
            router_data::{ConnectorAuthType, ErrorResponse},
            router_data_v2::RouterDataV2,
            types::{ConnectorParams, Connectors},
        };

        let connector: BoxedConnector<DefaultPCIHolder> = Box::new(Razorpay::new());
        let email = Email::try_from("testuser@gmail.com".to_string()).unwrap();

        let data = RouterDataV2 {
            flow: std::marker::PhantomData,
            resource_common_data: PaymentFlowData {
                merchant_id: MerchantId::default(),
                customer_id: None,
                connector_customer: None,
                payment_id: "IRRELEVANT_PAYMENT_ID".to_string(),
                attempt_id: "IRRELEVANT_ATTEMPT_ID".to_string(),
                status: AttemptStatus::Pending,
                payment_method: PaymentMethod::Card,
                description: None,
                return_url: None,
                address: PaymentAddress::new(
                    None,
                    Some(Address {
                        address: None,
                        phone: Some(PhoneDetails {
                            number: Some("1234567890".to_string().into()),
                            country_code: Some("+1".to_string()),
                        }),
                        email: Some(email.clone()),
                    }),
                    None,
                    None,
                ),
                auth_type: AuthenticationType::NoThreeDs,
                connector_meta_data: None,
                amount_captured: None,
                minor_amount_captured: None,
                access_token: None,
                session_token: None,
                reference_id: Some("order_QMsUrrLPdwNxPG".to_string()),
                payment_method_token: None,
                preprocessing_id: None,
                connector_api_version: None,
                connector_request_reference_id: "ref_12345".to_string(),
                test_mode: None,
                connector_http_status_code: None,
                external_latency: None,
                raw_connector_response: None,
                connectors: Connectors {
                    razorpay: ConnectorParams {
                        base_url: "https://api.razorpay.com/".to_string(),
                        dispute_base_url: None,
                    },
                    ..Default::default()
                },
                vault_headers: None,
                connector_response_headers: None,
                raw_connector_request: None,
            },
            connector_auth_type: ConnectorAuthType::BodyKey {
                api_key: "dummy_api_key".to_string().into(),
                key1: "dummy_key1".to_string().into(),
            },
            request: PaymentsAuthorizeData {
                payment_method_data: PaymentMethodData::Card(Card {
                    card_number: RawCardNumber(CardNumber::from_str("5123450000000008").unwrap()),
                    card_exp_month: "12".to_string().into(),
                    card_exp_year: "2025".to_string().into(),
                    card_cvc: "123".to_string().into(),
                    card_issuer: None,
                    card_network: None,
                    card_type: None,
                    card_issuing_country: None,
                    bank_code: None,
                    nick_name: None,
                    card_holder_name: Some("Test User".to_string().into()),
                    co_badged_card_data: None,
                }),
                amount: 1000,
                order_tax_amount: None,
                email: Some(email),
                customer_name: None,
                currency: Currency::USD,
                confirm: true,
                statement_descriptor_suffix: None,
                statement_descriptor: None,
                capture_method: None,
                router_return_url: None,
                webhook_url: None,
                complete_authorize_url: None,
                mandate_id: None,
                setup_future_usage: None,
                off_session: None,
                browser_info: Some(BrowserInformation {
                    color_depth: None,
                    java_enabled: Some(false),
                    java_script_enabled: None,
                    language: Some("en-US".to_string()),
                    screen_height: Some(1080),
                    screen_width: Some(1920),
                    time_zone: None,
                    ip_address: None,
                    accept_header: Some(
                        "text/html,application/xhtml+xml,application/xml;q=0.9,*/*;q=0.8"
                            .to_string(),
                    ),
                    user_agent: Some("Mozilla/5.0 (Macintosh; Intel Mac OS X 10_15_7)".to_string()),
                    referer: None,
                    os_type: None,
                    os_version: None,
                    device_model: None,
                    accept_language: None,
                }),
                order_category: None,
                session_token: None,
                enrolled_for_3ds: false,
                related_transaction_id: None,
                payment_experience: None,
                payment_method_type: Some(common_enums::PaymentMethodType::Credit),
                customer_id: None,
                request_incremental_authorization: false,
                metadata: None,
                minor_amount: MinorUnit::new(1000),
                merchant_order_reference_id: None,
                shipping_cost: None,
                integrity_object: None,
                merchant_account_id: None,
                merchant_config_currency: None,
                all_keys_required: None,
                access_token: None,
<<<<<<< HEAD
                authentication_data: None,
=======
>>>>>>> ccd05e47
                customer_acceptance: None,
            },
            response: Err(ErrorResponse {
                code: "HE_00".to_string(),
                message: "Something went wrong".to_string(),
                reason: None,
                status_code: 500,
                attempt_status: None,
                connector_transaction_id: None,
                network_decline_code: None,
                network_advice_code: None,
                network_error_message: None,
            }),
        };

        let http_response = Response {
            headers: None,
            response: br#"{
            "next":[
                {
                    "action":"redirect",
                    "url":"https://api.razorpay.com/v1/payments/QMsUsXCDy9sX3b/authenticate"
                }
            ]
        }"#
            .to_vec()
            .into(),
            status_code: 200,
        };

        let result = connector.handle_response_v2(&data, None, http_response);

        assert!(
            result.is_err(),
            "Expected error due to missing razorpay_payment_id, but got success."
        );
    }

    #[test]
    fn test_handle_response_v2_invalid_json_authorize_response() {
        use std::str::FromStr;

        use common_enums::Currency;
        use common_utils::{id_type::MerchantId, pii::Email, types::MinorUnit};
        use domain_types::{
            connector_types::PaymentFlowData,
            payment_address::PaymentAddress,
            router_data::{ConnectorAuthType, ErrorResponse},
            router_data_v2::RouterDataV2,
            types::{ConnectorParams, Connectors},
        };

        let connector: BoxedConnector<DefaultPCIHolder> = Box::new(Razorpay::new());
        let email = Email::try_from("testuser@gmail.com".to_string()).unwrap();

        let data = RouterDataV2 {
            flow: std::marker::PhantomData,
            resource_common_data: PaymentFlowData {
                merchant_id: MerchantId::default(),
                customer_id: None,
                connector_customer: None,
                payment_id: "IRRELEVANT_PAYMENT_ID".to_string(),
                attempt_id: "IRRELEVANT_ATTEMPT_ID".to_string(),
                status: AttemptStatus::Pending,
                payment_method: PaymentMethod::Card,
                description: None,
                return_url: None,
                address: PaymentAddress::new(
                    None,
                    Some(Address {
                        address: None,
                        phone: Some(PhoneDetails {
                            number: Some("1234567890".to_string().into()),
                            country_code: Some("+1".to_string()),
                        }),
                        email: Some(email.clone()),
                    }),
                    None,
                    None,
                ),
                auth_type: AuthenticationType::NoThreeDs,
                connector_meta_data: None,
                amount_captured: None,
                minor_amount_captured: None,
                access_token: None,
                session_token: None,
                reference_id: Some("order_QMsUrrLPdwNxPG".to_string()),
                payment_method_token: None,
                preprocessing_id: None,
                connector_api_version: None,
                connector_request_reference_id: "ref_12345".to_string(),
                test_mode: None,
                connector_http_status_code: None,
                external_latency: None,
                raw_connector_response: None,
                connectors: Connectors {
                    razorpay: ConnectorParams {
                        base_url: "https://api.razorpay.com/".to_string(),
                        dispute_base_url: None,
                    },
                    ..Default::default()
                },
                vault_headers: None,
                connector_response_headers: None,
                raw_connector_request: None,
            },
            connector_auth_type: ConnectorAuthType::BodyKey {
                api_key: "dummy_api_key".to_string().into(),
                key1: "dummy_key1".to_string().into(),
            },
            request: PaymentsAuthorizeData {
                payment_method_data: PaymentMethodData::Card(Card {
                    card_number: RawCardNumber(CardNumber::from_str("5123450000000008").unwrap()),
                    card_exp_month: "12".to_string().into(),
                    card_exp_year: "2025".to_string().into(),
                    card_cvc: "123".to_string().into(),
                    card_issuer: None,
                    card_network: None,
                    card_type: None,
                    card_issuing_country: None,
                    bank_code: None,
                    nick_name: None,
                    card_holder_name: Some("Test User".to_string().into()),
                    co_badged_card_data: None,
                }),
                amount: 1000,
                order_tax_amount: None,
                email: Some(email),
                customer_name: None,
                currency: Currency::USD,
                confirm: true,
                statement_descriptor_suffix: None,
                statement_descriptor: None,
                capture_method: None,
                router_return_url: None,
                webhook_url: None,
                complete_authorize_url: None,
                mandate_id: None,
                setup_future_usage: None,
                off_session: None,
                browser_info: Some(BrowserInformation {
                    color_depth: None,
                    java_enabled: Some(false),
                    java_script_enabled: None,
                    language: Some("en-US".to_string()),
                    screen_height: Some(1080),
                    screen_width: Some(1920),
                    time_zone: None,
                    ip_address: None,
                    accept_header: Some(
                        "text/html,application/xhtml+xml,application/xml;q=0.9,*/*;q=0.8"
                            .to_string(),
                    ),
                    user_agent: Some("Mozilla/5.0 (Macintosh; Intel Mac OS X 10_15_7)".to_string()),
                    referer: None,
                    os_type: None,
                    os_version: None,
                    device_model: None,
                    accept_language: None,
                }),
                order_category: None,
                session_token: None,
                enrolled_for_3ds: false,
                related_transaction_id: None,
                payment_experience: None,
                payment_method_type: Some(common_enums::PaymentMethodType::Credit),
                customer_id: None,
                request_incremental_authorization: false,
                metadata: None,
                minor_amount: MinorUnit::new(1000),
                merchant_order_reference_id: None,
                shipping_cost: None,
                integrity_object: None,
                merchant_account_id: None,
                merchant_config_currency: None,
                all_keys_required: None,
                access_token: None,
<<<<<<< HEAD
                authentication_data: None,
=======
>>>>>>> ccd05e47
                customer_acceptance: None,
            },
            response: Err(ErrorResponse {
                code: "HE_00".to_string(),
                message: "Something went wrong".to_string(),
                reason: None,
                status_code: 500,
                attempt_status: None,
                connector_transaction_id: None,
                network_decline_code: None,
                network_advice_code: None,
                network_error_message: None,
            }),
        };

        let http_response = Response {
        headers: None,
        response: br#"{"razorpay_payment_id": "pay_xyz", "next": [ { "action": "redirect" "url": "https://api.razorpay.com/v1/payments/xyz/authenticate" } ]"#.to_vec().into(),
        status_code: 200,
    };

        let result = connector.handle_response_v2(&data, None, http_response);

        assert!(
            result.is_err(),
            "Expected error due to missing razorpay_payment_id, but got success."
        );
    }

    mod order {

        use common_utils::{pii::Email, request::RequestContent};
        use domain_types::{
            payment_address::{Address, PhoneDetails},
            payment_method_data::DefaultPCIHolder,
            router_data::ConnectorAuthType,
            types::{ConnectorParams, Connectors},
        };
        use interfaces::connector_types::BoxedConnector;
        use serde_json::{to_value, Value};

        use crate::connectors::Razorpay;

        #[test]
        fn test_build_request_valid_order() {
            use common_enums::Currency;
            use common_utils::{id_type::MerchantId, request::RequestContent, types::MinorUnit};
            use domain_types::{
                connector_types::PaymentCreateOrderData,
                payment_address::PaymentAddress,
                router_data::{ConnectorAuthType, ErrorResponse},
                router_data_v2::RouterDataV2,
            };
            use serde_json::{to_value, Value};

            let email = Email::try_from("testuser@gmail.com".to_string()).unwrap();

            let test_router_data = RouterDataV2 {
                flow: std::marker::PhantomData,
                resource_common_data: domain_types::connector_types::PaymentFlowData {
                    merchant_id: MerchantId::default(),
                    customer_id: None,
                    connector_customer: None,
                    payment_id: "IRRELEVANT_PAYMENT_ID".to_string(),
                    attempt_id: "IRRELEVANT_ATTEMPT_ID".to_string(),
                    status: common_enums::AttemptStatus::Pending,
                    payment_method: common_enums::PaymentMethod::Card,
                    description: None,
                    return_url: None,
                    address: PaymentAddress::new(
                        None,
                        Some(Address {
                            address: None,
                            phone: Some(PhoneDetails {
                                number: Some("1234567890".to_string().into()),
                                country_code: Some("+1".to_string()),
                            }),
                            email: Some(email.clone()),
                        }),
                        None,
                        None,
                    ),
                    auth_type: common_enums::AuthenticationType::NoThreeDs,
                    connector_meta_data: None,
                    amount_captured: None,
                    minor_amount_captured: None,
                    access_token: None,
                    session_token: None,
                    reference_id: None,
                    payment_method_token: None,
                    preprocessing_id: None,
                    connector_api_version: None,
                    connector_request_reference_id: "ref_12345".to_string(),
                    test_mode: None,
                    connector_http_status_code: None,
                    external_latency: None,
                    raw_connector_response: None,
                    connectors: domain_types::types::Connectors {
                        razorpay: ConnectorParams {
                            base_url: "https://api.razorpay.com/".to_string(),
                            dispute_base_url: None,
                        },
                        ..Default::default()
                    },
                    vault_headers: None,
                    connector_response_headers: None,
                    raw_connector_request: None,
                },
                connector_auth_type: ConnectorAuthType::BodyKey {
                    api_key: "dummy_api_key".to_string().into(),
                    key1: "dummy_key1".to_string().into(),
                },
                request: PaymentCreateOrderData {
                    amount: MinorUnit::new(1000),
                    currency: Currency::USD,
                    integrity_object: None,
                    metadata: None,
                    webhook_url: None,
                },
                response: Err(ErrorResponse {
                    code: "HE_00".to_string(),
                    message: "Something went wrong".to_string(),
                    reason: None,
                    status_code: 500,
                    attempt_status: None,
                    connector_transaction_id: None,
                    network_decline_code: None,
                    network_advice_code: None,
                    network_error_message: None,
                }),
            };

            let connector: BoxedConnector<DefaultPCIHolder> = Box::new(Razorpay::new());
            let result = connector.get_request_body(&test_router_data).unwrap();

            let actual_json: Value = match result {
                Some(RequestContent::Json(payload)) => {
                    to_value(&payload).expect("Failed to serialize payload")
                }
                _ => panic!("Expected JSON payload"),
            };

            assert_eq!(actual_json["amount"], 1000);
            assert_eq!(actual_json["currency"], "USD");

            let receipt_value = &actual_json["receipt"];
            assert!(
                receipt_value.is_string(),
                "Expected receipt to be a string, got: {receipt_value:?}"
            );
            let receipt_str = receipt_value.as_str().unwrap();
            assert!(!receipt_str.is_empty(), "Expected non-empty receipt string");
        }

        #[test]
        fn test_build_request_missing() {
            use common_enums::Currency;
            use common_utils::{id_type::MerchantId, types::MinorUnit};
            use domain_types::{
                connector_types::PaymentCreateOrderData,
                payment_address::PaymentAddress,
                router_data::{ConnectorAuthType, ErrorResponse},
                router_data_v2::RouterDataV2,
            };

            use crate::connectors::Razorpay;

            let test_router_data = RouterDataV2 {
                flow: std::marker::PhantomData,
                resource_common_data: domain_types::connector_types::PaymentFlowData {
                    merchant_id: MerchantId::default(),
                    customer_id: None,
                    connector_customer: None,
                    payment_id: "".to_string(),
                    attempt_id: "".to_string(),
                    status: common_enums::AttemptStatus::Pending,
                    payment_method: common_enums::PaymentMethod::Card,
                    description: None,
                    return_url: None,
                    address: PaymentAddress::default(),
                    auth_type: common_enums::AuthenticationType::NoThreeDs,
                    connector_meta_data: None,
                    amount_captured: None,
                    minor_amount_captured: None,
                    access_token: None,
                    session_token: None,
                    reference_id: None,
                    payment_method_token: None,
                    preprocessing_id: None,
                    connector_api_version: None,
                    connector_request_reference_id: "".to_string(),
                    test_mode: None,
                    connector_http_status_code: None,
                    external_latency: None,
                    raw_connector_response: None,
                    connectors: Connectors {
                        razorpay: ConnectorParams {
                            base_url: "https://api.razorpay.com/".to_string(),
                            dispute_base_url: None,
                        },
                        ..Default::default()
                    },
                    vault_headers: None,
                    connector_response_headers: None,
                    raw_connector_request: None,
                },
                connector_auth_type: ConnectorAuthType::BodyKey {
                    api_key: "dummy_api_key".to_string().into(),
                    key1: "dummy_key1".to_string().into(),
                },
                request: PaymentCreateOrderData {
                    amount: MinorUnit::new(0),
                    currency: Currency::default(),
                    integrity_object: None,
                    metadata: None,
                    webhook_url: None,
                },
                response: Err(ErrorResponse {
                    code: "HE_01".to_string(),
                    message: "Missing required fields".to_string(),
                    reason: None,
                    status_code: 400,
                    attempt_status: None,
                    connector_transaction_id: None,
                    network_decline_code: None,
                    network_advice_code: None,
                    network_error_message: None,
                }),
            };

            let connector: BoxedConnector<DefaultPCIHolder> = Box::new(Razorpay::new());
            let result = connector.get_request_body(&test_router_data);
            let req = result.unwrap();

            let actual_json: Value = match req {
                Some(RequestContent::Json(payload)) => {
                    to_value(&payload).expect("Failed to serialize payload")
                }
                _ => panic!("Expected JSON payload"),
            };

            assert_eq!(actual_json["amount"], 0);
            assert_eq!(actual_json["currency"], "USD");

            let receipt_value = &actual_json["receipt"];
            assert!(
                receipt_value.is_string(),
                "Expected receipt to be a string, got: {receipt_value:?}"
            );
            let receipt_str = receipt_value.as_str().unwrap();
            assert!(!receipt_str.is_empty(), "Expected non-empty receipt string");
        }

        #[test]
        fn test_build_request_invalid() {
            use common_enums::{
                AttemptStatus, AuthenticationType, Currency, PaymentMethod, PaymentMethodType,
            };
            use common_utils::{id_type::MerchantId, types::MinorUnit};
            use domain_types::{
                connector_types::{PaymentFlowData, PaymentsAuthorizeData},
                payment_address::PaymentAddress,
                payment_method_data::{Card, PaymentMethodData},
                router_data::ErrorResponse,
                router_data_v2::RouterDataV2,
                types::{ConnectorParams, Connectors},
            };

            use crate::connectors::Razorpay;

            let test_router_data = RouterDataV2 {
                flow: std::marker::PhantomData,
                resource_common_data: PaymentFlowData {
                    merchant_id: MerchantId::default(),
                    customer_id: None,
                    connector_customer: None,
                    payment_id: "invalid_payment_id".to_string(),
                    attempt_id: "invalid_attempt_id".to_string(),
                    status: AttemptStatus::Pending,
                    payment_method: PaymentMethod::Card,
                    description: None,
                    return_url: None,
                    address: PaymentAddress::new(None, None, None, None),
                    auth_type: AuthenticationType::NoThreeDs,
                    connector_meta_data: None,
                    amount_captured: None,
                    minor_amount_captured: None,
                    access_token: None,
                    session_token: None,
                    reference_id: Some("order_invalid".to_string()),
                    payment_method_token: None,
                    preprocessing_id: None,
                    connector_api_version: None,
                    connector_request_reference_id: "ref_invalid".to_string(),
                    test_mode: None,
                    connector_http_status_code: None,
                    external_latency: None,
                    raw_connector_response: None,
                    connectors: Connectors {
                        razorpay: ConnectorParams {
                            base_url: "https://api.razorpay.com/".to_string(),
                            dispute_base_url: None,
                        },
                        ..Default::default()
                    },
                    vault_headers: None,
                    connector_response_headers: None,
                    raw_connector_request: None,
                },
                connector_auth_type: ConnectorAuthType::BodyKey {
                    api_key: "invalid_key".to_string().into(),
                    key1: "invalid_key1".to_string().into(),
                },
                request: PaymentsAuthorizeData {
                    payment_method_data: PaymentMethodData::Card(Card {
                        card_number: Default::default(),
                        card_exp_month: "".to_string().into(),
                        card_exp_year: "".to_string().into(),
                        card_cvc: "".to_string().into(),
                        card_issuer: None,
                        card_network: None,
                        card_type: None,
                        card_issuing_country: None,
                        bank_code: None,
                        nick_name: None,
                        card_holder_name: Some("Test User".to_string().into()),
                        co_badged_card_data: None,
                    }),
                    amount: 1000,
                    order_tax_amount: None,
                    email: None,
                    customer_name: None,
                    currency: Currency::USD,
                    confirm: true,
                    statement_descriptor_suffix: None,
                    statement_descriptor: None,
                    capture_method: None,
                    router_return_url: None,
                    webhook_url: None,
                    complete_authorize_url: None,
                    mandate_id: None,
                    setup_future_usage: None,
                    off_session: None,
                    browser_info: None,
                    order_category: None,
                    session_token: None,
                    enrolled_for_3ds: false,
                    related_transaction_id: None,
                    payment_experience: None,
                    payment_method_type: Some(PaymentMethodType::Credit),
                    customer_id: None,
                    request_incremental_authorization: false,
                    metadata: None,
                    integrity_object: None,
                    minor_amount: MinorUnit::new(1000),
                    merchant_order_reference_id: None,
                    shipping_cost: None,
                    merchant_account_id: None,
                    merchant_config_currency: None,
                    all_keys_required: None,
                    access_token: None,
<<<<<<< HEAD
                    authentication_data: None,
=======
>>>>>>> ccd05e47
                    customer_acceptance: None,
                },
                response: Err(ErrorResponse {
                    code: "HE_INVALID".to_string(),
                    message: "Invalid request body".to_string(),
                    reason: None,
                    status_code: 422,
                    attempt_status: None,
                    connector_transaction_id: None,
                    network_decline_code: None,
                    network_advice_code: None,
                    network_error_message: None,
                }),
            };

            let connector: BoxedConnector<DefaultPCIHolder> = Box::new(Razorpay::new());
            let result = connector.get_request_body(&test_router_data);

            assert!(
                result.is_err(),
                "Expected error for invalid request data, but got: {result:?}"
            );
        }
    }

    #[test]
    fn test_handle_response_v2_valid_order_response() {
        use common_enums::Currency;
        use common_utils::{id_type::MerchantId, pii::Email, types::MinorUnit};
        use domain_types::{
            connector_types::{PaymentCreateOrderData, PaymentFlowData},
            payment_address::PaymentAddress,
            router_data::{ConnectorAuthType, ErrorResponse},
            router_data_v2::RouterDataV2,
            types::{ConnectorParams, Connectors},
        };
        let email = Email::try_from("testuser@gmail.com".to_string()).unwrap();
        let connector: BoxedConnector<DefaultPCIHolder> = Box::new(Razorpay::new());

        let data = RouterDataV2 {
            flow: std::marker::PhantomData,
            resource_common_data: PaymentFlowData {
                merchant_id: MerchantId::default(),
                customer_id: None,
                connector_customer: None,
                payment_id: "IRRELEVANT_PAYMENT_ID".to_string(),
                attempt_id: "IRRELEVANT_ATTEMPT_ID".to_string(),
                status: common_enums::AttemptStatus::Pending,
                payment_method: common_enums::PaymentMethod::Card,
                description: None,
                return_url: None,
                address: PaymentAddress::new(
                    None,
                    Some(Address {
                        address: None,
                        phone: Some(PhoneDetails {
                            number: Some("1234567890".to_string().into()),
                            country_code: Some("+1".to_string()),
                        }),
                        email: Some(email.clone()),
                    }),
                    None,
                    None,
                ),
                auth_type: common_enums::AuthenticationType::NoThreeDs,
                connector_meta_data: None,
                amount_captured: None,
                minor_amount_captured: None,
                access_token: None,
                session_token: None,
                reference_id: None,
                payment_method_token: None,
                preprocessing_id: None,
                connector_api_version: None,
                connector_request_reference_id: "ref_12345".to_string(),
                test_mode: None,
                connector_http_status_code: None,
                external_latency: None,
                raw_connector_response: None,
                connectors: Connectors {
                    razorpay: ConnectorParams {
                        base_url: "https://api.razorpay.com/".to_string(),
                        dispute_base_url: None,
                    },
                    ..Default::default()
                },
                vault_headers: None,
                connector_response_headers: None,
                raw_connector_request: None,
            },
            connector_auth_type: ConnectorAuthType::BodyKey {
                api_key: "dummy_api_key".to_string().into(),
                key1: "dummy_key1".to_string().into(),
            },
            request: PaymentCreateOrderData {
                amount: MinorUnit::new(1000),
                currency: Currency::USD,
                integrity_object: None,
                metadata: None,
                webhook_url: None,
            },
            response: Err(ErrorResponse {
                code: "HE_00".to_string(),
                message: "Something went wrong".to_string(),
                reason: None,
                status_code: 500,
                attempt_status: None,
                connector_transaction_id: None,
                network_decline_code: None,
                network_advice_code: None,
                network_error_message: None,
            }),
        };

        let http_response = Response {
            headers: None,
            response: br#"{
                "amount":1000,
                "amount_due":1000,
                "amount_paid":0,
                "attempts":0,
                "created_at":1745490447,
                "currency":"USD",
                "entity":"order",
                "id":"order_QMrTOdLWvEHsXz",
                "notes":[],
                "offer_id":null,
                "receipt":"141674f6-30d3-4a17-b904-27fe6ca085c7",
                "status":"created"
            }"#
            .to_vec()
            .into(),
            status_code: 200,
        };

        let result = connector
            .handle_response_v2(&data, None, http_response)
            .unwrap();

        assert_eq!(
            result.response.unwrap().order_id,
            "order_QMrTOdLWvEHsXz".to_string()
        );
    }

    #[test]
    fn test_handle_response_missing() {
        use common_enums::Currency;
        use common_utils::{id_type::MerchantId, pii::Email, types::MinorUnit};
        use domain_types::{
            connector_types::PaymentCreateOrderData,
            payment_address::PaymentAddress,
            router_data::{ConnectorAuthType, ErrorResponse},
            router_data_v2::RouterDataV2,
            types::{ConnectorParams, Connectors},
        };

        let email = Email::try_from("testuser@gmail.com".to_string()).unwrap();
        let connector: BoxedConnector<DefaultPCIHolder> = Box::new(Razorpay::new());

        let data = RouterDataV2 {
            flow: std::marker::PhantomData,
            resource_common_data: PaymentFlowData {
                merchant_id: MerchantId::default(),
                customer_id: None,
                connector_customer: None,
                payment_id: "IRRELEVANT_PAYMENT_ID".to_string(),
                attempt_id: "IRRELEVANT_ATTEMPT_ID".to_string(),
                status: common_enums::AttemptStatus::Pending,
                payment_method: common_enums::PaymentMethod::Card,
                description: None,
                return_url: None,
                address: PaymentAddress::new(
                    None,
                    Some(Address {
                        address: None,
                        phone: Some(PhoneDetails {
                            number: Some("1234567890".to_string().into()),
                            country_code: Some("+1".to_string()),
                        }),
                        email: Some(email.clone()),
                    }),
                    None,
                    None,
                ),
                auth_type: common_enums::AuthenticationType::NoThreeDs,
                connector_meta_data: None,
                amount_captured: None,
                minor_amount_captured: None,
                access_token: None,
                session_token: None,
                reference_id: None,
                payment_method_token: None,
                preprocessing_id: None,
                connector_api_version: None,
                connector_request_reference_id: "ref_12345".to_string(),
                test_mode: None,
                connector_http_status_code: None,
                external_latency: None,
                raw_connector_response: None,
                connectors: Connectors {
                    razorpay: ConnectorParams {
                        base_url: "https://api.razorpay.com/".to_string(),
                        dispute_base_url: None,
                    },
                    ..Default::default()
                },
                vault_headers: None,
                connector_response_headers: None,
                raw_connector_request: None,
            },
            connector_auth_type: ConnectorAuthType::BodyKey {
                api_key: "dummy_api_key".to_string().into(),
                key1: "dummy_key1".to_string().into(),
            },
            request: PaymentCreateOrderData {
                amount: MinorUnit::new(1000),
                currency: Currency::USD,
                integrity_object: None,
                metadata: None,
                webhook_url: None,
            },
            response: Err(ErrorResponse {
                code: "HE_00".to_string(),
                message: "Something went wrong".to_string(),
                reason: None,
                status_code: 500,
                attempt_status: None,
                connector_transaction_id: None,
                network_decline_code: None,
                network_advice_code: None,
                network_error_message: None,
            }),
        };

        let http_response = Response {
            headers: None,
            response: br#"{
            "amount":1000,
            "currency":"USD",
            "status":"created"
        }"#
            .to_vec()
            .into(),
            status_code: 200,
        };

        let result = connector.handle_response_v2(&data, None, http_response);

        assert!(
            result.is_err(),
            "Expected error due to missing order_id or receipt"
        );
    }

    #[test]
    fn test_handle_response_invalid() {
        use common_enums::Currency;
        use common_utils::{id_type::MerchantId, pii::Email, types::MinorUnit};
        use domain_types::{
            connector_types::PaymentCreateOrderData,
            payment_address::PaymentAddress,
            router_data::{ConnectorAuthType, ErrorResponse},
            router_data_v2::RouterDataV2,
            types::{ConnectorParams, Connectors},
        };

        let email = Email::try_from("testuser@gmail.com".to_string()).unwrap();
        let connector: BoxedConnector<DefaultPCIHolder> = Box::new(Razorpay::new());

        let data = RouterDataV2 {
            flow: std::marker::PhantomData,
            resource_common_data: PaymentFlowData {
                merchant_id: MerchantId::default(),
                customer_id: None,
                connector_customer: None,
                payment_id: "IRRELEVANT_PAYMENT_ID".to_string(),
                attempt_id: "IRRELEVANT_ATTEMPT_ID".to_string(),
                status: common_enums::AttemptStatus::Pending,
                payment_method: common_enums::PaymentMethod::Card,
                description: None,
                return_url: None,
                address: PaymentAddress::new(
                    None,
                    Some(Address {
                        address: None,
                        phone: Some(PhoneDetails {
                            number: Some("1234567890".to_string().into()),
                            country_code: Some("+1".to_string()),
                        }),
                        email: Some(email.clone()),
                    }),
                    None,
                    None,
                ),
                auth_type: common_enums::AuthenticationType::NoThreeDs,
                connector_meta_data: None,
                amount_captured: None,
                minor_amount_captured: None,
                access_token: None,
                session_token: None,
                reference_id: None,
                payment_method_token: None,
                preprocessing_id: None,
                connector_api_version: None,
                connector_request_reference_id: "ref_12345".to_string(),
                test_mode: None,
                connector_http_status_code: None,
                external_latency: None,
                raw_connector_response: None,
                connectors: Connectors {
                    razorpay: ConnectorParams {
                        base_url: "https://api.razorpay.com/".to_string(),
                        dispute_base_url: None,
                    },
                    ..Default::default()
                },
                vault_headers: None,
                connector_response_headers: None,
                raw_connector_request: None,
            },
            connector_auth_type: ConnectorAuthType::BodyKey {
                api_key: "dummy_api_key".to_string().into(),
                key1: "dummy_key1".to_string().into(),
            },
            request: PaymentCreateOrderData {
                amount: MinorUnit::new(1000),
                currency: Currency::USD,
                integrity_object: None,
                metadata: None,
                webhook_url: None,
            },
            response: Err(ErrorResponse {
                code: "HE_00".to_string(),
                message: "Something went wrong".to_string(),
                reason: None,
                status_code: 500,
                attempt_status: None,
                connector_transaction_id: None,
                network_decline_code: None,
                network_advice_code: None,
                network_error_message: None,
            }),
        };

        let http_response = Response {
            headers: None,
            response: br#"{
            "amount":1000,
            "currency":"USD",
            "status":"created"
        }"#
            .to_vec()
            .into(),
            status_code: 500,
        };

        let result = connector.handle_response_v2(&data, None, http_response);

        assert!(
            result.is_err(),
            "Expected error due to invalid response format"
        );
    }

    #[test]
    fn test_handle_error_response_valid() {
        let http_response = Response {
            headers: None,
            response: br#"{
                "error": {
                    "code": "BAD_REQUEST_ERROR",
                    "description": "Order receipt should be unique.",
                    "step": "payment_initiation",
                    "reason": "input_validation_failed",
                    "source": "business",
                    "metadata": {
                        "order_id": "order_OL0t841dI8F9NV"
                    }
                }
            }"#
            .to_vec()
            .into(),
            status_code: 400,
        };
        let connector: BoxedConnector<DefaultPCIHolder> = Box::new(Razorpay::new());

        let result =
            <dyn ConnectorServiceTrait<DefaultPCIHolder> + Sync as ConnectorIntegrationV2<
                domain_types::connector_flow::CreateOrder,
                domain_types::connector_types::PaymentFlowData,
                domain_types::connector_types::PaymentCreateOrderData,
                domain_types::connector_types::PaymentCreateOrderResponse,
            >>::get_error_response_v2(&**connector, http_response, None)
            .unwrap();

        let actual_json = to_value(&result).unwrap();
        let expected_json = json!({
            "code": "BAD_REQUEST_ERROR",
            "message": "Order receipt should be unique.",
            "reason": "input_validation_failed",
            "status_code": 400,
            "attempt_status": null,
            "connector_transaction_id": null
        });
        assert_eq!(actual_json, expected_json);
    }

    #[test]
    fn test_handle_error_response_invalid_json() {
        let http_response = Response {
            headers: None,
            response: br#"{ "error": { "code": "BAD_REQUEST_ERROR" "#.to_vec().into(),
            status_code: 400,
        };

        let connector: BoxedConnector<DefaultPCIHolder> = Box::new(Razorpay::new());

        let result =
            <dyn ConnectorServiceTrait<DefaultPCIHolder> + Sync as ConnectorIntegrationV2<
                domain_types::connector_flow::CreateOrder,
                domain_types::connector_types::PaymentFlowData,
                domain_types::connector_types::PaymentCreateOrderData,
                domain_types::connector_types::PaymentCreateOrderResponse,
            >>::get_error_response_v2(&**connector, http_response, None);

        assert!(result.is_err(), "Expected error for invalid JSON");
    }
    #[test]
    fn test_handle_error_response_missing_error_field() {
        let http_response = Response {
            headers: None,
            response: br#"{
            "message": "Some generic message",
            "status": "failed"
        }"#
            .to_vec()
            .into(),
            status_code: 400,
        };

        let connector: BoxedConnector<DefaultPCIHolder> = Box::new(Razorpay::new());

        let result =
            <dyn ConnectorServiceTrait<DefaultPCIHolder> + Sync as ConnectorIntegrationV2<
                domain_types::connector_flow::CreateOrder,
                domain_types::connector_types::PaymentFlowData,
                domain_types::connector_types::PaymentCreateOrderData,
                domain_types::connector_types::PaymentCreateOrderResponse,
            >>::get_error_response_v2(&**connector, http_response, None);

        assert!(result.is_err(), "Expected error for missing 'error' field");
    }
}<|MERGE_RESOLUTION|>--- conflicted
+++ resolved
@@ -176,11 +176,8 @@
                     merchant_config_currency: None,
                     all_keys_required: None,
                     access_token: None,
-<<<<<<< HEAD
+                    customer_acceptance: None,
                     authentication_data: None,
-=======
->>>>>>> ccd05e47
-                    customer_acceptance: None,
                 },
                 response: Err(ErrorResponse {
                     code: "HE_00".to_string(),
@@ -327,11 +324,8 @@
                     merchant_config_currency: None,
                     all_keys_required: None,
                     access_token: None,
-<<<<<<< HEAD
+                    customer_acceptance: None,
                     authentication_data: None,
-=======
->>>>>>> ccd05e47
-                    customer_acceptance: None,
                 },
                 response: Err(ErrorResponse {
                     code: "HE_01".to_string(),
@@ -452,11 +446,8 @@
                     merchant_config_currency: None,
                     all_keys_required: None,
                     access_token: None,
-<<<<<<< HEAD
+                    customer_acceptance: None,
                     authentication_data: None,
-=======
->>>>>>> ccd05e47
-                    customer_acceptance: None,
                 },
                 response: Err(ErrorResponse {
                     code: "HE_02".to_string(),
@@ -622,11 +613,8 @@
                     merchant_config_currency: None,
                     all_keys_required: None,
                     access_token: None,
-<<<<<<< HEAD
+                    customer_acceptance: None,
                     authentication_data: None,
-=======
->>>>>>> ccd05e47
-                    customer_acceptance: None,
                 },
                 response: Err(ErrorResponse {
                     code: "HE_00".to_string(),
@@ -933,11 +921,8 @@
                 merchant_config_currency: None,
                 all_keys_required: None,
                 access_token: None,
-<<<<<<< HEAD
+                customer_acceptance: None,
                 authentication_data: None,
-=======
->>>>>>> ccd05e47
-                customer_acceptance: None,
             },
             response: Err(ErrorResponse {
                 code: "HE_00".to_string(),
@@ -1114,11 +1099,8 @@
                 merchant_config_currency: None,
                 all_keys_required: None,
                 access_token: None,
-<<<<<<< HEAD
+                customer_acceptance: None,
                 authentication_data: None,
-=======
->>>>>>> ccd05e47
-                customer_acceptance: None,
             },
             response: Err(ErrorResponse {
                 code: "HE_00".to_string(),
@@ -1479,11 +1461,8 @@
                     merchant_config_currency: None,
                     all_keys_required: None,
                     access_token: None,
-<<<<<<< HEAD
+                    customer_acceptance: None,
                     authentication_data: None,
-=======
->>>>>>> ccd05e47
-                    customer_acceptance: None,
                 },
                 response: Err(ErrorResponse {
                     code: "HE_INVALID".to_string(),
