#[cfg(test)]
mod tests {

    use domain_types::connector_types::{
        BoxedConnector, ConnectorServiceTrait, PaymentFlowData, PaymentsAuthorizeData,
    };
    use hyperswitch_cards::CardNumber;
    use hyperswitch_common_enums::{AttemptStatus, AuthenticationType, PaymentMethod};
    use hyperswitch_domain_models::{
        payment_method_data::{Card, PaymentMethodData},
        router_request_types::BrowserInformation,
    };
    use hyperswitch_interfaces::{
        connector_integration_v2::ConnectorIntegrationV2, types::Response,
    };
    use serde_json::{json, to_value};

    use crate::connectors::Razorpay;

    mod authorize {
        use std::str::FromStr;

        use domain_types::{
            connector_types::{
                BoxedConnector, ConnectorServiceTrait, PaymentFlowData, PaymentsAuthorizeData,
            },
            types::{ConnectorParams, Connectors},
        };
        use hyperswitch_api_models::payments::{Address, PhoneDetails};
        use hyperswitch_cards::CardNumber;
        use hyperswitch_common_enums::{
            AttemptStatus, AuthenticationType, Currency, PaymentMethod, PaymentMethodType,
        };
        use hyperswitch_common_utils::{
            id_type::MerchantId, pii::Email, request::RequestContent, types::MinorUnit,
        };
        use hyperswitch_domain_models::{
            payment_address::PaymentAddress,
            payment_method_data::{Card, PaymentMethodData},
            router_data::{ConnectorAuthType, ErrorResponse},
            router_data_v2::RouterDataV2,
            router_request_types::BrowserInformation,
        };
        use hyperswitch_interfaces::{
            connector_integration_v2::ConnectorIntegrationV2, types::Response,
        };
        use serde_json::{json, to_value, Value};

        use crate::connectors::Razorpay;

        #[test]
        fn test_build_request_valid() {
            let email = Email::try_from("testuser@gmail.com".to_string()).unwrap();

            let test_router_data = RouterDataV2 {
                flow: std::marker::PhantomData,
                resource_common_data: PaymentFlowData {
                    merchant_id: MerchantId::default(),
                    customer_id: None,
                    connector_customer: None,
                    payment_id: "IRRELEVANT_PAYMENT_ID".to_string(),
                    attempt_id: "IRRELEVANT_ATTEMPT_ID".to_string(),
                    status: AttemptStatus::Pending,
                    payment_method: PaymentMethod::Card,
                    description: None,
                    return_url: None,
                    address: PaymentAddress::new(
                        None,
                        Some(Address {
                            address: None,
                            phone: Some(PhoneDetails {
                                number: Some("1234567890".to_string().into()),
                                country_code: Some("+1".to_string()),
                            }),
                            email: Some(email.clone()),
                        }),
                        None,
                        None,
                    ),
                    auth_type: AuthenticationType::NoThreeDs,
                    connector_meta_data: None,
                    amount_captured: None,
                    minor_amount_captured: None,
                    access_token: None,
                    session_token: None,
                    reference_id: Some("order_QMSVrXxHS9sBmu".to_string()),
                    payment_method_token: None,
                    preprocessing_id: None,
                    connector_api_version: None,
                    connector_request_reference_id: "ref_12345".to_string(),
                    test_mode: None,
                    connector_http_status_code: None,
                    external_latency: None,
                    connectors: Connectors {
                        adyen: ConnectorParams {
                            base_url: "https://checkout-test.adyen.com/".to_string(),
<<<<<<< HEAD
                            dispute_base_url: Some("https://ca-test.adyen.com/ca/services/DisputeService/v30/defendDispute".to_string()),
=======
                            dispute_base_url: Some("https://ca-test.adyen.com/".to_string()),
>>>>>>> eea707db
                        },
                        razorpay: ConnectorParams {
                            base_url: "https://api.razorpay.com/".to_string(),
                            dispute_base_url: None,
                        },
                    },
                },
                connector_auth_type: ConnectorAuthType::BodyKey {
                    api_key: "dummy_api_key".to_string().into(),
                    key1: "dummy_key1".to_string().into(),
                },
                request: PaymentsAuthorizeData {
                    payment_method_data: PaymentMethodData::Card(Card {
                        card_number: CardNumber::from_str("5123456789012346").unwrap(),
                        card_exp_month: "12".to_string().into(),
                        card_exp_year: "2026".to_string().into(),
                        card_cvc: "123".to_string().into(),
                        card_issuer: None,
                        card_network: None,
                        card_type: None,
                        card_issuing_country: None,
                        bank_code: None,
                        nick_name: None,
                    }),
                    amount: 1000,
                    order_tax_amount: None,
                    email: Some(email.clone()),
                    customer_name: None,
                    currency: Currency::USD,
                    confirm: true,
                    statement_descriptor_suffix: None,
                    statement_descriptor: None,
                    capture_method: None,
                    router_return_url: None,
                    webhook_url: None,
                    complete_authorize_url: None,
                    mandate_id: None,
                    setup_future_usage: None,
                    off_session: None,
                    browser_info: Some(BrowserInformation {
                        color_depth: None,
                        java_enabled: Some(false),
                        java_script_enabled: None,
                        language: Some("en-US".to_string()),
                        screen_height: Some(1080),
                        screen_width: Some(1920),
                        time_zone: None,
                        ip_address: None,
                        accept_header: Some(
                            "text/html,application/xhtml+xml,application/xml;q=0.9,*/*;q=0.8"
                                .to_string(),
                        ),
                        user_agent: Some(
                            "Mozilla/5.0 (Macintosh; Intel Mac OS X 10_15_7)".to_string(),
                        ),
                    }),
                    order_category: None,
                    session_token: None,
                    enrolled_for_3ds: false,
                    related_transaction_id: None,
                    payment_experience: None,
                    payment_method_type: Some(PaymentMethodType::Credit),
                    customer_id: None,
                    request_incremental_authorization: false,
                    metadata: None,
                    minor_amount: MinorUnit::new(1000),
                    merchant_order_reference_id: None,
                    shipping_cost: None,
                    merchant_account_id: None,
                    merchant_config_currency: None,
                },
                response: Err(ErrorResponse {
                    code: "HE_00".to_string(),
                    message: "Something went wrong".to_string(),
                    reason: None,
                    status_code: 500,
                    attempt_status: None,
                    connector_transaction_id: None,
                }),
            };

            let connector: BoxedConnector = Box::new(Razorpay::new());
            let result = connector.get_request_body(&test_router_data);
            let request_content = result.unwrap();

            let actual_json: Value = match request_content {
                Some(RequestContent::Json(payload)) => {
                    to_value(&payload).expect("Failed to serialize payload to JSON")
                }
                _ => panic!("Expected JSON payload"),
            };
            let expected_json: Value = json!({
                "amount": 1000,
                "currency": "USD",
                "contact": "1234567890",
                "email": "testuser@gmail.com",
                "order_id": "order_QMSVrXxHS9sBmu",
                "method": "card",
                "card": {
                    "number": "5123456789012346",
                    "expiry_month": "12",
                    "expiry_year": "2026",
                    "cvv": "123"
                },
                "authentication": {
                    "authentication_channel": "browser"
                },
                "browser": {
                    "java_enabled": false,
                    "language": "en-US",
                    "screen_height": 1080,
                    "screen_width": 1920
                },
                "ip": "",
                "referer": "text/html,application/xhtml+xml,application/xml;q=0.9,*/*;q=0.8",
                "user_agent": "Mozilla/5.0 (Macintosh; Intel Mac OS X 10_15_7)"
            });
            assert_eq!(actual_json, expected_json);
        }

        #[test]
        fn test_build_request_missing() {
            let test_router_data = RouterDataV2 {
                flow: std::marker::PhantomData,
                resource_common_data: PaymentFlowData {
                    merchant_id: MerchantId::default(),
                    customer_id: None,
                    connector_customer: None,
                    payment_id: "MISSING_EMAIL_ID".to_string(),
                    attempt_id: "MISSING_CARD_ID".to_string(),
                    status: AttemptStatus::Pending,
                    payment_method: PaymentMethod::Card,
                    description: None,
                    return_url: None,
                    address: PaymentAddress::new(None, None, None, None),
                    auth_type: AuthenticationType::NoThreeDs,
                    connector_meta_data: None,
                    amount_captured: None,
                    minor_amount_captured: None,
                    access_token: None,
                    session_token: None,
                    reference_id: Some("order_missing".to_string()),
                    payment_method_token: None,
                    preprocessing_id: None,
                    connector_api_version: None,
                    connector_request_reference_id: "ref_missing".to_string(),
                    test_mode: None,
                    connector_http_status_code: None,
                    external_latency: None,
                    connectors: Connectors {
                        adyen: ConnectorParams {
                            base_url: "".to_string(),
<<<<<<< HEAD
                            dispute_base_url: Some("".to_string()),
=======
                            dispute_base_url: Some("https://ca-test.adyen.com/".to_string()),
>>>>>>> eea707db
                        },
                        razorpay: ConnectorParams {
                            base_url: "".to_string(),
                            dispute_base_url: None,
                        },
                    },
                },
                connector_auth_type: ConnectorAuthType::BodyKey {
                    api_key: "dummy_api_key".to_string().into(),
                    key1: "dummy_key1".to_string().into(),
                },
                request: PaymentsAuthorizeData {
                    payment_method_data: PaymentMethodData::Card(Card {
                        card_number: CardNumber::from_str("").unwrap_or_default(),
                        card_exp_month: "".to_string().into(),
                        card_exp_year: "".to_string().into(),
                        card_cvc: "".to_string().into(),
                        card_issuer: None,
                        card_network: None,
                        card_type: None,
                        card_issuing_country: None,
                        bank_code: None,
                        nick_name: None,
                    }),
                    amount: 1000,
                    order_tax_amount: None,
                    email: None,
                    customer_name: None,
                    currency: Currency::USD,
                    confirm: true,
                    statement_descriptor_suffix: None,
                    statement_descriptor: None,
                    capture_method: None,
                    router_return_url: None,
                    webhook_url: None,
                    complete_authorize_url: None,
                    mandate_id: None,
                    setup_future_usage: None,
                    off_session: None,
                    browser_info: None,
                    order_category: None,
                    session_token: None,
                    enrolled_for_3ds: false,
                    related_transaction_id: None,
                    payment_experience: None,
                    payment_method_type: Some(PaymentMethodType::Credit),
                    customer_id: None,
                    request_incremental_authorization: false,
                    metadata: None,
                    minor_amount: MinorUnit::new(1000),
                    merchant_order_reference_id: None,
                    shipping_cost: None,
                    merchant_account_id: None,
                    merchant_config_currency: None,
                },
                response: Err(ErrorResponse {
                    code: "HE_01".to_string(),
                    message: "Missing required fields".to_string(),
                    reason: None,
                    status_code: 400,
                    attempt_status: None,
                    connector_transaction_id: None,
                }),
            };

            let connector: BoxedConnector = Box::new(Razorpay::new());
            let result = connector.get_request_body(&test_router_data);

            assert!(
                result.is_err(),
                "Expected error for missing required fields, but got: {:?}",
                result
            );
        }

        #[test]
        fn test_build_request_invalid() {
            use hyperswitch_common_utils::pii::Email;

            let email = Email::try_from("invalid-email@nowhere.com".to_string()).unwrap();

            let test_router_data = RouterDataV2 {
                flow: std::marker::PhantomData,
                resource_common_data: PaymentFlowData {
                    merchant_id: MerchantId::default(),
                    customer_id: None,
                    connector_customer: None,
                    payment_id: "INVALID_PAYMENT".to_string(),
                    attempt_id: "INVALID_ATTEMPT".to_string(),
                    status: AttemptStatus::Pending,
                    payment_method: PaymentMethod::Card,
                    description: None,
                    return_url: None,
                    address: PaymentAddress::new(None, None, None, None),
                    auth_type: AuthenticationType::NoThreeDs,
                    connector_meta_data: None,
                    amount_captured: None,
                    minor_amount_captured: None,
                    access_token: None,
                    session_token: None,
                    reference_id: Some("invalid_id".to_string()),
                    payment_method_token: None,
                    preprocessing_id: None,
                    connector_api_version: None,
                    connector_request_reference_id: "ref_invalid".to_string(),
                    test_mode: None,
                    connector_http_status_code: None,
                    external_latency: None,
                    connectors: Connectors {
                        adyen: ConnectorParams {
                            base_url: "".to_string(),
<<<<<<< HEAD
                            dispute_base_url: Some("".to_string()),
=======
                            dispute_base_url: Some("https://ca-test.adyen.com/".to_string()),
>>>>>>> eea707db
                        },
                        razorpay: ConnectorParams {
                            base_url: "".to_string(),
                            dispute_base_url: None,
                        },
                    },
                },
                connector_auth_type: ConnectorAuthType::BodyKey {
                    api_key: "dummy_api_key".to_string().into(),
                    key1: "dummy_key1".to_string().into(),
                },
                request: PaymentsAuthorizeData {
                    payment_method_data: PaymentMethodData::Card(Card {
                        card_number: CardNumber::from_str("123").unwrap_or_default(),
                        card_exp_month: "99".to_string().into(),
                        card_exp_year: "1999".to_string().into(),
                        card_cvc: "1".to_string().into(),
                        card_issuer: None,
                        card_network: None,
                        card_type: None,
                        card_issuing_country: None,
                        bank_code: None,
                        nick_name: None,
                    }),
                    amount: 1000,
                    order_tax_amount: None,
                    email: Some(email),
                    customer_name: None,
                    currency: Currency::USD,
                    confirm: true,
                    statement_descriptor_suffix: None,
                    statement_descriptor: None,
                    capture_method: None,
                    router_return_url: None,
                    webhook_url: None,
                    complete_authorize_url: None,
                    mandate_id: None,
                    setup_future_usage: None,
                    off_session: None,
                    browser_info: None,
                    order_category: None,
                    session_token: None,
                    enrolled_for_3ds: false,
                    related_transaction_id: None,
                    payment_experience: None,
                    payment_method_type: Some(PaymentMethodType::Credit),
                    customer_id: None,
                    request_incremental_authorization: false,
                    metadata: None,
                    minor_amount: MinorUnit::new(1000),
                    merchant_order_reference_id: None,
                    shipping_cost: None,
                    merchant_account_id: None,
                    merchant_config_currency: None,
                },
                response: Err(ErrorResponse {
                    code: "HE_02".to_string(),
                    message: "Invalid format".to_string(),
                    reason: None,
                    status_code: 422,
                    attempt_status: None,
                    connector_transaction_id: None,
                }),
            };

            let connector: BoxedConnector = Box::new(Razorpay::new());
            let result = connector.get_request_body(&test_router_data);

            assert!(
                result.is_err(),
                "Expected error for invalid field values, but got: {:?}",
                result
            );
        }

        #[test]
        fn test_handle_response_v2_valid_authorize_response() {
            use domain_types::connector_types::{BoxedConnector, PaymentFlowData};
            use domain_types::types::{ConnectorParams, Connectors};
            use hyperswitch_api_models::payments::{Address, PhoneDetails};
            use hyperswitch_common_enums::Currency;
            use hyperswitch_common_utils::pii::Email;
            use hyperswitch_common_utils::{id_type::MerchantId, types::MinorUnit};
            use hyperswitch_domain_models::{
                payment_address::PaymentAddress,
                router_data::{ConnectorAuthType, ErrorResponse},
                router_data_v2::RouterDataV2,
            };
            use std::str::FromStr;
            let connector: BoxedConnector = Box::new(Razorpay::new());
            let email = Email::try_from("testuser@gmail.com".to_string()).unwrap();

            let data = RouterDataV2 {
                flow: std::marker::PhantomData,
                resource_common_data: PaymentFlowData {
                    merchant_id: MerchantId::default(),
                    customer_id: None,
                    connector_customer: None,
                    payment_id: "IRRELEVANT_PAYMENT_ID".to_string(),
                    attempt_id: "IRRELEVANT_ATTEMPT_ID".to_string(),
                    status: AttemptStatus::Pending,
                    payment_method: PaymentMethod::Card,
                    description: None,
                    return_url: None,
                    address: PaymentAddress::new(
                        None,
                        Some(Address {
                            address: None,
                            phone: Some(PhoneDetails {
                                number: Some("1234567890".to_string().into()),
                                country_code: Some("+1".to_string()),
                            }),
                            email: Some(email.clone()),
                        }),
                        None,
                        None,
                    ),
                    auth_type: AuthenticationType::NoThreeDs,
                    connector_meta_data: None,
                    amount_captured: None,
                    minor_amount_captured: None,
                    access_token: None,
                    session_token: None,
                    reference_id: Some("order_QMsUrrLPdwNxPG".to_string()),
                    payment_method_token: None,
                    preprocessing_id: None,
                    connector_api_version: None,
                    connector_request_reference_id: "ref_12345".to_string(),
                    test_mode: None,
                    connector_http_status_code: None,
                    external_latency: None,
                    connectors: Connectors {
                        adyen: ConnectorParams {
                            base_url: "https://checkout-test.adyen.com/".to_string(),
<<<<<<< HEAD
                            dispute_base_url: Some("https://ca-test.adyen.com/ca/services/DisputeService/v30/defendDispute".to_string()),
=======
                            dispute_base_url: Some("https://ca-test.adyen.com/".to_string()),
>>>>>>> eea707db
                        },
                        razorpay: ConnectorParams {
                            base_url: "https://api.razorpay.com/".to_string(),
                            dispute_base_url: None,
                        },
                    },
                },
                connector_auth_type: ConnectorAuthType::BodyKey {
                    api_key: "dummy_api_key".to_string().into(),
                    key1: "dummy_key1".to_string().into(),
                },
                request: PaymentsAuthorizeData {
                    payment_method_data: PaymentMethodData::Card(Card {
                        card_number: CardNumber::from_str("5123450000000008").unwrap(),
                        card_exp_month: "12".to_string().into(),
                        card_exp_year: "2025".to_string().into(),
                        card_cvc: "123".to_string().into(),
                        card_issuer: None,
                        card_network: None,
                        card_type: None,
                        card_issuing_country: None,
                        bank_code: None,
                        nick_name: None,
                    }),
                    amount: 1000,
                    order_tax_amount: None,
                    email: Some(email),
                    customer_name: None,
                    currency: Currency::USD,
                    confirm: true,
                    statement_descriptor_suffix: None,
                    statement_descriptor: None,
                    capture_method: None,
                    router_return_url: None,
                    webhook_url: None,
                    complete_authorize_url: None,
                    mandate_id: None,
                    setup_future_usage: None,
                    off_session: None,
                    browser_info: Some(BrowserInformation {
                        color_depth: None,
                        java_enabled: Some(false),
                        java_script_enabled: None,
                        language: Some("en-US".to_string()),
                        screen_height: Some(1080),
                        screen_width: Some(1920),
                        time_zone: None,
                        ip_address: None,
                        accept_header: Some(
                            "text/html,application/xhtml+xml,application/xml;q=0.9,*/*;q=0.8"
                                .to_string(),
                        ),
                        user_agent: Some(
                            "Mozilla/5.0 (Macintosh; Intel Mac OS X 10_15_7)".to_string(),
                        ),
                    }),
                    order_category: None,
                    session_token: None,
                    enrolled_for_3ds: false,
                    related_transaction_id: None,
                    payment_experience: None,
                    payment_method_type: Some(hyperswitch_common_enums::PaymentMethodType::Credit),
                    customer_id: None,
                    request_incremental_authorization: false,
                    metadata: None,
                    minor_amount: MinorUnit::new(1000),
                    merchant_order_reference_id: None,
                    shipping_cost: None,
                    merchant_account_id: None,
                    merchant_config_currency: None,
                },
                response: Err(ErrorResponse {
                    code: "HE_00".to_string(),
                    message: "Something went wrong".to_string(),
                    reason: None,
                    status_code: 500,
                    attempt_status: None,
                    connector_transaction_id: None,
                }),
            };

            let http_response = Response {
                headers: None,
                response: br#"{
            "razorpay_payment_id":"pay_QMsUsXCDy9sX3b",
            "next":[
                {
                    "action":"redirect",
                    "url":"https://api.razorpay.com/v1/payments/QMsUsXCDy9sX3b/authenticate"
                }
            ]
        }"#
                .to_vec()
                .into(),
                status_code: 200,
            };

            let result = connector
                .handle_response_v2(&data, None, http_response)
                .unwrap();

            assert!(matches!(
                result.resource_common_data.status,
                AttemptStatus::AuthenticationPending
            ));
        }

        #[test]
        fn test_handle_authorize_error_response() {
            use domain_types::connector_flow::Authorize;
            use domain_types::connector_types::{
                BoxedConnector, PaymentFlowData, PaymentsAuthorizeData, PaymentsResponseData,
            };

            let http_response = Response {
                headers: None,
                response: br#"{
                    "error": {
                        "code": "BAD_REQUEST_ERROR",
                        "description": "The id provided does not exist",
                        "source": "internal",
                        "step": "payment_initiation",
                        "reason": "input_validation_failed",
                        "metadata": {}
                    }
                }"#
                .to_vec()
                .into(),
                status_code: 400,
            };

            let connector: BoxedConnector = Box::new(Razorpay::new());

            let result = <dyn ConnectorServiceTrait + Sync as ConnectorIntegrationV2<
                Authorize,
                PaymentFlowData,
                PaymentsAuthorizeData,
                PaymentsResponseData,
            >>::get_error_response_v2(&**connector, http_response, None)
            .unwrap();

            let actual_json = to_value(&result).unwrap();

            let expected_json = json!({
                "code": "BAD_REQUEST_ERROR",
                "message": "The id provided does not exist",
                "reason": "input_validation_failed",
                "status_code": 400,
                "attempt_status": null,
                "connector_transaction_id": null
            });

            assert_eq!(actual_json, expected_json);
        }

        #[test]
        fn test_handle_authorize_missing_required_fields() {
            use domain_types::connector_flow::Authorize;
            use domain_types::connector_types::{
                BoxedConnector, PaymentFlowData, PaymentsAuthorizeData, PaymentsResponseData,
            };

            let http_response = Response {
                headers: None,
                response: br#"{
                    "error": {
                        "description": "Missing required fields",
                        "step": "payment_initiation",
                        "reason": "input_validation_failed"
                    }
                }"#
                .to_vec()
                .into(),
                status_code: 400,
            };

            let connector: BoxedConnector = Box::new(Razorpay::new());

            let result = <dyn ConnectorServiceTrait + Sync as ConnectorIntegrationV2<
                Authorize,
                PaymentFlowData,
                PaymentsAuthorizeData,
                PaymentsResponseData,
            >>::get_error_response_v2(&**connector, http_response, None);

            assert!(
                result.is_err(),
                "Expected panic due to missing required fields",
            );
        }
    }

    #[test]
    fn test_handle_authorize_invalid_error_fields() {
        use domain_types::connector_flow::Authorize;
        use domain_types::connector_types::{
            BoxedConnector, PaymentFlowData, PaymentsAuthorizeData, PaymentsResponseData,
        };

        let http_response = Response {
            headers: None,
            response: br#"{
            "error": {
                "code": 500,
                "description": "Card number is invalid.",
                "step": "payment_authorization",
                "reason": "input_validation_failed",
                "source": "business",
                "metadata": {}
            }
        }"#
            .to_vec()
            .into(),
            status_code: 400,
        };

        let connector: BoxedConnector = Box::new(Razorpay::new());

        let result = <dyn ConnectorServiceTrait + Sync as ConnectorIntegrationV2<
            Authorize,
            PaymentFlowData,
            PaymentsAuthorizeData,
            PaymentsResponseData,
        >>::get_error_response_v2(&**connector, http_response, None);

        assert!(
            result.is_err(),
            "Expected panic due to missing required fields"
        );
    }

    #[test]
    fn test_handle_response_v2_missing_fields_authorize_response() {
        use domain_types::connector_types::{BoxedConnector, PaymentFlowData};
        use domain_types::types::{ConnectorParams, Connectors};
        use hyperswitch_api_models::payments::{Address, PhoneDetails};
        use hyperswitch_common_enums::Currency;
        use hyperswitch_common_utils::pii::Email;
        use hyperswitch_common_utils::{id_type::MerchantId, types::MinorUnit};
        use hyperswitch_domain_models::{
            payment_address::PaymentAddress,
            router_data::{ConnectorAuthType, ErrorResponse},
            router_data_v2::RouterDataV2,
        };
        use std::str::FromStr;

        let connector: BoxedConnector = Box::new(Razorpay::new());
        let email = Email::try_from("testuser@gmail.com".to_string()).unwrap();

        let data = RouterDataV2 {
            flow: std::marker::PhantomData,
            resource_common_data: PaymentFlowData {
                merchant_id: MerchantId::default(),
                customer_id: None,
                connector_customer: None,
                payment_id: "IRRELEVANT_PAYMENT_ID".to_string(),
                attempt_id: "IRRELEVANT_ATTEMPT_ID".to_string(),
                status: AttemptStatus::Pending,
                payment_method: PaymentMethod::Card,
                description: None,
                return_url: None,
                address: PaymentAddress::new(
                    None,
                    Some(Address {
                        address: None,
                        phone: Some(PhoneDetails {
                            number: Some("1234567890".to_string().into()),
                            country_code: Some("+1".to_string()),
                        }),
                        email: Some(email.clone()),
                    }),
                    None,
                    None,
                ),
                auth_type: AuthenticationType::NoThreeDs,
                connector_meta_data: None,
                amount_captured: None,
                minor_amount_captured: None,
                access_token: None,
                session_token: None,
                reference_id: Some("order_QMsUrrLPdwNxPG".to_string()),
                payment_method_token: None,
                preprocessing_id: None,
                connector_api_version: None,
                connector_request_reference_id: "ref_12345".to_string(),
                test_mode: None,
                connector_http_status_code: None,
                external_latency: None,
                connectors: Connectors {
                    adyen: ConnectorParams {
                        base_url: "https://checkout-test.adyen.com/".to_string(),
<<<<<<< HEAD
                        dispute_base_url: Some("https://ca-test.adyen.com/ca/services/DisputeService/v30/defendDispute".to_string()),
=======
                        dispute_base_url: Some("https://ca-test.adyen.com/".to_string()),
>>>>>>> eea707db
                    },
                    razorpay: ConnectorParams {
                        base_url: "https://api.razorpay.com/".to_string(),
                        dispute_base_url: None,
                    },
                },
            },
            connector_auth_type: ConnectorAuthType::BodyKey {
                api_key: "dummy_api_key".to_string().into(),
                key1: "dummy_key1".to_string().into(),
            },
            request: PaymentsAuthorizeData {
                payment_method_data: PaymentMethodData::Card(Card {
                    card_number: CardNumber::from_str("5123450000000008").unwrap(),
                    card_exp_month: "12".to_string().into(),
                    card_exp_year: "2025".to_string().into(),
                    card_cvc: "123".to_string().into(),
                    card_issuer: None,
                    card_network: None,
                    card_type: None,
                    card_issuing_country: None,
                    bank_code: None,
                    nick_name: None,
                }),
                amount: 1000,
                order_tax_amount: None,
                email: Some(email),
                customer_name: None,
                currency: Currency::USD,
                confirm: true,
                statement_descriptor_suffix: None,
                statement_descriptor: None,
                capture_method: None,
                router_return_url: None,
                webhook_url: None,
                complete_authorize_url: None,
                mandate_id: None,
                setup_future_usage: None,
                off_session: None,
                browser_info: Some(BrowserInformation {
                    color_depth: None,
                    java_enabled: Some(false),
                    java_script_enabled: None,
                    language: Some("en-US".to_string()),
                    screen_height: Some(1080),
                    screen_width: Some(1920),
                    time_zone: None,
                    ip_address: None,
                    accept_header: Some(
                        "text/html,application/xhtml+xml,application/xml;q=0.9,*/*;q=0.8"
                            .to_string(),
                    ),
                    user_agent: Some("Mozilla/5.0 (Macintosh; Intel Mac OS X 10_15_7)".to_string()),
                }),
                order_category: None,
                session_token: None,
                enrolled_for_3ds: false,
                related_transaction_id: None,
                payment_experience: None,
                payment_method_type: Some(hyperswitch_common_enums::PaymentMethodType::Credit),
                customer_id: None,
                request_incremental_authorization: false,
                metadata: None,
                minor_amount: MinorUnit::new(1000),
                merchant_order_reference_id: None,
                shipping_cost: None,
                merchant_account_id: None,
                merchant_config_currency: None,
            },
            response: Err(ErrorResponse {
                code: "HE_00".to_string(),
                message: "Something went wrong".to_string(),
                reason: None,
                status_code: 500,
                attempt_status: None,
                connector_transaction_id: None,
            }),
        };

        let http_response = Response {
            headers: None,
            response: br#"{
            "next":[
                {
                    "action":"redirect",
                    "url":"https://api.razorpay.com/v1/payments/QMsUsXCDy9sX3b/authenticate"
                }
            ]
        }"#
            .to_vec()
            .into(),
            status_code: 200,
        };

        let result = connector.handle_response_v2(&data, None, http_response);

        assert!(
            result.is_err(),
            "Expected error due to missing razorpay_payment_id, but got success."
        );
    }

    #[test]
    fn test_handle_response_v2_invalid_json_authorize_response() {
        use domain_types::connector_types::{BoxedConnector, PaymentFlowData};
        use domain_types::types::{ConnectorParams, Connectors};
        use hyperswitch_api_models::payments::{Address, PhoneDetails};
        use hyperswitch_common_enums::Currency;
        use hyperswitch_common_utils::pii::Email;
        use hyperswitch_common_utils::{id_type::MerchantId, types::MinorUnit};
        use hyperswitch_domain_models::{
            payment_address::PaymentAddress,
            router_data::{ConnectorAuthType, ErrorResponse},
            router_data_v2::RouterDataV2,
        };
        use std::str::FromStr;

        let connector: BoxedConnector = Box::new(Razorpay::new());
        let email = Email::try_from("testuser@gmail.com".to_string()).unwrap();

        let data = RouterDataV2 {
            flow: std::marker::PhantomData,
            resource_common_data: PaymentFlowData {
                merchant_id: MerchantId::default(),
                customer_id: None,
                connector_customer: None,
                payment_id: "IRRELEVANT_PAYMENT_ID".to_string(),
                attempt_id: "IRRELEVANT_ATTEMPT_ID".to_string(),
                status: AttemptStatus::Pending,
                payment_method: PaymentMethod::Card,
                description: None,
                return_url: None,
                address: PaymentAddress::new(
                    None,
                    Some(Address {
                        address: None,
                        phone: Some(PhoneDetails {
                            number: Some("1234567890".to_string().into()),
                            country_code: Some("+1".to_string()),
                        }),
                        email: Some(email.clone()),
                    }),
                    None,
                    None,
                ),
                auth_type: AuthenticationType::NoThreeDs,
                connector_meta_data: None,
                amount_captured: None,
                minor_amount_captured: None,
                access_token: None,
                session_token: None,
                reference_id: Some("order_QMsUrrLPdwNxPG".to_string()),
                payment_method_token: None,
                preprocessing_id: None,
                connector_api_version: None,
                connector_request_reference_id: "ref_12345".to_string(),
                test_mode: None,
                connector_http_status_code: None,
                external_latency: None,
                connectors: Connectors {
                    adyen: ConnectorParams {
                        base_url: "https://checkout-test.adyen.com/".to_string(),
<<<<<<< HEAD
                        dispute_base_url: Some("https://ca-test.adyen.com/ca/services/DisputeService/v30/defendDispute".to_string()),
=======
                        dispute_base_url: Some("https://ca-test.adyen.com/".to_string()),
>>>>>>> eea707db
                    },
                    razorpay: ConnectorParams {
                        base_url: "https://api.razorpay.com/".to_string(),
                        dispute_base_url: None,
                    },
                },
            },
            connector_auth_type: ConnectorAuthType::BodyKey {
                api_key: "dummy_api_key".to_string().into(),
                key1: "dummy_key1".to_string().into(),
            },
            request: PaymentsAuthorizeData {
                payment_method_data: PaymentMethodData::Card(Card {
                    card_number: CardNumber::from_str("5123450000000008").unwrap(),
                    card_exp_month: "12".to_string().into(),
                    card_exp_year: "2025".to_string().into(),
                    card_cvc: "123".to_string().into(),
                    card_issuer: None,
                    card_network: None,
                    card_type: None,
                    card_issuing_country: None,
                    bank_code: None,
                    nick_name: None,
                }),
                amount: 1000,
                order_tax_amount: None,
                email: Some(email),
                customer_name: None,
                currency: Currency::USD,
                confirm: true,
                statement_descriptor_suffix: None,
                statement_descriptor: None,
                capture_method: None,
                router_return_url: None,
                webhook_url: None,
                complete_authorize_url: None,
                mandate_id: None,
                setup_future_usage: None,
                off_session: None,
                browser_info: Some(BrowserInformation {
                    color_depth: None,
                    java_enabled: Some(false),
                    java_script_enabled: None,
                    language: Some("en-US".to_string()),
                    screen_height: Some(1080),
                    screen_width: Some(1920),
                    time_zone: None,
                    ip_address: None,
                    accept_header: Some(
                        "text/html,application/xhtml+xml,application/xml;q=0.9,*/*;q=0.8"
                            .to_string(),
                    ),
                    user_agent: Some("Mozilla/5.0 (Macintosh; Intel Mac OS X 10_15_7)".to_string()),
                }),
                order_category: None,
                session_token: None,
                enrolled_for_3ds: false,
                related_transaction_id: None,
                payment_experience: None,
                payment_method_type: Some(hyperswitch_common_enums::PaymentMethodType::Credit),
                customer_id: None,
                request_incremental_authorization: false,
                metadata: None,
                minor_amount: MinorUnit::new(1000),
                merchant_order_reference_id: None,
                shipping_cost: None,
                merchant_account_id: None,
                merchant_config_currency: None,
            },
            response: Err(ErrorResponse {
                code: "HE_00".to_string(),
                message: "Something went wrong".to_string(),
                reason: None,
                status_code: 500,
                attempt_status: None,
                connector_transaction_id: None,
            }),
        };

        let http_response = Response {
        headers: None,
        response: br#"{"razorpay_payment_id": "pay_xyz", "next": [ { "action": "redirect" "url": "https://api.razorpay.com/v1/payments/xyz/authenticate" } ]"#.to_vec().into(),
        status_code: 200,
    };

        let result = connector.handle_response_v2(&data, None, http_response);

        assert!(
            result.is_err(),
            "Expected error due to missing razorpay_payment_id, but got success."
        );
    }

    mod order {
        use domain_types::types::{ConnectorParams, Connectors};
        use hyperswitch_api_models::payments::{Address, PhoneDetails};
        use hyperswitch_common_utils::{pii::Email, request::RequestContent};
        use hyperswitch_domain_models::router_data::ConnectorAuthType;
        use serde_json::{to_value, Value};

        use crate::connectors::Razorpay;

        #[test]
        fn test_build_request_valid_order() {
            use hyperswitch_common_enums::Currency;
            use hyperswitch_common_utils::{
                id_type::MerchantId, request::RequestContent, types::MinorUnit,
            };
            use hyperswitch_domain_models::{
                payment_address::PaymentAddress,
                router_data::{ConnectorAuthType, ErrorResponse},
                router_data_v2::RouterDataV2,
            };
            use serde_json::{to_value, Value};

            use domain_types::connector_types::{BoxedConnector, PaymentCreateOrderData};

            let email = Email::try_from("testuser@gmail.com".to_string()).unwrap();

            let test_router_data = RouterDataV2 {
                flow: std::marker::PhantomData,
                resource_common_data: domain_types::connector_types::PaymentFlowData {
                    merchant_id: MerchantId::default(),
                    customer_id: None,
                    connector_customer: None,
                    payment_id: "IRRELEVANT_PAYMENT_ID".to_string(),
                    attempt_id: "IRRELEVANT_ATTEMPT_ID".to_string(),
                    status: hyperswitch_common_enums::AttemptStatus::Pending,
                    payment_method: hyperswitch_common_enums::PaymentMethod::Card,
                    description: None,
                    return_url: None,
                    address: PaymentAddress::new(
                        None,
                        Some(Address {
                            address: None,
                            phone: Some(PhoneDetails {
                                number: Some("1234567890".to_string().into()),
                                country_code: Some("+1".to_string()),
                            }),
                            email: Some(email.clone()),
                        }),
                        None,
                        None,
                    ),
                    auth_type: hyperswitch_common_enums::AuthenticationType::NoThreeDs,
                    connector_meta_data: None,
                    amount_captured: None,
                    minor_amount_captured: None,
                    access_token: None,
                    session_token: None,
                    reference_id: None,
                    payment_method_token: None,
                    preprocessing_id: None,
                    connector_api_version: None,
                    connector_request_reference_id: "ref_12345".to_string(),
                    test_mode: None,
                    connector_http_status_code: None,
                    external_latency: None,
                    connectors: domain_types::types::Connectors {
                        adyen: domain_types::types::ConnectorParams {
                            base_url: "https://checkout-test.adyen.com/".to_string(),
<<<<<<< HEAD
                            dispute_base_url: Some("https://ca-test.adyen.com/ca/services/DisputeService/v30/defendDispute".to_string()),
=======
                            dispute_base_url: Some("https://ca-test.adyen.com/".to_string()),
>>>>>>> eea707db
                        },
                        razorpay: domain_types::types::ConnectorParams {
                            base_url: "https://api.razorpay.com/".to_string(),
                            dispute_base_url: None,
                        },
                    },
                },
                connector_auth_type: ConnectorAuthType::BodyKey {
                    api_key: "dummy_api_key".to_string().into(),
                    key1: "dummy_key1".to_string().into(),
                },
                request: PaymentCreateOrderData {
                    amount: MinorUnit::new(1000),
                    currency: Currency::USD,
                },
                response: Err(ErrorResponse {
                    code: "HE_00".to_string(),
                    message: "Something went wrong".to_string(),
                    reason: None,
                    status_code: 500,
                    attempt_status: None,
                    connector_transaction_id: None,
                }),
            };

            let connector: BoxedConnector = Box::new(Razorpay::new());
            let result = connector.get_request_body(&test_router_data).unwrap();

            let actual_json: Value = match result {
                Some(RequestContent::Json(payload)) => {
                    to_value(&payload).expect("Failed to serialize payload")
                }
                _ => panic!("Expected JSON payload"),
            };

            assert_eq!(actual_json["amount"], 1000);
            assert_eq!(actual_json["currency"], "USD");

            let receipt_value = &actual_json["receipt"];
            assert!(
                receipt_value.is_string(),
                "Expected receipt to be a string, got: {:?}",
                receipt_value
            );
            let receipt_str = receipt_value.as_str().unwrap();
            assert!(!receipt_str.is_empty(), "Expected non-empty receipt string");
        }

        #[test]
        fn test_build_request_missing() {
            use hyperswitch_common_enums::Currency;
            use hyperswitch_common_utils::{id_type::MerchantId, types::MinorUnit};
            use hyperswitch_domain_models::{
                payment_address::PaymentAddress,
                router_data::{ConnectorAuthType, ErrorResponse},
                router_data_v2::RouterDataV2,
            };

            use crate::connectors::Razorpay;
            use domain_types::connector_types::{BoxedConnector, PaymentCreateOrderData};

            let test_router_data = RouterDataV2 {
                flow: std::marker::PhantomData,
                resource_common_data: domain_types::connector_types::PaymentFlowData {
                    merchant_id: MerchantId::default(),
                    customer_id: None,
                    connector_customer: None,
                    payment_id: "".to_string(),
                    attempt_id: "".to_string(),
                    status: hyperswitch_common_enums::AttemptStatus::Pending,
                    payment_method: hyperswitch_common_enums::PaymentMethod::Card,
                    description: None,
                    return_url: None,
                    address: PaymentAddress::default(),
                    auth_type: hyperswitch_common_enums::AuthenticationType::NoThreeDs,
                    connector_meta_data: None,
                    amount_captured: None,
                    minor_amount_captured: None,
                    access_token: None,
                    session_token: None,
                    reference_id: None,
                    payment_method_token: None,
                    preprocessing_id: None,
                    connector_api_version: None,
                    connector_request_reference_id: "".to_string(),
                    test_mode: None,
                    connector_http_status_code: None,
                    external_latency: None,
                    connectors: Connectors {
                        adyen: ConnectorParams {
                            base_url: "https://checkout-test.adyen.com/".to_string(),
<<<<<<< HEAD
                            dispute_base_url: Some("https://ca-test.adyen.com/ca/services/DisputeService/v30/defendDispute".to_string()),
=======
                            dispute_base_url: Some("https://ca-test.adyen.com/".to_string()),
>>>>>>> eea707db
                        },
                        razorpay: ConnectorParams {
                            base_url: "https://api.razorpay.com/".to_string(),
                            dispute_base_url: None,
                        },
                    },
                },
                connector_auth_type: ConnectorAuthType::BodyKey {
                    api_key: "dummy_api_key".to_string().into(),
                    key1: "dummy_key1".to_string().into(),
                },
                request: PaymentCreateOrderData {
                    amount: MinorUnit::new(0),
                    currency: Currency::default(),
                },
                response: Err(ErrorResponse {
                    code: "HE_01".to_string(),
                    message: "Missing required fields".to_string(),
                    reason: None,
                    status_code: 400,
                    attempt_status: None,
                    connector_transaction_id: None,
                }),
            };

            let connector: BoxedConnector = Box::new(Razorpay::new());
            let result = connector.get_request_body(&test_router_data);
            let req = result.unwrap();

            let actual_json: Value = match req {
                Some(RequestContent::Json(payload)) => {
                    to_value(&payload).expect("Failed to serialize payload")
                }
                _ => panic!("Expected JSON payload"),
            };

            assert_eq!(actual_json["amount"], 0);
            assert_eq!(actual_json["currency"], "USD");

            let receipt_value = &actual_json["receipt"];
            assert!(
                receipt_value.is_string(),
                "Expected receipt to be a string, got: {:?}",
                receipt_value
            );
            let receipt_str = receipt_value.as_str().unwrap();
            assert!(!receipt_str.is_empty(), "Expected non-empty receipt string");
        }

        #[test]
        fn test_build_request_invalid() {
            use crate::connectors::Razorpay;
            use domain_types::connector_types::{
                BoxedConnector, PaymentFlowData, PaymentsAuthorizeData,
            };
            use domain_types::types::{ConnectorParams, Connectors};
            use hyperswitch_common_enums::{
                AttemptStatus, AuthenticationType, Currency, PaymentMethod, PaymentMethodType,
            };
            use hyperswitch_common_utils::{id_type::MerchantId, types::MinorUnit};
            use hyperswitch_domain_models::{
                payment_address::PaymentAddress,
                payment_method_data::{Card, PaymentMethodData},
                router_data::ErrorResponse,
                router_data_v2::RouterDataV2,
            };

            let test_router_data = RouterDataV2 {
                flow: std::marker::PhantomData,
                resource_common_data: PaymentFlowData {
                    merchant_id: MerchantId::default(),
                    customer_id: None,
                    connector_customer: None,
                    payment_id: "invalid_payment_id".to_string(),
                    attempt_id: "invalid_attempt_id".to_string(),
                    status: AttemptStatus::Pending,
                    payment_method: PaymentMethod::Card,
                    description: None,
                    return_url: None,
                    address: PaymentAddress::new(None, None, None, None),
                    auth_type: AuthenticationType::NoThreeDs,
                    connector_meta_data: None,
                    amount_captured: None,
                    minor_amount_captured: None,
                    access_token: None,
                    session_token: None,
                    reference_id: Some("order_invalid".to_string()),
                    payment_method_token: None,
                    preprocessing_id: None,
                    connector_api_version: None,
                    connector_request_reference_id: "ref_invalid".to_string(),
                    test_mode: None,
                    connector_http_status_code: None,
                    external_latency: None,
                    connectors: Connectors {
                        adyen: ConnectorParams {
                            base_url: "".to_string(),
<<<<<<< HEAD
                            dispute_base_url: Some("".to_string()),
=======
                            dispute_base_url: Some("https://ca-test.adyen.com/".to_string()),
>>>>>>> eea707db
                        },
                        razorpay: ConnectorParams {
                            base_url: "".to_string(),
                            dispute_base_url: None,
                        },
                    },
                },
                connector_auth_type: ConnectorAuthType::BodyKey {
                    api_key: "invalid_key".to_string().into(),
                    key1: "invalid_key1".to_string().into(),
                },
                request: PaymentsAuthorizeData {
                    payment_method_data: PaymentMethodData::Card(Card {
                        card_number: Default::default(),
                        card_exp_month: "".to_string().into(),
                        card_exp_year: "".to_string().into(),
                        card_cvc: "".to_string().into(),
                        card_issuer: None,
                        card_network: None,
                        card_type: None,
                        card_issuing_country: None,
                        bank_code: None,
                        nick_name: None,
                    }),
                    amount: 1000,
                    order_tax_amount: None,
                    email: None,
                    customer_name: None,
                    currency: Currency::USD,
                    confirm: true,
                    statement_descriptor_suffix: None,
                    statement_descriptor: None,
                    capture_method: None,
                    router_return_url: None,
                    webhook_url: None,
                    complete_authorize_url: None,
                    mandate_id: None,
                    setup_future_usage: None,
                    off_session: None,
                    browser_info: None,
                    order_category: None,
                    session_token: None,
                    enrolled_for_3ds: false,
                    related_transaction_id: None,
                    payment_experience: None,
                    payment_method_type: Some(PaymentMethodType::Credit),
                    customer_id: None,
                    request_incremental_authorization: false,
                    metadata: None,
                    minor_amount: MinorUnit::new(1000),
                    merchant_order_reference_id: None,
                    shipping_cost: None,
                    merchant_account_id: None,
                    merchant_config_currency: None,
                },
                response: Err(ErrorResponse {
                    code: "HE_INVALID".to_string(),
                    message: "Invalid request body".to_string(),
                    reason: None,
                    status_code: 422,
                    attempt_status: None,
                    connector_transaction_id: None,
                }),
            };

            let connector: BoxedConnector = Box::new(Razorpay::new());
            let result = connector.get_request_body(&test_router_data);

            assert!(
                result.is_err(),
                "Expected error for invalid request data, but got: {:?}",
                result
            );
        }
    }

    #[test]
    fn test_handle_response_v2_valid_order_response() {
        use domain_types::connector_types::{
            BoxedConnector, PaymentCreateOrderData, PaymentFlowData,
        };
        use domain_types::types::{ConnectorParams, Connectors};
        use hyperswitch_api_models::payments::{Address, PhoneDetails};
        use hyperswitch_common_enums::Currency;
        use hyperswitch_common_utils::pii::Email;
        use hyperswitch_common_utils::{id_type::MerchantId, types::MinorUnit};
        use hyperswitch_domain_models::{
            payment_address::PaymentAddress,
            router_data::{ConnectorAuthType, ErrorResponse},
            router_data_v2::RouterDataV2,
        };
        let email = Email::try_from("testuser@gmail.com".to_string()).unwrap();
        let connector: BoxedConnector = Box::new(Razorpay::new());

        let data = RouterDataV2 {
            flow: std::marker::PhantomData,
            resource_common_data: PaymentFlowData {
                merchant_id: MerchantId::default(),
                customer_id: None,
                connector_customer: None,
                payment_id: "IRRELEVANT_PAYMENT_ID".to_string(),
                attempt_id: "IRRELEVANT_ATTEMPT_ID".to_string(),
                status: hyperswitch_common_enums::AttemptStatus::Pending,
                payment_method: hyperswitch_common_enums::PaymentMethod::Card,
                description: None,
                return_url: None,
                address: PaymentAddress::new(
                    None,
                    Some(Address {
                        address: None,
                        phone: Some(PhoneDetails {
                            number: Some("1234567890".to_string().into()),
                            country_code: Some("+1".to_string()),
                        }),
                        email: Some(email.clone()),
                    }),
                    None,
                    None,
                ),
                auth_type: hyperswitch_common_enums::AuthenticationType::NoThreeDs,
                connector_meta_data: None,
                amount_captured: None,
                minor_amount_captured: None,
                access_token: None,
                session_token: None,
                reference_id: None,
                payment_method_token: None,
                preprocessing_id: None,
                connector_api_version: None,
                connector_request_reference_id: "ref_12345".to_string(),
                test_mode: None,
                connector_http_status_code: None,
                external_latency: None,
                connectors: Connectors {
                    adyen: ConnectorParams {
                        base_url: "https://checkout-test.adyen.com/".to_string(),
<<<<<<< HEAD
                        dispute_base_url: Some("https://ca-test.adyen.com/ca/services/DisputeService/v30/defendDispute".to_string()),
=======
                        dispute_base_url: Some("https://ca-test.adyen.com/".to_string()),
>>>>>>> eea707db
                    },
                    razorpay: ConnectorParams {
                        base_url: "https://api.razorpay.com/".to_string(),
                        dispute_base_url: None,
                    },
                },
            },
            connector_auth_type: ConnectorAuthType::BodyKey {
                api_key: "dummy_api_key".to_string().into(),
                key1: "dummy_key1".to_string().into(),
            },
            request: PaymentCreateOrderData {
                amount: MinorUnit::new(1000),
                currency: Currency::USD,
            },
            response: Err(ErrorResponse {
                code: "HE_00".to_string(),
                message: "Something went wrong".to_string(),
                reason: None,
                status_code: 500,
                attempt_status: None,
                connector_transaction_id: None,
            }),
        };

        let http_response = Response {
            headers: None,
            response: br#"{
                "amount":1000,
                "amount_due":1000,
                "amount_paid":0,
                "attempts":0,
                "created_at":1745490447,
                "currency":"USD",
                "entity":"order",
                "id":"order_QMrTOdLWvEHsXz",
                "notes":[],
                "offer_id":null,
                "receipt":"141674f6-30d3-4a17-b904-27fe6ca085c7",
                "status":"created"
            }"#
            .to_vec()
            .into(),
            status_code: 200,
        };

        let result = connector
            .handle_response_v2(&data, None, http_response)
            .unwrap();

        assert_eq!(
            result.response.unwrap().order_id,
            "order_QMrTOdLWvEHsXz".to_string()
        );
    }

    #[test]
    fn test_handle_response_missing() {
        use domain_types::connector_types::{BoxedConnector, PaymentCreateOrderData};
        use domain_types::types::{ConnectorParams, Connectors};
        use hyperswitch_api_models::payments::{Address, PhoneDetails};
        use hyperswitch_common_enums::Currency;
        use hyperswitch_common_utils::pii::Email;
        use hyperswitch_common_utils::{id_type::MerchantId, types::MinorUnit};
        use hyperswitch_domain_models::{
            payment_address::PaymentAddress,
            router_data::{ConnectorAuthType, ErrorResponse},
            router_data_v2::RouterDataV2,
        };

        let email = Email::try_from("testuser@gmail.com".to_string()).unwrap();
        let connector: BoxedConnector = Box::new(Razorpay::new());

        let data = RouterDataV2 {
            flow: std::marker::PhantomData,
            resource_common_data: PaymentFlowData {
                merchant_id: MerchantId::default(),
                customer_id: None,
                connector_customer: None,
                payment_id: "IRRELEVANT_PAYMENT_ID".to_string(),
                attempt_id: "IRRELEVANT_ATTEMPT_ID".to_string(),
                status: hyperswitch_common_enums::AttemptStatus::Pending,
                payment_method: hyperswitch_common_enums::PaymentMethod::Card,
                description: None,
                return_url: None,
                address: PaymentAddress::new(
                    None,
                    Some(Address {
                        address: None,
                        phone: Some(PhoneDetails {
                            number: Some("1234567890".to_string().into()),
                            country_code: Some("+1".to_string()),
                        }),
                        email: Some(email.clone()),
                    }),
                    None,
                    None,
                ),
                auth_type: hyperswitch_common_enums::AuthenticationType::NoThreeDs,
                connector_meta_data: None,
                amount_captured: None,
                minor_amount_captured: None,
                access_token: None,
                session_token: None,
                reference_id: None,
                payment_method_token: None,
                preprocessing_id: None,
                connector_api_version: None,
                connector_request_reference_id: "ref_12345".to_string(),
                test_mode: None,
                connector_http_status_code: None,
                external_latency: None,
                connectors: Connectors {
                    adyen: ConnectorParams {
                        base_url: "https://checkout-test.adyen.com/".to_string(),
<<<<<<< HEAD
                        dispute_base_url: Some("https://ca-test.adyen.com/ca/services/DisputeService/v30/defendDispute".to_string()),
=======
                        dispute_base_url: Some("https://ca-test.adyen.com/".to_string()),
>>>>>>> eea707db
                    },
                    razorpay: ConnectorParams {
                        base_url: "https://api.razorpay.com/".to_string(),
                        dispute_base_url: None,
                    },
                },
            },
            connector_auth_type: ConnectorAuthType::BodyKey {
                api_key: "dummy_api_key".to_string().into(),
                key1: "dummy_key1".to_string().into(),
            },
            request: PaymentCreateOrderData {
                amount: MinorUnit::new(1000),
                currency: Currency::USD,
            },
            response: Err(ErrorResponse {
                code: "HE_00".to_string(),
                message: "Something went wrong".to_string(),
                reason: None,
                status_code: 500,
                attempt_status: None,
                connector_transaction_id: None,
            }),
        };

        let http_response = Response {
            headers: None,
            response: br#"{
            "amount":1000,
            "currency":"USD",
            "status":"created"
        }"#
            .to_vec()
            .into(),
            status_code: 200,
        };

        let result = connector.handle_response_v2(&data, None, http_response);

        assert!(
            result.is_err(),
            "Expected error due to missing order_id or receipt"
        );
    }

    #[test]
    fn test_handle_response_invalid() {
        use domain_types::connector_types::{BoxedConnector, PaymentCreateOrderData};
        use domain_types::types::{ConnectorParams, Connectors};
        use hyperswitch_api_models::payments::{Address, PhoneDetails};
        use hyperswitch_common_enums::Currency;
        use hyperswitch_common_utils::pii::Email;
        use hyperswitch_common_utils::{id_type::MerchantId, types::MinorUnit};
        use hyperswitch_domain_models::{
            payment_address::PaymentAddress,
            router_data::{ConnectorAuthType, ErrorResponse},
            router_data_v2::RouterDataV2,
        };

        let email = Email::try_from("testuser@gmail.com".to_string()).unwrap();
        let connector: BoxedConnector = Box::new(Razorpay::new());

        let data = RouterDataV2 {
            flow: std::marker::PhantomData,
            resource_common_data: PaymentFlowData {
                merchant_id: MerchantId::default(),
                customer_id: None,
                connector_customer: None,
                payment_id: "IRRELEVANT_PAYMENT_ID".to_string(),
                attempt_id: "IRRELEVANT_ATTEMPT_ID".to_string(),
                status: hyperswitch_common_enums::AttemptStatus::Pending,
                payment_method: hyperswitch_common_enums::PaymentMethod::Card,
                description: None,
                return_url: None,
                address: PaymentAddress::new(
                    None,
                    Some(Address {
                        address: None,
                        phone: Some(PhoneDetails {
                            number: Some("1234567890".to_string().into()),
                            country_code: Some("+1".to_string()),
                        }),
                        email: Some(email.clone()),
                    }),
                    None,
                    None,
                ),
                auth_type: hyperswitch_common_enums::AuthenticationType::NoThreeDs,
                connector_meta_data: None,
                amount_captured: None,
                minor_amount_captured: None,
                access_token: None,
                session_token: None,
                reference_id: None,
                payment_method_token: None,
                preprocessing_id: None,
                connector_api_version: None,
                connector_request_reference_id: "ref_12345".to_string(),
                test_mode: None,
                connector_http_status_code: None,
                external_latency: None,
                connectors: Connectors {
                    adyen: ConnectorParams {
                        base_url: "https://checkout-test.adyen.com/".to_string(),
<<<<<<< HEAD
                        dispute_base_url: Some("https://ca-test.adyen.com/ca/services/DisputeService/v30/defendDispute".to_string()),
                    },
                    razorpay: ConnectorParams {
                        base_url: "https://api.razorpay.com/".to_string(),
                        dispute_base_url: None
=======
                        dispute_base_url: Some("https://ca-test.adyen.com/".to_string()),
                    },
                    razorpay: ConnectorParams {
                        base_url: "https://api.razorpay.com/".to_string(),
                        dispute_base_url: None,
>>>>>>> eea707db
                    },
                },
            },
            connector_auth_type: ConnectorAuthType::BodyKey {
                api_key: "dummy_api_key".to_string().into(),
                key1: "dummy_key1".to_string().into(),
            },
            request: PaymentCreateOrderData {
                amount: MinorUnit::new(1000),
                currency: Currency::USD,
            },
            response: Err(ErrorResponse {
                code: "HE_00".to_string(),
                message: "Something went wrong".to_string(),
                reason: None,
                status_code: 500,
                attempt_status: None,
                connector_transaction_id: None,
            }),
        };

        let http_response = Response {
            headers: None,
            response: br#"{
            "amount":1000,
            "currency":"USD",
            "status":"created"
        }"#
            .to_vec()
            .into(),
            status_code: 500,
        };

        let result = connector.handle_response_v2(&data, None, http_response);

        assert!(
            result.is_err(),
            "Expected error due to invalid response format"
        );
    }

    #[test]
    fn test_handle_error_response_valid() {
        use domain_types::connector_types::BoxedConnector;

        let http_response = Response {
            headers: None,
            response: br#"{
                "error": {
                    "code": "BAD_REQUEST_ERROR",
                    "description": "Order receipt should be unique.",
                    "step": "payment_initiation",
                    "reason": "input_validation_failed",
                    "source": "business",
                    "metadata": {
                        "order_id": "order_OL0t841dI8F9NV"
                    }
                }
            }"#
            .to_vec()
            .into(),
            status_code: 400,
        };
        let connector: BoxedConnector = Box::new(Razorpay::new());

        let result = <dyn ConnectorServiceTrait + Sync as ConnectorIntegrationV2<
            domain_types::connector_flow::CreateOrder,
            domain_types::connector_types::PaymentFlowData,
            domain_types::connector_types::PaymentCreateOrderData,
            domain_types::connector_types::PaymentCreateOrderResponse,
        >>::get_error_response_v2(&**connector, http_response, None)
        .unwrap();

        let actual_json = to_value(&result).unwrap();
        let expected_json = json!({
            "code": "BAD_REQUEST_ERROR",
            "message": "Order receipt should be unique.",
            "reason": "input_validation_failed",
            "status_code": 400,
            "attempt_status": null,
            "connector_transaction_id": null
        });
        assert_eq!(actual_json, expected_json);
    }

    #[test]
    fn test_handle_error_response_invalid_json() {
        let http_response = Response {
            headers: None,
            response: br#"{ "error": { "code": "BAD_REQUEST_ERROR" "#.to_vec().into(),
            status_code: 400,
        };

        let connector: BoxedConnector = Box::new(Razorpay::new());

        let result = <dyn ConnectorServiceTrait + Sync as ConnectorIntegrationV2<
            domain_types::connector_flow::CreateOrder,
            domain_types::connector_types::PaymentFlowData,
            domain_types::connector_types::PaymentCreateOrderData,
            domain_types::connector_types::PaymentCreateOrderResponse,
        >>::get_error_response_v2(&**connector, http_response, None);

        assert!(result.is_err(), "Expected error for invalid JSON");
    }
    #[test]
    fn test_handle_error_response_missing_error_field() {
        let http_response = Response {
            headers: None,
            response: br#"{
            "message": "Some generic message",
            "status": "failed"
        }"#
            .to_vec()
            .into(),
            status_code: 400,
        };

        let connector: BoxedConnector = Box::new(Razorpay::new());

        let result = <dyn ConnectorServiceTrait + Sync as ConnectorIntegrationV2<
            domain_types::connector_flow::CreateOrder,
            domain_types::connector_types::PaymentFlowData,
            domain_types::connector_types::PaymentCreateOrderData,
            domain_types::connector_types::PaymentCreateOrderResponse,
        >>::get_error_response_v2(&**connector, http_response, None);

        assert!(result.is_err(), "Expected error for missing 'error' field");
    }
}<|MERGE_RESOLUTION|>--- conflicted
+++ resolved
@@ -94,11 +94,7 @@
                     connectors: Connectors {
                         adyen: ConnectorParams {
                             base_url: "https://checkout-test.adyen.com/".to_string(),
-<<<<<<< HEAD
                             dispute_base_url: Some("https://ca-test.adyen.com/ca/services/DisputeService/v30/defendDispute".to_string()),
-=======
-                            dispute_base_url: Some("https://ca-test.adyen.com/".to_string()),
->>>>>>> eea707db
                         },
                         razorpay: ConnectorParams {
                             base_url: "https://api.razorpay.com/".to_string(),
@@ -251,11 +247,7 @@
                     connectors: Connectors {
                         adyen: ConnectorParams {
                             base_url: "".to_string(),
-<<<<<<< HEAD
                             dispute_base_url: Some("".to_string()),
-=======
-                            dispute_base_url: Some("https://ca-test.adyen.com/".to_string()),
->>>>>>> eea707db
                         },
                         razorpay: ConnectorParams {
                             base_url: "".to_string(),
@@ -367,11 +359,7 @@
                     connectors: Connectors {
                         adyen: ConnectorParams {
                             base_url: "".to_string(),
-<<<<<<< HEAD
                             dispute_base_url: Some("".to_string()),
-=======
-                            dispute_base_url: Some("https://ca-test.adyen.com/".to_string()),
->>>>>>> eea707db
                         },
                         razorpay: ConnectorParams {
                             base_url: "".to_string(),
@@ -506,11 +494,7 @@
                     connectors: Connectors {
                         adyen: ConnectorParams {
                             base_url: "https://checkout-test.adyen.com/".to_string(),
-<<<<<<< HEAD
                             dispute_base_url: Some("https://ca-test.adyen.com/ca/services/DisputeService/v30/defendDispute".to_string()),
-=======
-                            dispute_base_url: Some("https://ca-test.adyen.com/".to_string()),
->>>>>>> eea707db
                         },
                         razorpay: ConnectorParams {
                             base_url: "https://api.razorpay.com/".to_string(),
@@ -802,11 +786,7 @@
                 connectors: Connectors {
                     adyen: ConnectorParams {
                         base_url: "https://checkout-test.adyen.com/".to_string(),
-<<<<<<< HEAD
                         dispute_base_url: Some("https://ca-test.adyen.com/ca/services/DisputeService/v30/defendDispute".to_string()),
-=======
-                        dispute_base_url: Some("https://ca-test.adyen.com/".to_string()),
->>>>>>> eea707db
                     },
                     razorpay: ConnectorParams {
                         base_url: "https://api.razorpay.com/".to_string(),
@@ -969,11 +949,7 @@
                 connectors: Connectors {
                     adyen: ConnectorParams {
                         base_url: "https://checkout-test.adyen.com/".to_string(),
-<<<<<<< HEAD
                         dispute_base_url: Some("https://ca-test.adyen.com/ca/services/DisputeService/v30/defendDispute".to_string()),
-=======
-                        dispute_base_url: Some("https://ca-test.adyen.com/".to_string()),
->>>>>>> eea707db
                     },
                     razorpay: ConnectorParams {
                         base_url: "https://api.razorpay.com/".to_string(),
@@ -1135,11 +1111,7 @@
                     connectors: domain_types::types::Connectors {
                         adyen: domain_types::types::ConnectorParams {
                             base_url: "https://checkout-test.adyen.com/".to_string(),
-<<<<<<< HEAD
                             dispute_base_url: Some("https://ca-test.adyen.com/ca/services/DisputeService/v30/defendDispute".to_string()),
-=======
-                            dispute_base_url: Some("https://ca-test.adyen.com/".to_string()),
->>>>>>> eea707db
                         },
                         razorpay: domain_types::types::ConnectorParams {
                             base_url: "https://api.razorpay.com/".to_string(),
@@ -1231,11 +1203,7 @@
                     connectors: Connectors {
                         adyen: ConnectorParams {
                             base_url: "https://checkout-test.adyen.com/".to_string(),
-<<<<<<< HEAD
                             dispute_base_url: Some("https://ca-test.adyen.com/ca/services/DisputeService/v30/defendDispute".to_string()),
-=======
-                            dispute_base_url: Some("https://ca-test.adyen.com/".to_string()),
->>>>>>> eea707db
                         },
                         razorpay: ConnectorParams {
                             base_url: "https://api.razorpay.com/".to_string(),
@@ -1333,11 +1301,7 @@
                     connectors: Connectors {
                         adyen: ConnectorParams {
                             base_url: "".to_string(),
-<<<<<<< HEAD
                             dispute_base_url: Some("".to_string()),
-=======
-                            dispute_base_url: Some("https://ca-test.adyen.com/".to_string()),
->>>>>>> eea707db
                         },
                         razorpay: ConnectorParams {
                             base_url: "".to_string(),
@@ -1474,11 +1438,7 @@
                 connectors: Connectors {
                     adyen: ConnectorParams {
                         base_url: "https://checkout-test.adyen.com/".to_string(),
-<<<<<<< HEAD
                         dispute_base_url: Some("https://ca-test.adyen.com/ca/services/DisputeService/v30/defendDispute".to_string()),
-=======
-                        dispute_base_url: Some("https://ca-test.adyen.com/".to_string()),
->>>>>>> eea707db
                     },
                     razorpay: ConnectorParams {
                         base_url: "https://api.razorpay.com/".to_string(),
@@ -1594,11 +1554,7 @@
                 connectors: Connectors {
                     adyen: ConnectorParams {
                         base_url: "https://checkout-test.adyen.com/".to_string(),
-<<<<<<< HEAD
                         dispute_base_url: Some("https://ca-test.adyen.com/ca/services/DisputeService/v30/defendDispute".to_string()),
-=======
-                        dispute_base_url: Some("https://ca-test.adyen.com/".to_string()),
->>>>>>> eea707db
                     },
                     razorpay: ConnectorParams {
                         base_url: "https://api.razorpay.com/".to_string(),
@@ -1703,19 +1659,11 @@
                 connectors: Connectors {
                     adyen: ConnectorParams {
                         base_url: "https://checkout-test.adyen.com/".to_string(),
-<<<<<<< HEAD
                         dispute_base_url: Some("https://ca-test.adyen.com/ca/services/DisputeService/v30/defendDispute".to_string()),
                     },
                     razorpay: ConnectorParams {
                         base_url: "https://api.razorpay.com/".to_string(),
-                        dispute_base_url: None
-=======
-                        dispute_base_url: Some("https://ca-test.adyen.com/".to_string()),
-                    },
-                    razorpay: ConnectorParams {
-                        base_url: "https://api.razorpay.com/".to_string(),
                         dispute_base_url: None,
->>>>>>> eea707db
                     },
                 },
             },
