--- conflicted
+++ resolved
@@ -862,9 +862,6 @@
                         "text/html,application/xhtml+xml,application/xml;q=0.9,*/*;q=0.8"
                             .to_string(),
                     ),
-<<<<<<< HEAD
-                    user_agent: Some("Mozilla/5.0 (Macintosh; Intel Mac OS X 10_15_7)".to_string()),
-=======
                     user_agent: Some(
                         "Mozilla/5.0 (Macintosh; Intel Mac OS X 10_15_7)".to_string(),
                     ),
@@ -872,7 +869,6 @@
                     os_version: None,
                     device_model: None,
                     accept_language: None,
->>>>>>> 0b16cd8b
                 }),
                 order_category: None,
                 session_token: None,
@@ -1038,9 +1034,6 @@
                         "text/html,application/xhtml+xml,application/xml;q=0.9,*/*;q=0.8"
                             .to_string(),
                     ),
-<<<<<<< HEAD
-                    user_agent: Some("Mozilla/5.0 (Macintosh; Intel Mac OS X 10_15_7)".to_string()),
-=======
                     user_agent: Some(
                         "Mozilla/5.0 (Macintosh; Intel Mac OS X 10_15_7)".to_string(),
                     ),
@@ -1048,7 +1041,6 @@
                     os_version: None,
                     device_model: None,
                     accept_language: None,
->>>>>>> 0b16cd8b
                 }),
                 order_category: None,
                 session_token: None,
