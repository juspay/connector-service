#[cfg(test)]
mod tests {

    use domain_types::connector_types::{
        BoxedConnector, ConnectorServiceTrait, PaymentFlowData, PaymentsAuthorizeData,
    };
    use hyperswitch_cards::CardNumber;
    use hyperswitch_common_enums::{AttemptStatus, AuthenticationType, PaymentMethod};
    use hyperswitch_domain_models::{
        payment_method_data::{Card, PaymentMethodData},
        router_request_types::BrowserInformation,
    };
    use hyperswitch_interfaces::{
        connector_integration_v2::ConnectorIntegrationV2, types::Response,
    };
    use serde_json::{json, to_value};

    use crate::connectors::Razorpay;

    mod authorize {
        use std::str::FromStr;

        use domain_types::{
            connector_types::{
                BoxedConnector, ConnectorServiceTrait, PaymentFlowData, PaymentsAuthorizeData,
            },
            types::{ConnectorParams, Connectors},
        };
        use hyperswitch_api_models::payments::{Address, PhoneDetails};
        use hyperswitch_cards::CardNumber;
        use hyperswitch_common_enums::{
            AttemptStatus, AuthenticationType, Currency, PaymentMethod, PaymentMethodType,
        };
        use hyperswitch_common_utils::{
            id_type::MerchantId, pii::Email, request::RequestContent, types::MinorUnit,
        };
        use hyperswitch_domain_models::{
            payment_address::PaymentAddress,
            payment_method_data::{Card, PaymentMethodData},
            router_data::{ConnectorAuthType, ErrorResponse},
            router_data_v2::RouterDataV2,
            router_request_types::BrowserInformation,
        };
        use hyperswitch_interfaces::{
            connector_integration_v2::ConnectorIntegrationV2, types::Response,
        };
        use serde_json::{json, to_value, Value};

        use crate::connectors::Razorpay;

        #[test]
        fn test_build_request_valid() {
            let email = Email::try_from("testuser@gmail.com".to_string()).unwrap();

            let test_router_data = RouterDataV2 {
                flow: std::marker::PhantomData,
                resource_common_data: PaymentFlowData {
                    merchant_id: MerchantId::default(),
                    customer_id: None,
                    connector_customer: None,
                    payment_id: "IRRELEVANT_PAYMENT_ID".to_string(),
                    attempt_id: "IRRELEVANT_ATTEMPT_ID".to_string(),
                    status: AttemptStatus::Pending,
                    payment_method: PaymentMethod::Card,
                    description: None,
                    return_url: None,
                    address: PaymentAddress::new(
                        None,
                        Some(Address {
                            address: None,
                            phone: Some(PhoneDetails {
                                number: Some("1234567890".to_string().into()),
                                country_code: Some("+1".to_string()),
                            }),
                            email: Some(email.clone()),
                        }),
                        None,
                        None,
                    ),
                    auth_type: AuthenticationType::NoThreeDs,
                    connector_meta_data: None,
                    amount_captured: None,
                    minor_amount_captured: None,
                    access_token: None,
                    session_token: None,
                    reference_id: Some("order_QMSVrXxHS9sBmu".to_string()),
                    payment_method_token: None,
                    preprocessing_id: None,
                    connector_api_version: None,
                    connector_request_reference_id: "ref_12345".to_string(),
                    test_mode: None,
                    connector_http_status_code: None,
                    external_latency: None,
                    connectors: Connectors {
                        adyen: ConnectorParams {
                            base_url: "https://checkout-test.adyen.com/".to_string(),
                            dispute_base_url: Some("https://ca-test.adyen.com/ca/services/DisputeService/v30/defendDispute".to_string()),
                        },
                        razorpay: ConnectorParams {
                            base_url: "https://api.razorpay.com/".to_string(),
                            dispute_base_url: None,
                        },
                        fiserv: ConnectorParams {
                            base_url: "https://cert.api.fiserv.com/".to_string(),
                            dispute_base_url: None,
                        },
<<<<<<< HEAD
                        paypay: ConnectorParams {
                            base_url: "".to_string(),
=======
                        elavon: ConnectorParams {
                            base_url: "https://api.elavon.com/".to_string(),
>>>>>>> 79974265
                            dispute_base_url: None,
                        },
                    },
                    raw_connector_response: None,
                },
                connector_auth_type: ConnectorAuthType::BodyKey {
                    api_key: "dummy_api_key".to_string().into(),
                    key1: "dummy_key1".to_string().into(),
                },
                request: PaymentsAuthorizeData {
                    payment_method_data: PaymentMethodData::Card(Card {
                        card_number: CardNumber::from_str("5123456789012346").unwrap(),
                        card_exp_month: "12".to_string().into(),
                        card_exp_year: "2026".to_string().into(),
                        card_cvc: "123".to_string().into(),
                        card_issuer: None,
                        card_network: None,
                        card_type: None,
                        card_issuing_country: None,
                        bank_code: None,
                        nick_name: None,
                    }),
                    amount: 1000,
                    order_tax_amount: None,
                    email: Some(email.clone()),
                    customer_name: None,
                    currency: Currency::USD,
                    confirm: true,
                    statement_descriptor_suffix: None,
                    statement_descriptor: None,
                    capture_method: None,
                    router_return_url: None,
                    webhook_url: None,
                    complete_authorize_url: None,
                    mandate_id: None,
                    setup_future_usage: None,
                    off_session: None,
                    browser_info: Some(BrowserInformation {
                        color_depth: None,
                        java_enabled: Some(false),
                        java_script_enabled: None,
                        language: Some("en-US".to_string()),
                        screen_height: Some(1080),
                        screen_width: Some(1920),
                        time_zone: None,
                        ip_address: None,
                        accept_header: Some(
                            "text/html,application/xhtml+xml,application/xml;q=0.9,*/*;q=0.8"
                                .to_string(),
                        ),
                        user_agent: Some(
                            "Mozilla/5.0 (Macintosh; Intel Mac OS X 10_15_7)".to_string(),
                        ),
                    }),
                    order_category: None,
                    session_token: None,
                    enrolled_for_3ds: false,
                    related_transaction_id: None,
                    payment_experience: None,
                    payment_method_type: Some(PaymentMethodType::Credit),
                    customer_id: None,
                    request_incremental_authorization: false,
                    metadata: None,
                    minor_amount: MinorUnit::new(1000),
                    merchant_order_reference_id: None,
                    shipping_cost: None,
                    merchant_account_id: None,
                    merchant_config_currency: None,
                    all_keys_required: None,
                },
                response: Err(ErrorResponse {
                    code: "HE_00".to_string(),
                    message: "Something went wrong".to_string(),
                    reason: None,
                    status_code: 500,
                    attempt_status: None,
                    connector_transaction_id: None,
                }),
            };

            let connector: BoxedConnector = Box::new(Razorpay::new());
            let result = connector.get_request_body(&test_router_data);
            let request_content = result.unwrap();

            let actual_json: Value = match request_content {
                Some(RequestContent::Json(payload)) => {
                    to_value(&payload).expect("Failed to serialize payload to JSON")
                }
                _ => panic!("Expected JSON payload"),
            };
            let expected_json: Value = json!({
                "amount": 1000,
                "currency": "USD",
                "contact": "1234567890",
                "email": "testuser@gmail.com",
                "order_id": "order_QMSVrXxHS9sBmu",
                "method": "card",
                "card": {
                    "number": "5123456789012346",
                    "expiry_month": "12",
                    "expiry_year": "2026",
                    "cvv": "123"
                },
                "authentication": {
                    "authentication_channel": "browser"
                },
                "browser": {
                    "java_enabled": false,
                    "language": "en-US",
                    "screen_height": 1080,
                    "screen_width": 1920
                },
                "ip": "",
                "referer": "text/html,application/xhtml+xml,application/xml;q=0.9,*/*;q=0.8",
                "user_agent": "Mozilla/5.0 (Macintosh; Intel Mac OS X 10_15_7)"
            });
            assert_eq!(actual_json, expected_json);
        }

        #[test]
        fn test_build_request_missing() {
            let test_router_data = RouterDataV2 {
                flow: std::marker::PhantomData,
                resource_common_data: PaymentFlowData {
                    merchant_id: MerchantId::default(),
                    customer_id: None,
                    connector_customer: None,
                    payment_id: "MISSING_EMAIL_ID".to_string(),
                    attempt_id: "MISSING_CARD_ID".to_string(),
                    status: AttemptStatus::Pending,
                    payment_method: PaymentMethod::Card,
                    description: None,
                    return_url: None,
                    address: PaymentAddress::new(None, None, None, None),
                    auth_type: AuthenticationType::NoThreeDs,
                    connector_meta_data: None,
                    amount_captured: None,
                    minor_amount_captured: None,
                    access_token: None,
                    session_token: None,
                    reference_id: Some("order_missing".to_string()),
                    payment_method_token: None,
                    preprocessing_id: None,
                    connector_api_version: None,
                    connector_request_reference_id: "ref_missing".to_string(),
                    test_mode: None,
                    connector_http_status_code: None,
                    external_latency: None,
                    connectors: Connectors {
                        adyen: ConnectorParams {
                            base_url: "https://checkout-test.adyen.com/".to_string(),
                            dispute_base_url: Some("https://ca-test.adyen.com/".to_string()),
                        },
                        razorpay: ConnectorParams {
                            base_url: "https://api.razorpay.com/".to_string(),
                            dispute_base_url: None,
                        },
                        fiserv: ConnectorParams {
                            // Added fiserv
                            base_url: "https://cert.api.fiserv.com/https://api.razorpay.com/"
                                .to_string(),
                            dispute_base_url: None,
                        },
                        elavon: ConnectorParams {
                            base_url: "https://api.elavon.com/".to_string(),
                            dispute_base_url: None,
                        },
                        paypay: ConnectorParams {
                            base_url: "".to_string(),
                            dispute_base_url: None,
                        },
                    },
                    raw_connector_response: None,
                },
                connector_auth_type: ConnectorAuthType::BodyKey {
                    api_key: "dummy_api_key".to_string().into(),
                    key1: "dummy_key1".to_string().into(),
                },
                request: PaymentsAuthorizeData {
                    payment_method_data: PaymentMethodData::Card(Card {
                        card_number: CardNumber::from_str("").unwrap_or_default(),
                        card_exp_month: "".to_string().into(),
                        card_exp_year: "".to_string().into(),
                        card_cvc: "".to_string().into(),
                        card_issuer: None,
                        card_network: None,
                        card_type: None,
                        card_issuing_country: None,
                        bank_code: None,
                        nick_name: None,
                    }),
                    amount: 1000,
                    order_tax_amount: None,
                    email: None,
                    customer_name: None,
                    currency: Currency::USD,
                    confirm: true,
                    statement_descriptor_suffix: None,
                    statement_descriptor: None,
                    capture_method: None,
                    router_return_url: None,
                    webhook_url: None,
                    complete_authorize_url: None,
                    mandate_id: None,
                    setup_future_usage: None,
                    off_session: None,
                    browser_info: None,
                    order_category: None,
                    session_token: None,
                    enrolled_for_3ds: false,
                    related_transaction_id: None,
                    payment_experience: None,
                    payment_method_type: Some(PaymentMethodType::Credit),
                    customer_id: None,
                    request_incremental_authorization: false,
                    metadata: None,
                    minor_amount: MinorUnit::new(1000),
                    merchant_order_reference_id: None,
                    shipping_cost: None,
                    merchant_account_id: None,
                    merchant_config_currency: None,
                    all_keys_required: None,
                },
                response: Err(ErrorResponse {
                    code: "HE_01".to_string(),
                    message: "Missing required fields".to_string(),
                    reason: None,
                    status_code: 400,
                    attempt_status: None,
                    connector_transaction_id: None,
                }),
            };

            let connector: BoxedConnector = Box::new(Razorpay::new());
            let result = connector.get_request_body(&test_router_data);

            assert!(
                result.is_err(),
                "Expected error for missing required fields, but got: {:?}",
                result
            );
        }

        #[test]
        fn test_build_request_invalid() {
            use hyperswitch_common_utils::pii::Email;

            let email = Email::try_from("invalid-email@nowhere.com".to_string()).unwrap();

            let test_router_data = RouterDataV2 {
                flow: std::marker::PhantomData,
                resource_common_data: PaymentFlowData {
                    merchant_id: MerchantId::default(),
                    customer_id: None,
                    connector_customer: None,
                    payment_id: "INVALID_PAYMENT".to_string(),
                    attempt_id: "INVALID_ATTEMPT".to_string(),
                    status: AttemptStatus::Pending,
                    payment_method: PaymentMethod::Card,
                    description: None,
                    return_url: None,
                    address: PaymentAddress::new(None, None, None, None),
                    auth_type: AuthenticationType::NoThreeDs,
                    connector_meta_data: None,
                    amount_captured: None,
                    minor_amount_captured: None,
                    access_token: None,
                    session_token: None,
                    reference_id: Some("invalid_id".to_string()),
                    payment_method_token: None,
                    preprocessing_id: None,
                    connector_api_version: None,
                    connector_request_reference_id: "ref_invalid".to_string(),
                    test_mode: None,
                    connector_http_status_code: None,
                    external_latency: None,
                    connectors: Connectors {
                        adyen: ConnectorParams {
                            base_url: "https://checkout-test.adyen.com/".to_string(),
                            dispute_base_url: Some("https://ca-test.adyen.com/".to_string()),
                        },
                        razorpay: ConnectorParams {
                            base_url: "https://api.razorpay.com/".to_string(),
                            dispute_base_url: None,
                        },
                        fiserv: ConnectorParams {
                            // Added fiserv
                            base_url: "https://cert.api.fiserv.com/https://api.razorpay.com/"
                                .to_string(),
                            dispute_base_url: None,
                        },
                        elavon: ConnectorParams {
                            base_url: "https://api.elavon.com/".to_string(),
                            dispute_base_url: None,
                        },
                        paypay: ConnectorParams {
                            base_url: "".to_string(),
                            dispute_base_url: None,
                        },
                    },
                    raw_connector_response: None,
                },
                connector_auth_type: ConnectorAuthType::BodyKey {
                    api_key: "dummy_api_key".to_string().into(),
                    key1: "dummy_key1".to_string().into(),
                },
                request: PaymentsAuthorizeData {
                    payment_method_data: PaymentMethodData::Card(Card {
                        card_number: CardNumber::from_str("123").unwrap_or_default(),
                        card_exp_month: "99".to_string().into(),
                        card_exp_year: "1999".to_string().into(),
                        card_cvc: "1".to_string().into(),
                        card_issuer: None,
                        card_network: None,
                        card_type: None,
                        card_issuing_country: None,
                        bank_code: None,
                        nick_name: None,
                    }),
                    amount: 1000,
                    order_tax_amount: None,
                    email: Some(email),
                    customer_name: None,
                    currency: Currency::USD,
                    confirm: true,
                    statement_descriptor_suffix: None,
                    statement_descriptor: None,
                    capture_method: None,
                    router_return_url: None,
                    webhook_url: None,
                    complete_authorize_url: None,
                    mandate_id: None,
                    setup_future_usage: None,
                    off_session: None,
                    browser_info: None,
                    order_category: None,
                    session_token: None,
                    enrolled_for_3ds: false,
                    related_transaction_id: None,
                    payment_experience: None,
                    payment_method_type: Some(PaymentMethodType::Credit),
                    customer_id: None,
                    request_incremental_authorization: false,
                    metadata: None,
                    minor_amount: MinorUnit::new(1000),
                    merchant_order_reference_id: None,
                    shipping_cost: None,
                    merchant_account_id: None,
                    merchant_config_currency: None,
                    all_keys_required: None,
                },
                response: Err(ErrorResponse {
                    code: "HE_02".to_string(),
                    message: "Invalid format".to_string(),
                    reason: None,
                    status_code: 422,
                    attempt_status: None,
                    connector_transaction_id: None,
                }),
            };

            let connector: BoxedConnector = Box::new(Razorpay::new());
            let result = connector.get_request_body(&test_router_data);

            assert!(
                result.is_err(),
                "Expected error for invalid field values, but got: {:?}",
                result
            );
        }

        #[test]
        fn test_handle_response_v2_valid_authorize_response() {
            use domain_types::connector_types::{BoxedConnector, PaymentFlowData};
            use domain_types::types::{ConnectorParams, Connectors};
            use hyperswitch_api_models::payments::{Address, PhoneDetails};
            use hyperswitch_common_enums::Currency;
            use hyperswitch_common_utils::pii::Email;
            use hyperswitch_common_utils::{id_type::MerchantId, types::MinorUnit};
            use hyperswitch_domain_models::{
                payment_address::PaymentAddress,
                router_data::{ConnectorAuthType, ErrorResponse},
                router_data_v2::RouterDataV2,
            };
            use std::str::FromStr;
            let connector: BoxedConnector = Box::new(Razorpay::new());
            let email = Email::try_from("testuser@gmail.com".to_string()).unwrap();

            let data = RouterDataV2 {
                flow: std::marker::PhantomData,
                resource_common_data: PaymentFlowData {
                    merchant_id: MerchantId::default(),
                    customer_id: None,
                    connector_customer: None,
                    payment_id: "IRRELEVANT_PAYMENT_ID".to_string(),
                    attempt_id: "IRRELEVANT_ATTEMPT_ID".to_string(),
                    status: AttemptStatus::Pending,
                    payment_method: PaymentMethod::Card,
                    description: None,
                    return_url: None,
                    address: PaymentAddress::new(
                        None,
                        Some(Address {
                            address: None,
                            phone: Some(PhoneDetails {
                                number: Some("1234567890".to_string().into()),
                                country_code: Some("+1".to_string()),
                            }),
                            email: Some(email.clone()),
                        }),
                        None,
                        None,
                    ),
                    auth_type: AuthenticationType::NoThreeDs,
                    connector_meta_data: None,
                    amount_captured: None,
                    minor_amount_captured: None,
                    access_token: None,
                    session_token: None,
                    reference_id: Some("order_QMsUrrLPdwNxPG".to_string()),
                    payment_method_token: None,
                    preprocessing_id: None,
                    connector_api_version: None,
                    connector_request_reference_id: "ref_12345".to_string(),
                    test_mode: None,
                    connector_http_status_code: None,
                    external_latency: None,
                    connectors: Connectors {
                        adyen: ConnectorParams {
                            base_url: "https://checkout-test.adyen.com/".to_string(),
                            dispute_base_url: Some("https://ca-test.adyen.com/ca/services/DisputeService/v30/defendDispute".to_string()),
                        },
                        razorpay: ConnectorParams {
                            base_url: "https://api.razorpay.com/".to_string(),
                            dispute_base_url: None,
                        },
                        fiserv: ConnectorParams { // Added fiserv
                            base_url: "https://cert.api.fiserv.com/".to_string(),
                            dispute_base_url: None,
                        },
<<<<<<< HEAD
                        paypay: ConnectorParams {
                            base_url: "".to_string(),
=======
                        elavon: ConnectorParams {
                            base_url: "https://api.elavon.com/".to_string(),
>>>>>>> 79974265
                            dispute_base_url: None,
                        },
                    },
                    raw_connector_response: None,
                },
                connector_auth_type: ConnectorAuthType::BodyKey {
                    api_key: "dummy_api_key".to_string().into(),
                    key1: "dummy_key1".to_string().into(),
                },
                request: PaymentsAuthorizeData {
                    payment_method_data: PaymentMethodData::Card(Card {
                        card_number: CardNumber::from_str("5123450000000008").unwrap(),
                        card_exp_month: "12".to_string().into(),
                        card_exp_year: "2025".to_string().into(),
                        card_cvc: "123".to_string().into(),
                        card_issuer: None,
                        card_network: None,
                        card_type: None,
                        card_issuing_country: None,
                        bank_code: None,
                        nick_name: None,
                    }),
                    amount: 1000,
                    order_tax_amount: None,
                    email: Some(email),
                    customer_name: None,
                    currency: Currency::USD,
                    confirm: true,
                    statement_descriptor_suffix: None,
                    statement_descriptor: None,
                    capture_method: None,
                    router_return_url: None,
                    webhook_url: None,
                    complete_authorize_url: None,
                    mandate_id: None,
                    setup_future_usage: None,
                    off_session: None,
                    browser_info: Some(BrowserInformation {
                        color_depth: None,
                        java_enabled: Some(false),
                        java_script_enabled: None,
                        language: Some("en-US".to_string()),
                        screen_height: Some(1080),
                        screen_width: Some(1920),
                        time_zone: None,
                        ip_address: None,
                        accept_header: Some(
                            "text/html,application/xhtml+xml,application/xml;q=0.9,*/*;q=0.8"
                                .to_string(),
                        ),
                        user_agent: Some(
                            "Mozilla/5.0 (Macintosh; Intel Mac OS X 10_15_7)".to_string(),
                        ),
                    }),
                    order_category: None,
                    session_token: None,
                    enrolled_for_3ds: false,
                    related_transaction_id: None,
                    payment_experience: None,
                    payment_method_type: Some(hyperswitch_common_enums::PaymentMethodType::Credit),
                    customer_id: None,
                    request_incremental_authorization: false,
                    metadata: None,
                    minor_amount: MinorUnit::new(1000),
                    merchant_order_reference_id: None,
                    shipping_cost: None,
                    merchant_account_id: None,
                    merchant_config_currency: None,
                    all_keys_required: None,
                },
                response: Err(ErrorResponse {
                    code: "HE_00".to_string(),
                    message: "Something went wrong".to_string(),
                    reason: None,
                    status_code: 500,
                    attempt_status: None,
                    connector_transaction_id: None,
                }),
            };

            let http_response = Response {
                headers: None,
                response: br#"{
            "razorpay_payment_id":"pay_QMsUsXCDy9sX3b",
            "next":[
                {
                    "action":"redirect",
                    "url":"https://api.razorpay.com/v1/payments/QMsUsXCDy9sX3b/authenticate"
                }
            ]
        }"#
                .to_vec()
                .into(),
                status_code: 200,
            };

            let result = connector
                .handle_response_v2(&data, None, http_response)
                .unwrap();

            assert!(matches!(
                result.resource_common_data.status,
                AttemptStatus::AuthenticationPending
            ));
        }

        #[test]
        fn test_handle_authorize_error_response() {
            use domain_types::connector_flow::Authorize;
            use domain_types::connector_types::{
                BoxedConnector, PaymentFlowData, PaymentsAuthorizeData, PaymentsResponseData,
            };

            let http_response = Response {
                headers: None,
                response: br#"{
                    "error": {
                        "code": "BAD_REQUEST_ERROR",
                        "description": "The id provided does not exist",
                        "source": "internal",
                        "step": "payment_initiation",
                        "reason": "input_validation_failed",
                        "metadata": {}
                    }
                }"#
                .to_vec()
                .into(),
                status_code: 400,
            };

            let connector: BoxedConnector = Box::new(Razorpay::new());

            let result = <dyn ConnectorServiceTrait + Sync as ConnectorIntegrationV2<
                Authorize,
                PaymentFlowData,
                PaymentsAuthorizeData,
                PaymentsResponseData,
            >>::get_error_response_v2(&**connector, http_response, None)
            .unwrap();

            let actual_json = to_value(&result).unwrap();

            let expected_json = json!({
                "code": "BAD_REQUEST_ERROR",
                "message": "The id provided does not exist",
                "reason": "input_validation_failed",
                "status_code": 400,
                "attempt_status": null,
                "connector_transaction_id": null
            });

            assert_eq!(actual_json, expected_json);
        }

        #[test]
        fn test_handle_authorize_missing_required_fields() {
            use domain_types::connector_flow::Authorize;
            use domain_types::connector_types::{
                BoxedConnector, PaymentFlowData, PaymentsAuthorizeData, PaymentsResponseData,
            };

            let http_response = Response {
                headers: None,
                response: br#"{
                    "error": {
                        "description": "Missing required fields",
                        "step": "payment_initiation",
                        "reason": "input_validation_failed"
                    }
                }"#
                .to_vec()
                .into(),
                status_code: 400,
            };

            let connector: BoxedConnector = Box::new(Razorpay::new());

            let result = <dyn ConnectorServiceTrait + Sync as ConnectorIntegrationV2<
                Authorize,
                PaymentFlowData,
                PaymentsAuthorizeData,
                PaymentsResponseData,
            >>::get_error_response_v2(&**connector, http_response, None);

            assert!(
                result.is_err(),
                "Expected panic due to missing required fields",
            );
        }
    }

    #[test]
    fn test_handle_authorize_invalid_error_fields() {
        use domain_types::connector_flow::Authorize;
        use domain_types::connector_types::{
            BoxedConnector, PaymentFlowData, PaymentsAuthorizeData, PaymentsResponseData,
        };

        let http_response = Response {
            headers: None,
            response: br#"{
            "error": {
                "code": 500,
                "description": "Card number is invalid.",
                "step": "payment_authorization",
                "reason": "input_validation_failed",
                "source": "business",
                "metadata": {}
            }
        }"#
            .to_vec()
            .into(),
            status_code: 400,
        };

        let connector: BoxedConnector = Box::new(Razorpay::new());

        let result = <dyn ConnectorServiceTrait + Sync as ConnectorIntegrationV2<
            Authorize,
            PaymentFlowData,
            PaymentsAuthorizeData,
            PaymentsResponseData,
        >>::get_error_response_v2(&**connector, http_response, None);

        assert!(
            result.is_err(),
            "Expected panic due to missing required fields"
        );
    }

    #[test]
    fn test_handle_response_v2_missing_fields_authorize_response() {
        use domain_types::connector_types::{BoxedConnector, PaymentFlowData};
        use domain_types::types::{ConnectorParams, Connectors};
        use hyperswitch_api_models::payments::{Address, PhoneDetails};
        use hyperswitch_common_enums::Currency;
        use hyperswitch_common_utils::pii::Email;
        use hyperswitch_common_utils::{id_type::MerchantId, types::MinorUnit};
        use hyperswitch_domain_models::{
            payment_address::PaymentAddress,
            router_data::{ConnectorAuthType, ErrorResponse},
            router_data_v2::RouterDataV2,
        };
        use std::str::FromStr;

        let connector: BoxedConnector = Box::new(Razorpay::new());
        let email = Email::try_from("testuser@gmail.com".to_string()).unwrap();

        let data = RouterDataV2 {
            flow: std::marker::PhantomData,
            resource_common_data: PaymentFlowData {
                merchant_id: MerchantId::default(),
                customer_id: None,
                connector_customer: None,
                payment_id: "IRRELEVANT_PAYMENT_ID".to_string(),
                attempt_id: "IRRELEVANT_ATTEMPT_ID".to_string(),
                status: AttemptStatus::Pending,
                payment_method: PaymentMethod::Card,
                description: None,
                return_url: None,
                address: PaymentAddress::new(
                    None,
                    Some(Address {
                        address: None,
                        phone: Some(PhoneDetails {
                            number: Some("1234567890".to_string().into()),
                            country_code: Some("+1".to_string()),
                        }),
                        email: Some(email.clone()),
                    }),
                    None,
                    None,
                ),
                auth_type: AuthenticationType::NoThreeDs,
                connector_meta_data: None,
                amount_captured: None,
                minor_amount_captured: None,
                access_token: None,
                session_token: None,
                reference_id: Some("order_QMsUrrLPdwNxPG".to_string()),
                payment_method_token: None,
                preprocessing_id: None,
                connector_api_version: None,
                connector_request_reference_id: "ref_12345".to_string(),
                test_mode: None,
                connector_http_status_code: None,
                external_latency: None,
                connectors: Connectors {
                    adyen: ConnectorParams {
                        base_url: "https://checkout-test.adyen.com/".to_string(),
                        dispute_base_url: Some("https://ca-test.adyen.com/ca/services/DisputeService/v30/defendDispute".to_string()),
                    },
                    razorpay: ConnectorParams {
                        base_url: "https://api.razorpay.com/".to_string(),
                        dispute_base_url: None,
                    },
                    fiserv: ConnectorParams { // Added fiserv
                        base_url: "https://cert.api.fiserv.com/".to_string(),
                        dispute_base_url: None,
                    },
<<<<<<< HEAD
                    paypay: ConnectorParams {
                        base_url: "".to_string(),
=======
                    elavon: ConnectorParams {
                        base_url: "https://api.elavon.com/".to_string(),
>>>>>>> 79974265
                        dispute_base_url: None,
                    },
                },
                raw_connector_response: None,
            },
            connector_auth_type: ConnectorAuthType::BodyKey {
                api_key: "dummy_api_key".to_string().into(),
                key1: "dummy_key1".to_string().into(),
            },
            request: PaymentsAuthorizeData {
                payment_method_data: PaymentMethodData::Card(Card {
                    card_number: CardNumber::from_str("5123450000000008").unwrap(),
                    card_exp_month: "12".to_string().into(),
                    card_exp_year: "2025".to_string().into(),
                    card_cvc: "123".to_string().into(),
                    card_issuer: None,
                    card_network: None,
                    card_type: None,
                    card_issuing_country: None,
                    bank_code: None,
                    nick_name: None,
                }),
                amount: 1000,
                order_tax_amount: None,
                email: Some(email),
                customer_name: None,
                currency: Currency::USD,
                confirm: true,
                statement_descriptor_suffix: None,
                statement_descriptor: None,
                capture_method: None,
                router_return_url: None,
                webhook_url: None,
                complete_authorize_url: None,
                mandate_id: None,
                setup_future_usage: None,
                off_session: None,
                browser_info: Some(BrowserInformation {
                    color_depth: None,
                    java_enabled: Some(false),
                    java_script_enabled: None,
                    language: Some("en-US".to_string()),
                    screen_height: Some(1080),
                    screen_width: Some(1920),
                    time_zone: None,
                    ip_address: None,
                    accept_header: Some(
                        "text/html,application/xhtml+xml,application/xml;q=0.9,*/*;q=0.8"
                            .to_string(),
                    ),
                    user_agent: Some(
                        "Mozilla/5.0 (Macintosh; Intel Mac OS X 10_15_7)".to_string(),
                    ),
                }),
                order_category: None,
                session_token: None,
                enrolled_for_3ds: false,
                related_transaction_id: None,
                payment_experience: None,
                payment_method_type: Some(hyperswitch_common_enums::PaymentMethodType::Credit),
                customer_id: None,
                request_incremental_authorization: false,
                metadata: None,
                minor_amount: MinorUnit::new(1000),
                merchant_order_reference_id: None,
                shipping_cost: None,
                merchant_account_id: None,
                merchant_config_currency: None,
                all_keys_required: None,
            },
            response: Err(ErrorResponse {
                code: "HE_00".to_string(),
                message: "Something went wrong".to_string(),
                reason: None,
                status_code: 500,
                attempt_status: None,
                connector_transaction_id: None,
            }),
        };

        let http_response = Response {
            headers: None,
            response: br#"{
            "next":[
                {
                    "action":"redirect",
                    "url":"https://api.razorpay.com/v1/payments/QMsUsXCDy9sX3b/authenticate"
                }
            ]
        }"#
            .to_vec()
            .into(),
            status_code: 200,
        };

        let result = connector.handle_response_v2(&data, None, http_response);

        assert!(
            result.is_err(),
            "Expected error due to missing razorpay_payment_id, but got success."
        );
    }

    #[test]
    fn test_handle_response_v2_invalid_json_authorize_response() {
        use domain_types::connector_types::{BoxedConnector, PaymentFlowData};
        use domain_types::types::{ConnectorParams, Connectors};
        use hyperswitch_api_models::payments::{Address, PhoneDetails};
        use hyperswitch_common_enums::Currency;
        use hyperswitch_common_utils::pii::Email;
        use hyperswitch_common_utils::{id_type::MerchantId, types::MinorUnit};
        use hyperswitch_domain_models::{
            payment_address::PaymentAddress,
            router_data::{ConnectorAuthType, ErrorResponse},
            router_data_v2::RouterDataV2,
        };
        use std::str::FromStr;

        let connector: BoxedConnector = Box::new(Razorpay::new());
        let email = Email::try_from("testuser@gmail.com".to_string()).unwrap();

        let data = RouterDataV2 {
            flow: std::marker::PhantomData,
            resource_common_data: PaymentFlowData {
                merchant_id: MerchantId::default(),
                customer_id: None,
                connector_customer: None,
                payment_id: "IRRELEVANT_PAYMENT_ID".to_string(),
                attempt_id: "IRRELEVANT_ATTEMPT_ID".to_string(),
                status: AttemptStatus::Pending,
                payment_method: PaymentMethod::Card,
                description: None,
                return_url: None,
                address: PaymentAddress::new(
                    None,
                    Some(Address {
                        address: None,
                        phone: Some(PhoneDetails {
                            number: Some("1234567890".to_string().into()),
                            country_code: Some("+1".to_string()),
                        }),
                        email: Some(email.clone()),
                    }),
                    None,
                    None,
                ),
                auth_type: AuthenticationType::NoThreeDs,
                connector_meta_data: None,
                amount_captured: None,
                minor_amount_captured: None,
                access_token: None,
                session_token: None,
                reference_id: Some("order_QMsUrrLPdwNxPG".to_string()),
                payment_method_token: None,
                preprocessing_id: None,
                connector_api_version: None,
                connector_request_reference_id: "ref_12345".to_string(),
                test_mode: None,
                connector_http_status_code: None,
                external_latency: None,
                connectors: Connectors {
                    adyen: ConnectorParams {
                        base_url: "https://checkout-test.adyen.com/".to_string(),
                        dispute_base_url: Some("https://ca-test.adyen.com/ca/services/DisputeService/v30/defendDispute".to_string()),
                    },
                    razorpay: ConnectorParams {
                        base_url: "https://api.razorpay.com/".to_string(),
                        dispute_base_url: None,
                    },
                    fiserv: ConnectorParams { // Added fiserv
                        base_url: "https://cert.api.fiserv.com/".to_string(),
                        dispute_base_url: None,
                    },
<<<<<<< HEAD
                    paypay: ConnectorParams {
                        base_url: "".to_string(),
=======
                    elavon: ConnectorParams {
                        base_url: "https://api.elavon.com/".to_string(),
>>>>>>> 79974265
                        dispute_base_url: None,
                    },
                },
                raw_connector_response: None,
            },
            connector_auth_type: ConnectorAuthType::BodyKey {
                api_key: "dummy_api_key".to_string().into(),
                key1: "dummy_key1".to_string().into(),
            },
            request: PaymentsAuthorizeData {
                payment_method_data: PaymentMethodData::Card(Card {
                    card_number: CardNumber::from_str("5123450000000008").unwrap(),
                    card_exp_month: "12".to_string().into(),
                    card_exp_year: "2025".to_string().into(),
                    card_cvc: "123".to_string().into(),
                    card_issuer: None,
                    card_network: None,
                    card_type: None,
                    card_issuing_country: None,
                    bank_code: None,
                    nick_name: None,
                }),
                amount: 1000,
                order_tax_amount: None,
                email: Some(email),
                customer_name: None,
                currency: Currency::USD,
                confirm: true,
                statement_descriptor_suffix: None,
                statement_descriptor: None,
                capture_method: None,
                router_return_url: None,
                webhook_url: None,
                complete_authorize_url: None,
                mandate_id: None,
                setup_future_usage: None,
                off_session: None,
                browser_info: Some(BrowserInformation {
                    color_depth: None,
                    java_enabled: Some(false),
                    java_script_enabled: None,
                    language: Some("en-US".to_string()),
                    screen_height: Some(1080),
                    screen_width: Some(1920),
                    time_zone: None,
                    ip_address: None,
                    accept_header: Some(
                        "text/html,application/xhtml+xml,application/xml;q=0.9,*/*;q=0.8"
                            .to_string(),
                    ),
                    user_agent: Some(
                        "Mozilla/5.0 (Macintosh; Intel Mac OS X 10_15_7)".to_string(),
                    ),
                }),
                order_category: None,
                session_token: None,
                enrolled_for_3ds: false,
                related_transaction_id: None,
                payment_experience: None,
                payment_method_type: Some(hyperswitch_common_enums::PaymentMethodType::Credit),
                customer_id: None,
                request_incremental_authorization: false,
                metadata: None,
                minor_amount: MinorUnit::new(1000),
                merchant_order_reference_id: None,
                shipping_cost: None,
                merchant_account_id: None,
                merchant_config_currency: None,
                all_keys_required: None,
            },
            response: Err(ErrorResponse {
                code: "HE_00".to_string(),
                message: "Something went wrong".to_string(),
                reason: None,
                status_code: 500,
                attempt_status: None,
                connector_transaction_id: None,
            }),
        };

        let http_response = Response {
        headers: None,
        response: br#"{"razorpay_payment_id": "pay_xyz", "next": [ { "action": "redirect" "url": "https://api.razorpay.com/v1/payments/xyz/authenticate" } ]"#.to_vec().into(),
        status_code: 200,
    };

        let result = connector.handle_response_v2(&data, None, http_response);

        assert!(
            result.is_err(),
            "Expected error due to missing razorpay_payment_id, but got success."
        );
    }

    mod order {
        use domain_types::types::{ConnectorParams, Connectors};
        use hyperswitch_api_models::payments::{Address, PhoneDetails};
        use hyperswitch_common_utils::{pii::Email, request::RequestContent};
        use hyperswitch_domain_models::router_data::ConnectorAuthType;
        use serde_json::{to_value, Value};

        use crate::connectors::Razorpay;

        #[test]
        fn test_build_request_valid_order() {
            use hyperswitch_common_enums::Currency;
            use hyperswitch_common_utils::{
                id_type::MerchantId, request::RequestContent, types::MinorUnit,
            };
            use hyperswitch_domain_models::{
                payment_address::PaymentAddress,
                router_data::{ConnectorAuthType, ErrorResponse},
                router_data_v2::RouterDataV2,
            };
            use serde_json::{to_value, Value};

            use domain_types::connector_types::{BoxedConnector, PaymentCreateOrderData};

            let email = Email::try_from("testuser@gmail.com".to_string()).unwrap();

            let test_router_data = RouterDataV2 {
                flow: std::marker::PhantomData,
                resource_common_data: domain_types::connector_types::PaymentFlowData {
                    merchant_id: MerchantId::default(),
                    customer_id: None,
                    connector_customer: None,
                    payment_id: "IRRELEVANT_PAYMENT_ID".to_string(),
                    attempt_id: "IRRELEVANT_ATTEMPT_ID".to_string(),
                    status: hyperswitch_common_enums::AttemptStatus::Pending,
                    payment_method: hyperswitch_common_enums::PaymentMethod::Card,
                    description: None,
                    return_url: None,
                    address: PaymentAddress::new(
                        None,
                        Some(Address {
                            address: None,
                            phone: Some(PhoneDetails {
                                number: Some("1234567890".to_string().into()),
                                country_code: Some("+1".to_string()),
                            }),
                            email: Some(email.clone()),
                        }),
                        None,
                        None,
                    ),
                    auth_type: hyperswitch_common_enums::AuthenticationType::NoThreeDs,
                    connector_meta_data: None,
                    amount_captured: None,
                    minor_amount_captured: None,
                    access_token: None,
                    session_token: None,
                    reference_id: None,
                    payment_method_token: None,
                    preprocessing_id: None,
                    connector_api_version: None,
                    connector_request_reference_id: "ref_12345".to_string(),
                    test_mode: None,
                    connector_http_status_code: None,
                    external_latency: None,
                    connectors: domain_types::types::Connectors {
                        adyen: domain_types::types::ConnectorParams {
                            base_url: "https://checkout-test.adyen.com/".to_string(),
                            dispute_base_url: Some("https://ca-test.adyen.com/ca/services/DisputeService/v30/defendDispute".to_string()),
                        },
                        razorpay: domain_types::types::ConnectorParams {
                            base_url: "https://api.razorpay.com/".to_string(),
                            dispute_base_url: None,
                        },
                        fiserv: ConnectorParams { // Added fiserv
                            base_url: "https://cert.api.fiserv.com/".to_string(),
                            dispute_base_url: None,
                        },
<<<<<<< HEAD
                        paypay: ConnectorParams {
                            base_url: "".to_string(),
=======
                        elavon: domain_types::types::ConnectorParams {
                            base_url: "https://api.elavon.com/".to_string(),
>>>>>>> 79974265
                            dispute_base_url: None,
                        },
                    },
                    raw_connector_response: None,
                },
                connector_auth_type: ConnectorAuthType::BodyKey {
                    api_key: "dummy_api_key".to_string().into(),
                    key1: "dummy_key1".to_string().into(),
                },
                request: PaymentCreateOrderData {
                    amount: MinorUnit::new(1000),
                    currency: Currency::USD,
                },
                response: Err(ErrorResponse {
                    code: "HE_00".to_string(),
                    message: "Something went wrong".to_string(),
                    reason: None,
                    status_code: 500,
                    attempt_status: None,
                    connector_transaction_id: None,
                }),
            };

            let connector: BoxedConnector = Box::new(Razorpay::new());
            let result = connector.get_request_body(&test_router_data).unwrap();

            let actual_json: Value = match result {
                Some(RequestContent::Json(payload)) => {
                    to_value(&payload).expect("Failed to serialize payload")
                }
                _ => panic!("Expected JSON payload"),
            };

            assert_eq!(actual_json["amount"], 1000);
            assert_eq!(actual_json["currency"], "USD");

            let receipt_value = &actual_json["receipt"];
            assert!(
                receipt_value.is_string(),
                "Expected receipt to be a string, got: {:?}",
                receipt_value
            );
            let receipt_str = receipt_value.as_str().unwrap();
            assert!(!receipt_str.is_empty(), "Expected non-empty receipt string");
        }

        #[test]
        fn test_build_request_missing() {
            use hyperswitch_common_enums::Currency;
            use hyperswitch_common_utils::{id_type::MerchantId, types::MinorUnit};
            use hyperswitch_domain_models::{
                payment_address::PaymentAddress,
                router_data::{ConnectorAuthType, ErrorResponse},
                router_data_v2::RouterDataV2,
            };

            use crate::connectors::Razorpay;
            use domain_types::connector_types::{BoxedConnector, PaymentCreateOrderData};

            let test_router_data = RouterDataV2 {
                flow: std::marker::PhantomData,
                resource_common_data: domain_types::connector_types::PaymentFlowData {
                    merchant_id: MerchantId::default(),
                    customer_id: None,
                    connector_customer: None,
                    payment_id: "".to_string(),
                    attempt_id: "".to_string(),
                    status: hyperswitch_common_enums::AttemptStatus::Pending,
                    payment_method: hyperswitch_common_enums::PaymentMethod::Card,
                    description: None,
                    return_url: None,
                    address: PaymentAddress::default(),
                    auth_type: hyperswitch_common_enums::AuthenticationType::NoThreeDs,
                    connector_meta_data: None,
                    amount_captured: None,
                    minor_amount_captured: None,
                    access_token: None,
                    session_token: None,
                    reference_id: None,
                    payment_method_token: None,
                    preprocessing_id: None,
                    connector_api_version: None,
                    connector_request_reference_id: "".to_string(),
                    test_mode: None,
                    connector_http_status_code: None,
                    external_latency: None,
                    connectors: Connectors {
                        adyen: ConnectorParams {
                            base_url: "https://checkout-test.adyen.com/".to_string(),
                            dispute_base_url: Some("https://ca-test.adyen.com/ca/services/DisputeService/v30/defendDispute".to_string()),
                        },
                        razorpay: ConnectorParams {
                            base_url: "https://api.razorpay.com/".to_string(),
                            dispute_base_url: None,
                        },
                        fiserv: ConnectorParams { // Added fiserv
                            base_url: "https://cert.api.fiserv.com/".to_string(),
                            dispute_base_url: None,
                        },
<<<<<<< HEAD
                        paypay: ConnectorParams {
                            base_url: "".to_string(),
=======
                        elavon: ConnectorParams {
                            base_url: "https://api.elavon.com/".to_string(),
>>>>>>> 79974265
                            dispute_base_url: None,
                        },
                    },
                    raw_connector_response: None,
                },
                connector_auth_type: ConnectorAuthType::BodyKey {
                    api_key: "dummy_api_key".to_string().into(),
                    key1: "dummy_key1".to_string().into(),
                },
                request: PaymentCreateOrderData {
                    amount: MinorUnit::new(0),
                    currency: Currency::default(),
                },
                response: Err(ErrorResponse {
                    code: "HE_01".to_string(),
                    message: "Missing required fields".to_string(),
                    reason: None,
                    status_code: 400,
                    attempt_status: None,
                    connector_transaction_id: None,
                }),
            };

            let connector: BoxedConnector = Box::new(Razorpay::new());
            let result = connector.get_request_body(&test_router_data);
            let req = result.unwrap();

            let actual_json: Value = match req {
                Some(RequestContent::Json(payload)) => {
                    to_value(&payload).expect("Failed to serialize payload")
                }
                _ => panic!("Expected JSON payload"),
            };

            assert_eq!(actual_json["amount"], 0);
            assert_eq!(actual_json["currency"], "USD");

            let receipt_value = &actual_json["receipt"];
            assert!(
                receipt_value.is_string(),
                "Expected receipt to be a string, got: {:?}",
                receipt_value
            );
            let receipt_str = receipt_value.as_str().unwrap();
            assert!(!receipt_str.is_empty(), "Expected non-empty receipt string");
        }

        #[test]
        fn test_build_request_invalid() {
            use crate::connectors::Razorpay;
            use domain_types::connector_types::{
                BoxedConnector, PaymentFlowData, PaymentsAuthorizeData,
            };
            use domain_types::types::{ConnectorParams, Connectors};
            use hyperswitch_common_enums::{
                AttemptStatus, AuthenticationType, Currency, PaymentMethod, PaymentMethodType,
            };
            use hyperswitch_common_utils::{id_type::MerchantId, types::MinorUnit};
            use hyperswitch_domain_models::{
                payment_address::PaymentAddress,
                payment_method_data::{Card, PaymentMethodData},
                router_data::ErrorResponse,
                router_data_v2::RouterDataV2,
            };

            let test_router_data = RouterDataV2 {
                flow: std::marker::PhantomData,
                resource_common_data: PaymentFlowData {
                    merchant_id: MerchantId::default(),
                    customer_id: None,
                    connector_customer: None,
                    payment_id: "invalid_payment_id".to_string(),
                    attempt_id: "invalid_attempt_id".to_string(),
                    status: AttemptStatus::Pending,
                    payment_method: PaymentMethod::Card,
                    description: None,
                    return_url: None,
                    address: PaymentAddress::new(None, None, None, None),
                    auth_type: AuthenticationType::NoThreeDs,
                    connector_meta_data: None,
                    amount_captured: None,
                    minor_amount_captured: None,
                    access_token: None,
                    session_token: None,
                    reference_id: Some("order_invalid".to_string()),
                    payment_method_token: None,
                    preprocessing_id: None,
                    connector_api_version: None,
                    connector_request_reference_id: "ref_invalid".to_string(),
                    test_mode: None,
                    connector_http_status_code: None,
                    external_latency: None,
                    connectors: Connectors {
                        adyen: ConnectorParams {
                            base_url: "https://checkout-test.adyen.com/".to_string(),
                            dispute_base_url: Some("https://ca-test.adyen.com/".to_string()),
                        },
                        razorpay: ConnectorParams {
                            base_url: "https://api.razorpay.com/".to_string(),
                            dispute_base_url: None,
                        },
                        fiserv: ConnectorParams {
                            // Added fiserv
                            base_url: "https://cert.api.fiserv.com/https://api.razorpay.com/"
                                .to_string(),
                            dispute_base_url: None,
                        },
                        elavon: ConnectorParams {
                            base_url: "https://api.elavon.com/".to_string(),
                            dispute_base_url: None,
                        },
                        paypay: ConnectorParams {
                            base_url: "".to_string(),
                            dispute_base_url: None,
                        },
                    },
                    raw_connector_response: None,
                },
                connector_auth_type: ConnectorAuthType::BodyKey {
                    api_key: "invalid_key".to_string().into(),
                    key1: "invalid_key1".to_string().into(),
                },
                request: PaymentsAuthorizeData {
                    payment_method_data: PaymentMethodData::Card(Card {
                        card_number: Default::default(),
                        card_exp_month: "".to_string().into(),
                        card_exp_year: "".to_string().into(),
                        card_cvc: "".to_string().into(),
                        card_issuer: None,
                        card_network: None,
                        card_type: None,
                        card_issuing_country: None,
                        bank_code: None,
                        nick_name: None,
                    }),
                    amount: 1000,
                    order_tax_amount: None,
                    email: None,
                    customer_name: None,
                    currency: Currency::USD,
                    confirm: true,
                    statement_descriptor_suffix: None,
                    statement_descriptor: None,
                    capture_method: None,
                    router_return_url: None,
                    webhook_url: None,
                    complete_authorize_url: None,
                    mandate_id: None,
                    setup_future_usage: None,
                    off_session: None,
                    browser_info: None,
                    order_category: None,
                    session_token: None,
                    enrolled_for_3ds: false,
                    related_transaction_id: None,
                    payment_experience: None,
                    payment_method_type: Some(PaymentMethodType::Credit),
                    customer_id: None,
                    request_incremental_authorization: false,
                    metadata: None,
                    minor_amount: MinorUnit::new(1000),
                    merchant_order_reference_id: None,
                    shipping_cost: None,
                    merchant_account_id: None,
                    merchant_config_currency: None,
                    all_keys_required: None,
                },
                response: Err(ErrorResponse {
                    code: "HE_INVALID".to_string(),
                    message: "Invalid request body".to_string(),
                    reason: None,
                    status_code: 422,
                    attempt_status: None,
                    connector_transaction_id: None,
                }),
            };

            let connector: BoxedConnector = Box::new(Razorpay::new());
            let result = connector.get_request_body(&test_router_data);

            assert!(
                result.is_err(),
                "Expected error for invalid request data, but got: {:?}",
                result
            );
        }
    }

    #[test]
    fn test_handle_response_v2_valid_order_response() {
        use domain_types::connector_types::{
            BoxedConnector, PaymentCreateOrderData, PaymentFlowData,
        };
        use domain_types::types::{ConnectorParams, Connectors};
        use hyperswitch_api_models::payments::{Address, PhoneDetails};
        use hyperswitch_common_enums::Currency;
        use hyperswitch_common_utils::pii::Email;
        use hyperswitch_common_utils::{id_type::MerchantId, types::MinorUnit};
        use hyperswitch_domain_models::{
            payment_address::PaymentAddress,
            router_data::{ConnectorAuthType, ErrorResponse},
            router_data_v2::RouterDataV2,
        };
        let email = Email::try_from("testuser@gmail.com".to_string()).unwrap();
        let connector: BoxedConnector = Box::new(Razorpay::new());

        let data = RouterDataV2 {
            flow: std::marker::PhantomData,
            resource_common_data: PaymentFlowData {
                merchant_id: MerchantId::default(),
                customer_id: None,
                connector_customer: None,
                payment_id: "IRRELEVANT_PAYMENT_ID".to_string(),
                attempt_id: "IRRELEVANT_ATTEMPT_ID".to_string(),
                status: hyperswitch_common_enums::AttemptStatus::Pending,
                payment_method: hyperswitch_common_enums::PaymentMethod::Card,
                description: None,
                return_url: None,
                address: PaymentAddress::new(
                    None,
                    Some(Address {
                        address: None,
                        phone: Some(PhoneDetails {
                            number: Some("1234567890".to_string().into()),
                            country_code: Some("+1".to_string()),
                        }),
                        email: Some(email.clone()),
                    }),
                    None,
                    None,
                ),
                auth_type: hyperswitch_common_enums::AuthenticationType::NoThreeDs,
                connector_meta_data: None,
                amount_captured: None,
                minor_amount_captured: None,
                access_token: None,
                session_token: None,
                reference_id: None,
                payment_method_token: None,
                preprocessing_id: None,
                connector_api_version: None,
                connector_request_reference_id: "ref_12345".to_string(),
                test_mode: None,
                connector_http_status_code: None,
                external_latency: None,
                connectors: Connectors {
                    adyen: ConnectorParams {
                        base_url: "https://checkout-test.adyen.com/".to_string(),
                        dispute_base_url: Some("https://ca-test.adyen.com/ca/services/DisputeService/v30/defendDispute".to_string()),
                    },
                    razorpay: ConnectorParams {
                        base_url: "https://api.razorpay.com/".to_string(),
                        dispute_base_url: None,
                    },
                    fiserv: ConnectorParams { // Added fiserv
                        base_url: "https://cert.api.fiserv.com/".to_string(),
                        dispute_base_url: None,
                    },
<<<<<<< HEAD
                    paypay: ConnectorParams {
                        base_url: "".to_string(),
=======
                    elavon: ConnectorParams {
                        base_url: "https://api.elavon.com/".to_string(),
>>>>>>> 79974265
                        dispute_base_url: None,
                    },
                },
                raw_connector_response: None,
            },
            connector_auth_type: ConnectorAuthType::BodyKey {
                api_key: "dummy_api_key".to_string().into(),
                key1: "dummy_key1".to_string().into(),
            },
            request: PaymentCreateOrderData {
                amount: MinorUnit::new(1000),
                currency: Currency::USD,
            },
            response: Err(ErrorResponse {
                code: "HE_00".to_string(),
                message: "Something went wrong".to_string(),
                reason: None,
                status_code: 500,
                attempt_status: None,
                connector_transaction_id: None,
            }),
        };

        let http_response = Response {
            headers: None,
            response: br#"{
                "amount":1000,
                "amount_due":1000,
                "amount_paid":0,
                "attempts":0,
                "created_at":1745490447,
                "currency":"USD",
                "entity":"order",
                "id":"order_QMrTOdLWvEHsXz",
                "notes":[],
                "offer_id":null,
                "receipt":"141674f6-30d3-4a17-b904-27fe6ca085c7",
                "status":"created"
            }"#
            .to_vec()
            .into(),
            status_code: 200,
        };

        let result = connector
            .handle_response_v2(&data, None, http_response)
            .unwrap();

        assert_eq!(
            result.response.unwrap().order_id,
            "order_QMrTOdLWvEHsXz".to_string()
        );
    }

    #[test]
    fn test_handle_response_missing() {
        use domain_types::connector_types::{BoxedConnector, PaymentCreateOrderData};
        use domain_types::types::{ConnectorParams, Connectors};
        use hyperswitch_api_models::payments::{Address, PhoneDetails};
        use hyperswitch_common_enums::Currency;
        use hyperswitch_common_utils::pii::Email;
        use hyperswitch_common_utils::{id_type::MerchantId, types::MinorUnit};
        use hyperswitch_domain_models::{
            payment_address::PaymentAddress,
            router_data::{ConnectorAuthType, ErrorResponse},
            router_data_v2::RouterDataV2,
        };

        let email = Email::try_from("testuser@gmail.com".to_string()).unwrap();
        let connector: BoxedConnector = Box::new(Razorpay::new());

        let data = RouterDataV2 {
            flow: std::marker::PhantomData,
            resource_common_data: PaymentFlowData {
                merchant_id: MerchantId::default(),
                customer_id: None,
                connector_customer: None,
                payment_id: "IRRELEVANT_PAYMENT_ID".to_string(),
                attempt_id: "IRRELEVANT_ATTEMPT_ID".to_string(),
                status: hyperswitch_common_enums::AttemptStatus::Pending,
                payment_method: hyperswitch_common_enums::PaymentMethod::Card,
                description: None,
                return_url: None,
                address: PaymentAddress::new(
                    None,
                    Some(Address {
                        address: None,
                        phone: Some(PhoneDetails {
                            number: Some("1234567890".to_string().into()),
                            country_code: Some("+1".to_string()),
                        }),
                        email: Some(email.clone()),
                    }),
                    None,
                    None,
                ),
                auth_type: hyperswitch_common_enums::AuthenticationType::NoThreeDs,
                connector_meta_data: None,
                amount_captured: None,
                minor_amount_captured: None,
                access_token: None,
                session_token: None,
                reference_id: None,
                payment_method_token: None,
                preprocessing_id: None,
                connector_api_version: None,
                connector_request_reference_id: "ref_12345".to_string(),
                test_mode: None,
                connector_http_status_code: None,
                external_latency: None,
                connectors: Connectors {
                    adyen: ConnectorParams {
                        base_url: "https://checkout-test.adyen.com/".to_string(),
                        dispute_base_url: Some("https://ca-test.adyen.com/ca/services/DisputeService/v30/defendDispute".to_string()),
                    },
                    razorpay: ConnectorParams {
                        base_url: "https://api.razorpay.com/".to_string(),
                        dispute_base_url: None,
                    },
                    fiserv: ConnectorParams { // Added fiserv
                        base_url: "https://cert.api.fiserv.com/".to_string(),
                        dispute_base_url: None,
                    },
<<<<<<< HEAD
                    paypay: ConnectorParams {
                        base_url: "".to_string(),
=======
                    elavon: ConnectorParams {
                        base_url: "https://api.elavon.com/".to_string(),
>>>>>>> 79974265
                        dispute_base_url: None,
                    },
                },
                raw_connector_response: None,
            },
            connector_auth_type: ConnectorAuthType::BodyKey {
                api_key: "dummy_api_key".to_string().into(),
                key1: "dummy_key1".to_string().into(),
            },
            request: PaymentCreateOrderData {
                amount: MinorUnit::new(1000),
                currency: Currency::USD,
            },
            response: Err(ErrorResponse {
                code: "HE_00".to_string(),
                message: "Something went wrong".to_string(),
                reason: None,
                status_code: 500,
                attempt_status: None,
                connector_transaction_id: None,
            }),
        };

        let http_response = Response {
            headers: None,
            response: br#"{
            "amount":1000,
            "currency":"USD",
            "status":"created"
        }"#
            .to_vec()
            .into(),
            status_code: 200,
        };

        let result = connector.handle_response_v2(&data, None, http_response);

        assert!(
            result.is_err(),
            "Expected error due to missing order_id or receipt"
        );
    }

    #[test]
    fn test_handle_response_invalid() {
        use domain_types::connector_types::{BoxedConnector, PaymentCreateOrderData};
        use domain_types::types::{ConnectorParams, Connectors};
        use hyperswitch_api_models::payments::{Address, PhoneDetails};
        use hyperswitch_common_enums::Currency;
        use hyperswitch_common_utils::pii::Email;
        use hyperswitch_common_utils::{id_type::MerchantId, types::MinorUnit};
        use hyperswitch_domain_models::{
            payment_address::PaymentAddress,
            router_data::{ConnectorAuthType, ErrorResponse},
            router_data_v2::RouterDataV2,
        };

        let email = Email::try_from("testuser@gmail.com".to_string()).unwrap();
        let connector: BoxedConnector = Box::new(Razorpay::new());

        let data = RouterDataV2 {
            flow: std::marker::PhantomData,
            resource_common_data: PaymentFlowData {
                merchant_id: MerchantId::default(),
                customer_id: None,
                connector_customer: None,
                payment_id: "IRRELEVANT_PAYMENT_ID".to_string(),
                attempt_id: "IRRELEVANT_ATTEMPT_ID".to_string(),
                status: hyperswitch_common_enums::AttemptStatus::Pending,
                payment_method: hyperswitch_common_enums::PaymentMethod::Card,
                description: None,
                return_url: None,
                address: PaymentAddress::new(
                    None,
                    Some(Address {
                        address: None,
                        phone: Some(PhoneDetails {
                            number: Some("1234567890".to_string().into()),
                            country_code: Some("+1".to_string()),
                        }),
                        email: Some(email.clone()),
                    }),
                    None,
                    None,
                ),
                auth_type: hyperswitch_common_enums::AuthenticationType::NoThreeDs,
                connector_meta_data: None,
                amount_captured: None,
                minor_amount_captured: None,
                access_token: None,
                session_token: None,
                reference_id: None,
                payment_method_token: None,
                preprocessing_id: None,
                connector_api_version: None,
                connector_request_reference_id: "ref_12345".to_string(),
                test_mode: None,
                connector_http_status_code: None,
                external_latency: None,
                connectors: Connectors {
                    adyen: ConnectorParams {
                        base_url: "https://checkout-test.adyen.com/".to_string(),
                        dispute_base_url: Some("https://ca-test.adyen.com/ca/services/DisputeService/v30/defendDispute".to_string()),
                    },
                    razorpay: ConnectorParams {
                        base_url: "https://api.razorpay.com/".to_string(),
                        dispute_base_url: None,
                    },
                    fiserv: ConnectorParams { // Added fiserv
                        base_url: "https://cert.api.fiserv.com/".to_string(),
                        dispute_base_url: None,
                    },
<<<<<<< HEAD
                    paypay: ConnectorParams {
                        base_url: "".to_string(),
=======
                    elavon: ConnectorParams {
                        base_url: "https://api.elavon.com/".to_string(),
>>>>>>> 79974265
                        dispute_base_url: None,
                    },
                },
                raw_connector_response: None,
            },
            connector_auth_type: ConnectorAuthType::BodyKey {
                api_key: "dummy_api_key".to_string().into(),
                key1: "dummy_key1".to_string().into(),
            },
            request: PaymentCreateOrderData {
                amount: MinorUnit::new(1000),
                currency: Currency::USD,
            },
            response: Err(ErrorResponse {
                code: "HE_00".to_string(),
                message: "Something went wrong".to_string(),
                reason: None,
                status_code: 500,
                attempt_status: None,
                connector_transaction_id: None,
            }),
        };

        let http_response = Response {
            headers: None,
            response: br#"{
            "amount":1000,
            "currency":"USD",
            "status":"created"
        }"#
            .to_vec()
            .into(),
            status_code: 500,
        };

        let result = connector.handle_response_v2(&data, None, http_response);

        assert!(
            result.is_err(),
            "Expected error due to invalid response format"
        );
    }

    #[test]
    fn test_handle_error_response_valid() {
        use domain_types::connector_types::BoxedConnector;

        let http_response = Response {
            headers: None,
            response: br#"{
                "error": {
                    "code": "BAD_REQUEST_ERROR",
                    "description": "Order receipt should be unique.",
                    "step": "payment_initiation",
                    "reason": "input_validation_failed",
                    "source": "business",
                    "metadata": {
                        "order_id": "order_OL0t841dI8F9NV"
                    }
                }
            }"#
            .to_vec()
            .into(),
            status_code: 400,
        };
        let connector: BoxedConnector = Box::new(Razorpay::new());

        let result = <dyn ConnectorServiceTrait + Sync as ConnectorIntegrationV2<
            domain_types::connector_flow::CreateOrder,
            domain_types::connector_types::PaymentFlowData,
            domain_types::connector_types::PaymentCreateOrderData,
            domain_types::connector_types::PaymentCreateOrderResponse,
        >>::get_error_response_v2(&**connector, http_response, None)
        .unwrap();

        let actual_json = to_value(&result).unwrap();
        let expected_json = json!({
            "code": "BAD_REQUEST_ERROR",
            "message": "Order receipt should be unique.",
            "reason": "input_validation_failed",
            "status_code": 400,
            "attempt_status": null,
            "connector_transaction_id": null
        });
        assert_eq!(actual_json, expected_json);
    }

    #[test]
    fn test_handle_error_response_invalid_json() {
        let http_response = Response {
            headers: None,
            response: br#"{ "error": { "code": "BAD_REQUEST_ERROR" "#.to_vec().into(),
            status_code: 400,
        };

        let connector: BoxedConnector = Box::new(Razorpay::new());

        let result = <dyn ConnectorServiceTrait + Sync as ConnectorIntegrationV2<
            domain_types::connector_flow::CreateOrder,
            domain_types::connector_types::PaymentFlowData,
            domain_types::connector_types::PaymentCreateOrderData,
            domain_types::connector_types::PaymentCreateOrderResponse,
        >>::get_error_response_v2(&**connector, http_response, None);

        assert!(result.is_err(), "Expected error for invalid JSON");
    }
    #[test]
    fn test_handle_error_response_missing_error_field() {
        let http_response = Response {
            headers: None,
            response: br#"{
            "message": "Some generic message",
            "status": "failed"
        }"#
            .to_vec()
            .into(),
            status_code: 400,
        };

        let connector: BoxedConnector = Box::new(Razorpay::new());

        let result = <dyn ConnectorServiceTrait + Sync as ConnectorIntegrationV2<
            domain_types::connector_flow::CreateOrder,
            domain_types::connector_types::PaymentFlowData,
            domain_types::connector_types::PaymentCreateOrderData,
            domain_types::connector_types::PaymentCreateOrderResponse,
        >>::get_error_response_v2(&**connector, http_response, None);

        assert!(result.is_err(), "Expected error for missing 'error' field");
    }
}<|MERGE_RESOLUTION|>--- conflicted
+++ resolved
@@ -104,13 +104,12 @@
                             base_url: "https://cert.api.fiserv.com/".to_string(),
                             dispute_base_url: None,
                         },
-<<<<<<< HEAD
+                        elavon: ConnectorParams {
+                            base_url: "https://api.elavon.com/".to_string(),
+                            dispute_base_url: None,
+                        },
                         paypay: ConnectorParams {
                             base_url: "".to_string(),
-=======
-                        elavon: ConnectorParams {
-                            base_url: "https://api.elavon.com/".to_string(),
->>>>>>> 79974265
                             dispute_base_url: None,
                         },
                     },
@@ -270,7 +269,7 @@
                         },
                         fiserv: ConnectorParams {
                             // Added fiserv
-                            base_url: "https://cert.api.fiserv.com/https://api.razorpay.com/"
+                        base_url: "https://cert.api.fiserv.com/https://api.razorpay.com/"
                                 .to_string(),
                             dispute_base_url: None,
                         },
@@ -282,7 +281,7 @@
                             base_url: "".to_string(),
                             dispute_base_url: None,
                         },
-                    },
+                },
                     raw_connector_response: None,
                 },
                 connector_auth_type: ConnectorAuthType::BodyKey {
@@ -398,7 +397,7 @@
                         },
                         fiserv: ConnectorParams {
                             // Added fiserv
-                            base_url: "https://cert.api.fiserv.com/https://api.razorpay.com/"
+                        base_url: "https://cert.api.fiserv.com/https://api.razorpay.com/"
                                 .to_string(),
                             dispute_base_url: None,
                         },
@@ -410,7 +409,7 @@
                             base_url: "".to_string(),
                             dispute_base_url: None,
                         },
-                    },
+                 },
                     raw_connector_response: None,
                 },
                 connector_auth_type: ConnectorAuthType::BodyKey {
@@ -551,16 +550,15 @@
                             base_url: "https://cert.api.fiserv.com/".to_string(),
                             dispute_base_url: None,
                         },
-<<<<<<< HEAD
+                        elavon: ConnectorParams {
+                            base_url: "https://api.elavon.com/".to_string(),
+                            dispute_base_url: None,
+                        },
                         paypay: ConnectorParams {
                             base_url: "".to_string(),
-=======
-                        elavon: ConnectorParams {
-                            base_url: "https://api.elavon.com/".to_string(),
->>>>>>> 79974265
-                            dispute_base_url: None,
-                        },
-                    },
+                            dispute_base_url: None,
+                        },
+                },
                     raw_connector_response: None,
                 },
                 connector_auth_type: ConnectorAuthType::BodyKey {
@@ -858,16 +856,14 @@
                         base_url: "https://cert.api.fiserv.com/".to_string(),
                         dispute_base_url: None,
                     },
-<<<<<<< HEAD
+                    elavon: ConnectorParams {
+                        base_url: "https://api.elavon.com/".to_string(),
+                        dispute_base_url: None,
+                    },
                     paypay: ConnectorParams {
                         base_url: "".to_string(),
-=======
-                    elavon: ConnectorParams {
-                        base_url: "https://api.elavon.com/".to_string(),
->>>>>>> 79974265
                         dispute_base_url: None,
                     },
-                },
                 raw_connector_response: None,
             },
             connector_auth_type: ConnectorAuthType::BodyKey {
@@ -1038,16 +1034,14 @@
                         base_url: "https://cert.api.fiserv.com/".to_string(),
                         dispute_base_url: None,
                     },
-<<<<<<< HEAD
+                    elavon: ConnectorParams {
+                        base_url: "https://api.elavon.com/".to_string(),
+                        dispute_base_url: None,
+                    },
                     paypay: ConnectorParams {
                         base_url: "".to_string(),
-=======
-                    elavon: ConnectorParams {
-                        base_url: "https://api.elavon.com/".to_string(),
->>>>>>> 79974265
                         dispute_base_url: None,
                     },
-                },
                 raw_connector_response: None,
             },
             connector_auth_type: ConnectorAuthType::BodyKey {
@@ -1217,16 +1211,14 @@
                             base_url: "https://cert.api.fiserv.com/".to_string(),
                             dispute_base_url: None,
                         },
-<<<<<<< HEAD
+                        elavon: ConnectorParams {
+                            base_url: "https://api.elavon.com/".to_string(),
+                            dispute_base_url: None,
+                        },
                         paypay: ConnectorParams {
                             base_url: "".to_string(),
-=======
-                        elavon: domain_types::types::ConnectorParams {
-                            base_url: "https://api.elavon.com/".to_string(),
->>>>>>> 79974265
-                            dispute_base_url: None,
-                        },
-                    },
+                            dispute_base_url: None,
+                        },
                     raw_connector_response: None,
                 },
                 connector_auth_type: ConnectorAuthType::BodyKey {
@@ -1323,16 +1315,14 @@
                             base_url: "https://cert.api.fiserv.com/".to_string(),
                             dispute_base_url: None,
                         },
-<<<<<<< HEAD
+                        elavon: ConnectorParams {
+                            base_url: "https://api.elavon.com/".to_string(),
+                            dispute_base_url: None,
+                        },
                         paypay: ConnectorParams {
                             base_url: "".to_string(),
-=======
-                        elavon: ConnectorParams {
-                            base_url: "https://api.elavon.com/".to_string(),
->>>>>>> 79974265
-                            dispute_base_url: None,
-                        },
-                    },
+                            dispute_base_url: None,
+                        },
                     raw_connector_response: None,
                 },
                 connector_auth_type: ConnectorAuthType::BodyKey {
@@ -1433,7 +1423,7 @@
                         },
                         fiserv: ConnectorParams {
                             // Added fiserv
-                            base_url: "https://cert.api.fiserv.com/https://api.razorpay.com/"
+                        base_url: "https://cert.api.fiserv.com/https://api.razorpay.com/"
                                 .to_string(),
                             dispute_base_url: None,
                         },
@@ -1445,7 +1435,7 @@
                             base_url: "".to_string(),
                             dispute_base_url: None,
                         },
-                    },
+                },
                     raw_connector_response: None,
                 },
                 connector_auth_type: ConnectorAuthType::BodyKey {
@@ -1588,16 +1578,14 @@
                         base_url: "https://cert.api.fiserv.com/".to_string(),
                         dispute_base_url: None,
                     },
-<<<<<<< HEAD
+                    elavon: ConnectorParams {
+                        base_url: "https://api.elavon.com/".to_string(),
+                        dispute_base_url: None,
+                    },
                     paypay: ConnectorParams {
                         base_url: "".to_string(),
-=======
-                    elavon: ConnectorParams {
-                        base_url: "https://api.elavon.com/".to_string(),
->>>>>>> 79974265
                         dispute_base_url: None,
                     },
-                },
                 raw_connector_response: None,
             },
             connector_auth_type: ConnectorAuthType::BodyKey {
@@ -1718,16 +1706,14 @@
                         base_url: "https://cert.api.fiserv.com/".to_string(),
                         dispute_base_url: None,
                     },
-<<<<<<< HEAD
+                    elavon: ConnectorParams {
+                        base_url: "https://api.elavon.com/".to_string(),
+                        dispute_base_url: None,
+                    },
                     paypay: ConnectorParams {
                         base_url: "".to_string(),
-=======
-                    elavon: ConnectorParams {
-                        base_url: "https://api.elavon.com/".to_string(),
->>>>>>> 79974265
                         dispute_base_url: None,
                     },
-                },
                 raw_connector_response: None,
             },
             connector_auth_type: ConnectorAuthType::BodyKey {
@@ -1837,16 +1823,14 @@
                         base_url: "https://cert.api.fiserv.com/".to_string(),
                         dispute_base_url: None,
                     },
-<<<<<<< HEAD
+                    elavon: ConnectorParams {
+                        base_url: "https://api.elavon.com/".to_string(),
+                        dispute_base_url: None,
+                    },
                     paypay: ConnectorParams {
                         base_url: "".to_string(),
-=======
-                    elavon: ConnectorParams {
-                        base_url: "https://api.elavon.com/".to_string(),
->>>>>>> 79974265
                         dispute_base_url: None,
                     },
-                },
                 raw_connector_response: None,
             },
             connector_auth_type: ConnectorAuthType::BodyKey {
