--- conflicted
+++ resolved
@@ -11,9 +11,12 @@
 use common_utils::{errors::CustomResult, ext_traits::ByteSliceExt};
 use domain_types::{
     connector_flow::{
-        Accept, Authenticate, Authorize, Capture, CreateAccessToken, CreateOrder,
-        CreateSessionToken, DefendDispute, PSync, PaymentMethodToken, PostAuthenticate,
-        PreAuthenticate, RSync, Refund, RepeatPayment, SetupMandate, SubmitEvidence, Void,
+        Accept, Accept, Authenticate, Authenticate, Authorize, Authorize, Capture, Capture,
+        CreateAccessToken, CreateAccessToken, CreateOrder, CreateOrder, CreateSessionToken,
+        CreateSessionToken, DefendDispute, DefendDispute, PSync, PSync, PaymentMethodToken,
+        PaymentMethodToken, PostAuthenticate, PostAuthenticate, PreAuthenticate, PreAuthenticate,
+        RSync, RSync, Refund, Refund, RepeatPayment, RepeatPayment, SetupMandate, SetupMandate,
+        SubmitEvidence, SubmitEvidence, Void, Void,
     },
     connector_types::{
         AcceptDisputeData, AccessTokenRequestData, AccessTokenResponseData, DisputeDefendData,
@@ -797,10 +800,7 @@
     PaymentMethodTokenResponse
 );
 
-<<<<<<< HEAD
-=======
 // Authentication flow ConnectorIntegrationV2 implementations
->>>>>>> d6fba387
 impl<
         T: PaymentMethodDataTypes
             + std::fmt::Debug
@@ -852,10 +852,7 @@
 {
 }
 
-<<<<<<< HEAD
-=======
 // Authentication flow SourceVerification implementations
->>>>>>> d6fba387
 impl_source_verification_stub!(
     PreAuthenticate,
     PaymentFlowData,
