pub mod test;
pub mod transformers;

use std::fmt::Debug;
use cashfree::{
    CashfreeOrderCreateRequest, CashfreeOrderCreateResponse, CashfreePaymentRequest,
    CashfreePaymentResponse,
};
use common_enums::AttemptStatus;
use common_utils::{errors::CustomResult, ext_traits::ByteSliceExt};
use domain_types::{
    connector_flow::{
<<<<<<< HEAD
        Accept, Authorize, Capture, CreateOrder, CreateSessionToken, CreateAccessToken, DefendDispute, PSync, RSync,
        Refund, RepeatPayment, SetupMandate, SubmitEvidence, Void,
    },
    connector_types::{
        AcceptDisputeData, DisputeDefendData, DisputeFlowData, DisputeResponseData,
        PaymentCreateOrderData, PaymentCreateOrderResponse, PaymentFlowData, PaymentVoidData,
        PaymentsAuthorizeData, PaymentsCaptureData, PaymentsResponseData, PaymentsSyncData,
        RefundFlowData, RefundSyncData, RefundsData, RefundsResponseData, RepeatPaymentData,
        SessionTokenRequestData, SessionTokenResponseData, AccessTokenRequestData, AccessTokenResponseData, SetupMandateRequestData,
        SubmitEvidenceData,
=======
        Accept, Authorize, Capture, CreateAccessToken, CreateOrder, CreateSessionToken,
        DefendDispute, PSync, PaymentMethodToken, RSync, Refund, RepeatPayment, SetupMandate,
        SubmitEvidence, Void,
    },
    connector_types::{
        AcceptDisputeData, AccessTokenRequestData, AccessTokenResponseData, DisputeDefendData,
        DisputeFlowData, DisputeResponseData, PaymentCreateOrderData, PaymentCreateOrderResponse,
        PaymentFlowData, PaymentMethodTokenResponse, PaymentMethodTokenizationData,
        PaymentVoidData, PaymentsAuthorizeData, PaymentsCaptureData, PaymentsResponseData,
        PaymentsSyncData, RefundFlowData, RefundSyncData, RefundsData, RefundsResponseData,
        RepeatPaymentData, SessionTokenRequestData, SessionTokenResponseData,
        SetupMandateRequestData, SubmitEvidenceData,
>>>>>>> 8ee4de2a
    },
    errors,
    payment_method_data::PaymentMethodDataTypes,
    router_data::{ConnectorAuthType, ErrorResponse},
    router_data_v2::RouterDataV2,
    router_response_types::Response,
    types::Connectors,
};
use error_stack::ResultExt;
use hyperswitch_masking::{Mask, Maskable};
use interfaces::{
    api::ConnectorCommon,
    connector_integration_v2::ConnectorIntegrationV2,
    connector_types::{self},
    events::connector_api_logs::ConnectorEvent,
    verification::{ConnectorSourceVerificationSecrets, SourceVerification},
};
use serde::Serialize;
use std::fmt::Debug;
use transformers as cashfree;

use super::macros;
use crate::{types::ResponseRouterData, with_response_body};

pub(crate) mod headers {
    pub(crate) const CONTENT_TYPE: &str = "Content-Type";
    pub(crate) const X_CLIENT_ID: &str = "X-Client-Id";
    pub(crate) const X_CLIENT_SECRET: &str = "X-Client-Secret";
    pub(crate) const X_API_VERSION: &str = "x-api-version";
}

// Trait implementations will be added after the macro creates the struct
impl<
        T: PaymentMethodDataTypes
            + std::fmt::Debug
            + std::marker::Sync
            + std::marker::Send
            + 'static
            + Serialize,
    > connector_types::ConnectorServiceTrait<T> for Cashfree<T>
{
}
impl<
        T: PaymentMethodDataTypes
            + std::fmt::Debug
            + std::marker::Sync
            + std::marker::Send
            + 'static
            + Serialize,
    > connector_types::PaymentAuthorizeV2<T> for Cashfree<T>
{
}

impl<
        T: PaymentMethodDataTypes
            + std::fmt::Debug
            + std::marker::Sync
            + std::marker::Send
            + 'static
            + Serialize,
    > connector_types::PaymentSessionToken for Cashfree<T>
{
}
impl<T: PaymentMethodDataTypes + Debug + Sync + Send + 'static + Serialize>
    connector_types::PaymentAccessToken for Cashfree<T>
{
}

impl<
        T: PaymentMethodDataTypes
            + std::fmt::Debug
            + std::marker::Sync
            + std::marker::Send
            + 'static
            + Serialize,
    > connector_types::PaymentOrderCreate for Cashfree<T>
{
}

// Trait implementations for all flows
impl<
        T: PaymentMethodDataTypes
            + std::fmt::Debug
            + std::marker::Sync
            + std::marker::Send
            + 'static
            + Serialize,
    > connector_types::PaymentSyncV2 for Cashfree<T>
{
}
impl<
        T: PaymentMethodDataTypes
            + std::fmt::Debug
            + std::marker::Sync
            + std::marker::Send
            + 'static
            + Serialize,
    > connector_types::PaymentVoidV2 for Cashfree<T>
{
}
impl<
        T: PaymentMethodDataTypes
            + std::fmt::Debug
            + std::marker::Sync
            + std::marker::Send
            + 'static
            + Serialize,
    > connector_types::RefundSyncV2 for Cashfree<T>
{
}
impl<
        T: PaymentMethodDataTypes
            + std::fmt::Debug
            + std::marker::Sync
            + std::marker::Send
            + 'static
            + Serialize,
    > connector_types::RefundV2 for Cashfree<T>
{
}
impl<
        T: PaymentMethodDataTypes
            + std::fmt::Debug
            + std::marker::Sync
            + std::marker::Send
            + 'static
            + Serialize,
    > connector_types::PaymentCapture for Cashfree<T>
{
}
impl<
        T: PaymentMethodDataTypes
            + std::fmt::Debug
            + std::marker::Sync
            + std::marker::Send
            + 'static
            + Serialize,
    > connector_types::SetupMandateV2<T> for Cashfree<T>
{
}
impl<
        T: PaymentMethodDataTypes
            + std::fmt::Debug
            + std::marker::Sync
            + std::marker::Send
            + 'static
            + Serialize,
    > connector_types::RepeatPaymentV2 for Cashfree<T>
{
}
impl<
        T: PaymentMethodDataTypes
            + std::fmt::Debug
            + std::marker::Sync
            + std::marker::Send
            + 'static
            + Serialize,
    > connector_types::AcceptDispute for Cashfree<T>
{
}
impl<
        T: PaymentMethodDataTypes
            + std::fmt::Debug
            + std::marker::Sync
            + std::marker::Send
            + 'static
            + Serialize,
    > connector_types::SubmitEvidenceV2 for Cashfree<T>
{
}
impl<
        T: PaymentMethodDataTypes
            + std::fmt::Debug
            + std::marker::Sync
            + std::marker::Send
            + 'static
            + Serialize,
    > connector_types::DisputeDefend for Cashfree<T>
{
}
impl<
        T: PaymentMethodDataTypes
            + std::fmt::Debug
            + std::marker::Sync
            + std::marker::Send
            + 'static
            + Serialize,
    > connector_types::IncomingWebhook for Cashfree<T>
{
}
impl<
        T: PaymentMethodDataTypes
            + std::fmt::Debug
            + std::marker::Sync
            + std::marker::Send
            + 'static
            + Serialize,
    > connector_types::PaymentTokenV2<T> for Cashfree<T>
{
}

// Trait implementations after the macro creates the struct
impl<
        T: PaymentMethodDataTypes
            + std::fmt::Debug
            + std::marker::Sync
            + std::marker::Send
            + 'static
            + Serialize,
    > connector_types::ValidationTrait for Cashfree<T>
{
    fn should_do_order_create(&self) -> bool {
        true // Cashfree V3 requires order creation
    }
}

// Define connector prerequisites
macros::create_all_prerequisites!(
    connector_name: Cashfree,
    generic_type: T,
    api: [
        (
            flow: CreateOrder,
            request_body: CashfreeOrderCreateRequest,
            response_body: CashfreeOrderCreateResponse,
            router_data: RouterDataV2<CreateOrder, PaymentFlowData, PaymentCreateOrderData, PaymentCreateOrderResponse>,
        ),
        (
            flow: Authorize,
            request_body: CashfreePaymentRequest,
            response_body: CashfreePaymentResponse,
            router_data: RouterDataV2<Authorize, PaymentFlowData, PaymentsAuthorizeData<T>, PaymentsResponseData>,
        )
    ],
    amount_converters: [],
    member_functions: {
        pub fn build_headers<F, FCD, Req, Res>(
            &self,
            req: &RouterDataV2<F, FCD, Req, Res>,
        ) -> CustomResult<Vec<(String, Maskable<String>)>, errors::ConnectorError> {
            let mut headers = vec![(
                headers::CONTENT_TYPE.to_string(),
                "application/json".to_string().into(),
            )];
            let mut auth_headers = self.get_auth_header(&req.connector_auth_type)?;
            headers.append(&mut auth_headers);
            Ok(headers)
        }

        pub fn connector_base_url<F, Req, Res>(
            &self,
            req: &RouterDataV2<F, PaymentFlowData, Req, Res>,
        ) -> String {
            req.resource_common_data.connectors.cashfree.base_url.to_string()
        }
    }
);

// CreateOrder flow implementation using macros
macros::macro_connector_implementation!(
    connector_default_implementations: [get_content_type, get_error_response_v2],
    connector: Cashfree,
    curl_request: Json(CashfreeOrderCreateRequest),
    curl_response: CashfreeOrderCreateResponse,
    flow_name: CreateOrder,
    resource_common_data: PaymentFlowData,
    flow_request: PaymentCreateOrderData,
    flow_response: PaymentCreateOrderResponse,
    http_method: Post,
    generic_type: T,
    [PaymentMethodDataTypes + std::fmt::Debug + std::marker::Sync + std::marker::Send + 'static + Serialize],
    other_functions: {
        fn get_headers(
            &self,
            req: &RouterDataV2<CreateOrder, PaymentFlowData, PaymentCreateOrderData, PaymentCreateOrderResponse>,
        ) -> CustomResult<Vec<(String, Maskable<String>)>, errors::ConnectorError> {
            self.build_headers(req)
        }

        fn get_url(
            &self,
            req: &RouterDataV2<CreateOrder, PaymentFlowData, PaymentCreateOrderData, PaymentCreateOrderResponse>,
        ) -> CustomResult<String, errors::ConnectorError> {
            let base_url = self.connector_base_url(req);
            Ok(format!("{base_url}pg/orders"))
        }
    }
);

// Authorize flow implementation using macros
macros::macro_connector_implementation!(
    connector_default_implementations: [get_content_type, get_error_response_v2],
    connector: Cashfree,
    curl_request: Json(CashfreePaymentRequest),
    curl_response: CashfreePaymentResponse,
    flow_name: Authorize,
    resource_common_data: PaymentFlowData,
    flow_request: PaymentsAuthorizeData<T>,
    flow_response: PaymentsResponseData,
    http_method: Post,
    generic_type: T,
    [PaymentMethodDataTypes + std::fmt::Debug + std::marker::Sync + std::marker::Send + 'static + Serialize],
    other_functions: {
        fn get_headers(
            &self,
            req: &RouterDataV2<Authorize, PaymentFlowData, PaymentsAuthorizeData<T>, PaymentsResponseData>,
        ) -> CustomResult<Vec<(String, Maskable<String>)>, errors::ConnectorError> {
            self.build_headers(req)
        }

        fn get_url(
            &self,
            req: &RouterDataV2<Authorize, PaymentFlowData, PaymentsAuthorizeData<T>, PaymentsResponseData>,
        ) -> CustomResult<String, errors::ConnectorError> {
            let base_url = self.connector_base_url(req);
            Ok(format!("{base_url}pg/orders/sessions"))
        }
    }
);

// Type alias for non-generic trait implementations

impl<
        T: PaymentMethodDataTypes
            + std::fmt::Debug
            + std::marker::Sync
            + std::marker::Send
            + 'static
            + Serialize,
    > ConnectorCommon for Cashfree<T>
{
    fn id(&self) -> &'static str {
        "cashfree"
    }

    fn get_currency_unit(&self) -> common_enums::CurrencyUnit {
        common_enums::CurrencyUnit::Base // For major units
    }

    fn base_url<'a>(&self, connectors: &'a Connectors) -> &'a str {
        &connectors.cashfree.base_url
    }

    fn get_auth_header(
        &self,
        auth_type: &ConnectorAuthType,
    ) -> CustomResult<Vec<(String, Maskable<String>)>, errors::ConnectorError> {
        let auth = cashfree::CashfreeAuthType::try_from(auth_type)?;
        Ok(vec![
            (headers::X_CLIENT_ID.to_string(), auth.app_id.into_masked()),
            (
                headers::X_CLIENT_SECRET.to_string(),
                auth.secret_key.into_masked(),
            ),
            (
                headers::X_API_VERSION.to_string(),
                "2022-09-01".to_string().into(),
            ),
            (
                headers::CONTENT_TYPE.to_string(),
                "application/json".to_string().into(),
            ),
        ])
    }

    fn build_error_response(
        &self,
        res: Response,
        event_builder: Option<&mut ConnectorEvent>,
    ) -> CustomResult<ErrorResponse, errors::ConnectorError> {
        let response: cashfree::CashfreeErrorResponse = res
            .response
            .parse_struct("CashfreeErrorResponse")
            .change_context(errors::ConnectorError::ResponseDeserializationFailed)?;

        with_response_body!(event_builder, response);

        let attempt_status = match response.code.as_str() {
            "AUTHENTICATION_ERROR" => AttemptStatus::AuthenticationFailed,
            "AUTHORIZATION_ERROR" => AttemptStatus::AuthorizationFailed,
            "INVALID_REQUEST_ERROR" => AttemptStatus::Failure,
            "GATEWAY_ERROR" => AttemptStatus::Failure,
            "SERVER_ERROR" => AttemptStatus::Pending,
            _ => AttemptStatus::Failure,
        };

        Ok(ErrorResponse {
            status_code: res.status_code,
            code: response.code.clone(),
            message: response.message.clone(),
            reason: Some(response.message),
            attempt_status: Some(attempt_status),
            connector_transaction_id: None,
            network_decline_code: None,
            network_advice_code: None,
            network_error_message: None,
        })
    }
}

// Stub implementations for unsupported flows
impl<
        T: PaymentMethodDataTypes
            + std::fmt::Debug
            + std::marker::Sync
            + std::marker::Send
            + 'static
            + Serialize,
    > ConnectorIntegrationV2<PSync, PaymentFlowData, PaymentsSyncData, PaymentsResponseData>
    for Cashfree<T>
{
}
impl<
        T: PaymentMethodDataTypes
            + std::fmt::Debug
            + std::marker::Sync
            + std::marker::Send
            + 'static
            + Serialize,
    > ConnectorIntegrationV2<Capture, PaymentFlowData, PaymentsCaptureData, PaymentsResponseData>
    for Cashfree<T>
{
}
impl<
        T: PaymentMethodDataTypes
            + std::fmt::Debug
            + std::marker::Sync
            + std::marker::Send
            + 'static
            + Serialize,
    > ConnectorIntegrationV2<Void, PaymentFlowData, PaymentVoidData, PaymentsResponseData>
    for Cashfree<T>
{
}
impl<
        T: PaymentMethodDataTypes
            + std::fmt::Debug
            + std::marker::Sync
            + std::marker::Send
            + 'static
            + Serialize,
    > ConnectorIntegrationV2<Refund, RefundFlowData, RefundsData, RefundsResponseData>
    for Cashfree<T>
{
}
impl<
        T: PaymentMethodDataTypes
            + std::fmt::Debug
            + std::marker::Sync
            + std::marker::Send
            + 'static
            + Serialize,
    > ConnectorIntegrationV2<RSync, RefundFlowData, RefundSyncData, RefundsResponseData>
    for Cashfree<T>
{
}
impl<
        T: PaymentMethodDataTypes
            + std::fmt::Debug
            + std::marker::Sync
            + std::marker::Send
            + 'static
            + Serialize,
    >
    ConnectorIntegrationV2<
        SetupMandate,
        PaymentFlowData,
        SetupMandateRequestData<T>,
        PaymentsResponseData,
    > for Cashfree<T>
{
}
impl<
        T: PaymentMethodDataTypes
            + std::fmt::Debug
            + std::marker::Sync
            + std::marker::Send
            + 'static
            + Serialize,
    > ConnectorIntegrationV2<Accept, DisputeFlowData, AcceptDisputeData, DisputeResponseData>
    for Cashfree<T>
{
}
impl<
        T: PaymentMethodDataTypes
            + std::fmt::Debug
            + std::marker::Sync
            + std::marker::Send
            + 'static
            + Serialize,
    >
    ConnectorIntegrationV2<SubmitEvidence, DisputeFlowData, SubmitEvidenceData, DisputeResponseData>
    for Cashfree<T>
{
}
impl<
        T: PaymentMethodDataTypes
            + std::fmt::Debug
            + std::marker::Sync
            + std::marker::Send
            + 'static
            + Serialize,
    >
    ConnectorIntegrationV2<
        PaymentMethodToken,
        PaymentFlowData,
        PaymentMethodTokenizationData<T>,
        PaymentMethodTokenResponse,
    > for Cashfree<T>
{
}

// CreateSessionToken stub implementation
impl<
        T: PaymentMethodDataTypes
            + std::fmt::Debug
            + std::marker::Sync
            + std::marker::Send
            + 'static
            + Serialize,
    >
    ConnectorIntegrationV2<
        CreateSessionToken,
        PaymentFlowData,
        SessionTokenRequestData,
        SessionTokenResponseData,
    > for Cashfree<T>
{
}

// CreateAccessToken stub implementation
impl<
        T: PaymentMethodDataTypes
            + std::fmt::Debug
            + std::marker::Sync
            + std::marker::Send
            + 'static
            + Serialize,
    >
    ConnectorIntegrationV2<
        CreateAccessToken,
        PaymentFlowData,
        AccessTokenRequestData,
        AccessTokenResponseData,
    > for Cashfree<T>
{
}

// Trait implementations for all flows
impl<
        T: PaymentMethodDataTypes
            + std::fmt::Debug
            + std::marker::Sync
            + std::marker::Send
            + 'static
            + Serialize,
    > ConnectorIntegrationV2<DefendDispute, DisputeFlowData, DisputeDefendData, DisputeResponseData>
    for Cashfree<T>
{
}

// Default ConnectorIntegrationV2 implementations for unsupported flows
impl<
        T: PaymentMethodDataTypes
            + std::fmt::Debug
            + std::marker::Sync
            + std::marker::Send
            + 'static
            + Serialize,
    >
    ConnectorIntegrationV2<RepeatPayment, PaymentFlowData, RepeatPaymentData, PaymentsResponseData>
    for Cashfree<T>
{
}

// SourceVerification implementations for all flows
macro_rules! impl_source_verification_stub {
    ($flow:ty, $common_data:ty, $req:ty, $resp:ty) => {
        impl<
                T: PaymentMethodDataTypes
                    + std::fmt::Debug
                    + std::marker::Sync
                    + std::marker::Send
                    + 'static
                    + Serialize,
            > SourceVerification<$flow, $common_data, $req, $resp> for Cashfree<T>
        {
            fn get_secrets(
                &self,
                _secrets: ConnectorSourceVerificationSecrets,
            ) -> CustomResult<Vec<u8>, errors::ConnectorError> {
                Ok(Vec::new()) // Stub implementation
            }
            fn get_algorithm(
                &self,
            ) -> CustomResult<
                Box<dyn common_utils::crypto::VerifySignature + Send>,
                errors::ConnectorError,
            > {
                Ok(Box::new(common_utils::crypto::NoAlgorithm)) // Stub implementation
            }
            fn get_signature(
                &self,
                _payload: &[u8],
                _router_data: &domain_types::router_data_v2::RouterDataV2<
                    $flow,
                    $common_data,
                    $req,
                    $resp,
                >,
                _secrets: &[u8],
            ) -> CustomResult<Vec<u8>, errors::ConnectorError> {
                Ok(Vec::new()) // Stub implementation
            }
            fn get_message(
                &self,
                payload: &[u8],
                _router_data: &domain_types::router_data_v2::RouterDataV2<
                    $flow,
                    $common_data,
                    $req,
                    $resp,
                >,
                _secrets: &[u8],
            ) -> CustomResult<Vec<u8>, errors::ConnectorError> {
                Ok(payload.to_owned()) // Stub implementation
            }
        }
    };
}

// Apply to all flows
impl_source_verification_stub!(
    Authorize,
    PaymentFlowData,
    PaymentsAuthorizeData<T>,
    PaymentsResponseData
);
impl_source_verification_stub!(
    CreateOrder,
    PaymentFlowData,
    PaymentCreateOrderData,
    PaymentCreateOrderResponse
);
impl_source_verification_stub!(
    PSync,
    PaymentFlowData,
    PaymentsSyncData,
    PaymentsResponseData
);
impl_source_verification_stub!(
    Capture,
    PaymentFlowData,
    PaymentsCaptureData,
    PaymentsResponseData
);
impl_source_verification_stub!(Void, PaymentFlowData, PaymentVoidData, PaymentsResponseData);
impl_source_verification_stub!(Refund, RefundFlowData, RefundsData, RefundsResponseData);
impl_source_verification_stub!(RSync, RefundFlowData, RefundSyncData, RefundsResponseData);
impl_source_verification_stub!(
    SetupMandate,
    PaymentFlowData,
    SetupMandateRequestData<T>,
    PaymentsResponseData
);
impl_source_verification_stub!(
    RepeatPayment,
    PaymentFlowData,
    RepeatPaymentData,
    PaymentsResponseData
);
impl_source_verification_stub!(
    Accept,
    DisputeFlowData,
    AcceptDisputeData,
    DisputeResponseData
);
impl_source_verification_stub!(
    SubmitEvidence,
    DisputeFlowData,
    SubmitEvidenceData,
    DisputeResponseData
);
impl_source_verification_stub!(
    DefendDispute,
    DisputeFlowData,
    DisputeDefendData,
    DisputeResponseData
);
impl_source_verification_stub!(
    CreateSessionToken,
    PaymentFlowData,
    SessionTokenRequestData,
    SessionTokenResponseData
);
impl_source_verification_stub!(
    CreateAccessToken,
    PaymentFlowData,
    AccessTokenRequestData,
    AccessTokenResponseData
<<<<<<< HEAD
=======
);
impl_source_verification_stub!(
    PaymentMethodToken,
    PaymentFlowData,
    PaymentMethodTokenizationData<T>,
    PaymentMethodTokenResponse
>>>>>>> 8ee4de2a
);<|MERGE_RESOLUTION|>--- conflicted
+++ resolved
@@ -10,18 +10,6 @@
 use common_utils::{errors::CustomResult, ext_traits::ByteSliceExt};
 use domain_types::{
     connector_flow::{
-<<<<<<< HEAD
-        Accept, Authorize, Capture, CreateOrder, CreateSessionToken, CreateAccessToken, DefendDispute, PSync, RSync,
-        Refund, RepeatPayment, SetupMandate, SubmitEvidence, Void,
-    },
-    connector_types::{
-        AcceptDisputeData, DisputeDefendData, DisputeFlowData, DisputeResponseData,
-        PaymentCreateOrderData, PaymentCreateOrderResponse, PaymentFlowData, PaymentVoidData,
-        PaymentsAuthorizeData, PaymentsCaptureData, PaymentsResponseData, PaymentsSyncData,
-        RefundFlowData, RefundSyncData, RefundsData, RefundsResponseData, RepeatPaymentData,
-        SessionTokenRequestData, SessionTokenResponseData, AccessTokenRequestData, AccessTokenResponseData, SetupMandateRequestData,
-        SubmitEvidenceData,
-=======
         Accept, Authorize, Capture, CreateAccessToken, CreateOrder, CreateSessionToken,
         DefendDispute, PSync, PaymentMethodToken, RSync, Refund, RepeatPayment, SetupMandate,
         SubmitEvidence, Void,
@@ -34,7 +22,6 @@
         PaymentsSyncData, RefundFlowData, RefundSyncData, RefundsData, RefundsResponseData,
         RepeatPaymentData, SessionTokenRequestData, SessionTokenResponseData,
         SetupMandateRequestData, SubmitEvidenceData,
->>>>>>> 8ee4de2a
     },
     errors,
     payment_method_data::PaymentMethodDataTypes,
@@ -735,13 +722,10 @@
     PaymentFlowData,
     AccessTokenRequestData,
     AccessTokenResponseData
-<<<<<<< HEAD
-=======
 );
 impl_source_verification_stub!(
     PaymentMethodToken,
     PaymentFlowData,
     PaymentMethodTokenizationData<T>,
     PaymentMethodTokenResponse
->>>>>>> 8ee4de2a
 );