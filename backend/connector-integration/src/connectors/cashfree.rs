--- conflicted
+++ resolved
@@ -9,30 +9,17 @@
 use common_utils::{errors::CustomResult, ext_traits::ByteSliceExt};
 use domain_types::{
     connector_flow::{
-<<<<<<< HEAD
         Accept, Authorize, Capture, CreateAccessToken, CreateOrder, CreateSessionToken,
-        DefendDispute, PSync, RSync, Refund, RepeatPayment, SetupMandate, SubmitEvidence, Void,
+        DefendDispute, PSync, PaymentMethodToken, RSync, Refund, RepeatPayment, SetupMandate, SubmitEvidence, Void,
     },
     connector_types::{
         AcceptDisputeData, AccessTokenRequestData, AccessTokenResponseData, DisputeDefendData,
         DisputeFlowData, DisputeResponseData, PaymentCreateOrderData, PaymentCreateOrderResponse,
-        PaymentFlowData, PaymentVoidData, PaymentsAuthorizeData, PaymentsCaptureData,
+        PaymentFlowData,
+        PaymentMethodTokenResponse, PaymentMethodTokenizationData, PaymentVoidData, PaymentsAuthorizeData, PaymentsCaptureData,
         PaymentsResponseData, PaymentsSyncData, RefundFlowData, RefundSyncData, RefundsData,
         RefundsResponseData, RepeatPaymentData, SessionTokenRequestData, SessionTokenResponseData,
         SetupMandateRequestData, SubmitEvidenceData,
-=======
-        Accept, Authorize, Capture, CreateOrder, CreateSessionToken, DefendDispute, PSync,
-        PaymentMethodToken, RSync, Refund, RepeatPayment, SetupMandate, SubmitEvidence, Void,
-    },
-    connector_types::{
-        AcceptDisputeData, DisputeDefendData, DisputeFlowData, DisputeResponseData,
-        PaymentCreateOrderData, PaymentCreateOrderResponse, PaymentFlowData,
-        PaymentMethodTokenResponse, PaymentMethodTokenizationData, PaymentVoidData,
-        PaymentsAuthorizeData, PaymentsCaptureData, PaymentsResponseData, PaymentsSyncData,
-        RefundFlowData, RefundSyncData, RefundsData, RefundsResponseData, RepeatPaymentData,
-        SessionTokenRequestData, SessionTokenResponseData, SetupMandateRequestData,
-        SubmitEvidenceData,
->>>>>>> 7bdb34fc
     },
     errors,
     payment_method_data::PaymentMethodDataTypes,
@@ -225,11 +212,17 @@
             + std::marker::Send
             + 'static
             + Serialize,
-<<<<<<< HEAD
+    > connector_types::PaymentTokenV2<T> for Cashfree<T>
+{
+}
+impl<
+        T: PaymentMethodDataTypes
+            + std::fmt::Debug
+            + std::marker::Sync
+            + std::marker::Send
+            + 'static
+            + Serialize,
     > connector_types::PaymentAccessToken for Cashfree<T>
-=======
-    > connector_types::PaymentTokenV2<T> for Cashfree<T>
->>>>>>> 7bdb34fc
 {
 }
 
@@ -709,7 +702,12 @@
     SessionTokenRequestData,
     SessionTokenResponseData
 );
-<<<<<<< HEAD
+impl_source_verification_stub!(
+    PaymentMethodToken,
+    PaymentFlowData,
+    PaymentMethodTokenizationData<T>,
+    PaymentMethodTokenResponse
+);
 
 impl<
         T: PaymentMethodDataTypes
@@ -733,11 +731,4 @@
     PaymentFlowData,
     AccessTokenRequestData,
     AccessTokenResponseData
-=======
-impl_source_verification_stub!(
-    PaymentMethodToken,
-    PaymentFlowData,
-    PaymentMethodTokenizationData<T>,
-    PaymentMethodTokenResponse
->>>>>>> 7bdb34fc
 );