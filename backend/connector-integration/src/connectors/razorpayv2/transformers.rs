--- conflicted
+++ resolved
@@ -510,12 +510,8 @@
             connector_refund_id: response.id,
             refund_status: status,
             raw_connector_response: Some(String::from_utf8_lossy(&raw_response).to_string()),
-<<<<<<< HEAD
-            status_code: Some(_status_code),
+            status_code: _status_code,
             state: None,
-=======
-            status_code: _status_code,
->>>>>>> a34b5087
         };
 
         Ok(RouterDataV2 {
@@ -559,12 +555,8 @@
             connector_refund_id: response.id,
             refund_status: status,
             raw_connector_response: Some(String::from_utf8_lossy(&raw_response).to_string()),
-<<<<<<< HEAD
-            status_code: Some(_status_code),
+            status_code: _status_code,
             state: None,
-=======
-            status_code: _status_code,
->>>>>>> a34b5087
         };
 
         Ok(RouterDataV2 {
@@ -627,12 +619,8 @@
             connector_response_reference_id: payment_response.order_id,
             incremental_authorization_allowed: None,
             raw_connector_response: Some(String::from_utf8_lossy(&raw_response).to_string()),
-<<<<<<< HEAD
-            status_code: Some(_status_code),
+            status_code: _status_code,
             state: None,
-=======
-            status_code: _status_code,
->>>>>>> a34b5087
         };
 
         Ok(RouterDataV2 {
@@ -712,12 +700,8 @@
             connector_response_reference_id: data.resource_common_data.reference_id.clone(),
             incremental_authorization_allowed: None,
             raw_connector_response: Some(String::from_utf8_lossy(&raw_response).to_string()),
-<<<<<<< HEAD
-            status_code: Some(_status_code),
+            status_code: _status_code,
             state: None,
-=======
-            status_code: _status_code,
->>>>>>> a34b5087
         };
 
         Ok(RouterDataV2 {
@@ -771,12 +755,8 @@
             connector_response_reference_id: data.resource_common_data.reference_id.clone(),
             incremental_authorization_allowed: None,
             raw_connector_response: Some(String::from_utf8_lossy(&raw_response).to_string()),
-<<<<<<< HEAD
-            status_code: Some(_status_code),
+            status_code: _status_code,
             state: None,
-=======
-            status_code: _status_code,
->>>>>>> a34b5087
         };
 
         Ok(RouterDataV2 {
