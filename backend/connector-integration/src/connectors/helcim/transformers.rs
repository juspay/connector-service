--- conflicted
+++ resolved
@@ -340,16 +340,10 @@
                     ..item.router_data
                 })
             }
-<<<<<<< HEAD
             SyncRequestType::MultipleCaptureSync => {
-                Err(errors::ConnectorError::NotImplemented(
-                    "manual multiple capture sync".to_string(),
-=======
-            SyncRequestType::MultipleCaptureSync(_) => {
                 Err(
                     ConnectorError::NotImplemented("manual multiple capture sync".to_string())
                         .into(),
->>>>>>> c814f81c
                 )
                 // let capture_sync_response_list =
                 //     utils::construct_captures_response_hashmap(vec![item.response]);
