--- conflicted
+++ resolved
@@ -20,17 +20,11 @@
         SubmitEvidence, Void,
     },
     connector_types::{
-<<<<<<< HEAD
         AcceptDisputeData, AccessTokenRequestData, AccessTokenResponseData, ConnectorCustomerData,
-        ConnectorCustomerResponse, DisputeDefendData, DisputeFlowData, DisputeResponseData,
-        PaymentCreateOrderData, PaymentCreateOrderResponse, PaymentFlowData,
-=======
-        AcceptDisputeData, AccessTokenRequestData, AccessTokenResponseData,
-        ConnectorWebhookSecrets, DisputeDefendData, DisputeFlowData, DisputeResponseData,
-        EventType, PaymentCreateOrderData, PaymentCreateOrderResponse, PaymentFlowData,
->>>>>>> 194c0358
-        PaymentMethodTokenResponse, PaymentMethodTokenizationData, PaymentVoidData,
-        PaymentsAuthenticateData, PaymentsAuthorizeData, PaymentsCaptureData,
+        ConnectorCustomerResponse, ConnectorWebhookSecrets, DisputeDefendData, DisputeFlowData,
+        DisputeResponseData, EventType, PaymentCreateOrderData, PaymentCreateOrderResponse,
+        PaymentFlowData, PaymentMethodTokenResponse, PaymentMethodTokenizationData,
+        PaymentVoidData, PaymentsAuthenticateData, PaymentsAuthorizeData, PaymentsCaptureData,
         PaymentsPostAuthenticateData, PaymentsPreAuthenticateData, PaymentsResponseData,
         PaymentsSyncData, RefundFlowData, RefundSyncData, RefundsData, RefundsResponseData,
         RepeatPaymentData, RequestDetails, SessionTokenRequestData, SessionTokenResponseData,
