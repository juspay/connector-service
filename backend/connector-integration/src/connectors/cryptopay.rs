--- conflicted
+++ resolved
@@ -14,39 +14,22 @@
 
 use domain_types::{
     connector_flow::{
-<<<<<<< HEAD
-        Accept, Authenticate, Authorize, Capture, CreateAccessToken, CreateOrder,
-        CreateSessionToken, DefendDispute, MandateRevoke, PSync, PaymentMethodToken,
-=======
         Accept, Authenticate, Authorize, Capture, CreateAccessToken, CreateConnectorCustomer,
-        CreateOrder, CreateSessionToken, DefendDispute, PSync, PaymentMethodToken,
->>>>>>> 36731a85
+        CreateOrder, CreateSessionToken, DefendDispute, MandateRevoke, PSync, PaymentMethodToken,
         PostAuthenticate, PreAuthenticate, RSync, Refund, RepeatPayment, SetupMandate,
         SubmitEvidence, Void,
     },
     connector_types::{
-<<<<<<< HEAD
-        AcceptDisputeData, AccessTokenRequestData, AccessTokenResponseData,
-        ConnectorWebhookSecrets, DisputeDefendData, DisputeFlowData, DisputeResponseData,
-        EventType, MandateRevokeRequestData, MandateRevokeResponseData, PaymentCreateOrderData,
-        PaymentCreateOrderResponse, PaymentFlowData, PaymentMethodTokenResponse,
-        PaymentMethodTokenizationData, PaymentVoidData, PaymentsAuthenticateData,
-        PaymentsAuthorizeData, PaymentsCaptureData, PaymentsPostAuthenticateData,
-        PaymentsPreAuthenticateData, PaymentsResponseData, PaymentsSyncData, RefundFlowData,
-        RefundSyncData, RefundsData, RefundsResponseData, RepeatPaymentData, RequestDetails,
-        SessionTokenRequestData, SessionTokenResponseData, SetupMandateRequestData,
-        SubmitEvidenceData, WebhookDetailsResponse,
-=======
         AcceptDisputeData, AccessTokenRequestData, AccessTokenResponseData, ConnectorCustomerData,
         ConnectorCustomerResponse, ConnectorWebhookSecrets, DisputeDefendData, DisputeFlowData,
-        DisputeResponseData, EventType, PaymentCreateOrderData, PaymentCreateOrderResponse,
-        PaymentFlowData, PaymentMethodTokenResponse, PaymentMethodTokenizationData,
-        PaymentVoidData, PaymentsAuthenticateData, PaymentsAuthorizeData, PaymentsCaptureData,
+        DisputeResponseData, EventType, MandateRevokeRequestData, MandateRevokeResponseData,
+        PaymentCreateOrderData, PaymentCreateOrderResponse, PaymentFlowData,
+        PaymentMethodTokenResponse, PaymentMethodTokenizationData, PaymentVoidData,
+        PaymentsAuthenticateData, PaymentsAuthorizeData, PaymentsCaptureData,
         PaymentsPostAuthenticateData, PaymentsPreAuthenticateData, PaymentsResponseData,
         PaymentsSyncData, RefundFlowData, RefundSyncData, RefundsData, RefundsResponseData,
         RepeatPaymentData, RequestDetails, SessionTokenRequestData, SessionTokenResponseData,
         SetupMandateRequestData, SubmitEvidenceData, WebhookDetailsResponse,
->>>>>>> 36731a85
     },
     payment_method_data::PaymentMethodDataTypes,
     types::Connectors,
@@ -712,17 +695,20 @@
 
 impl<T: PaymentMethodDataTypes + Debug + Sync + Send + 'static + Serialize>
     ConnectorIntegrationV2<
-<<<<<<< HEAD
+        CreateConnectorCustomer,
+        PaymentFlowData,
+        ConnectorCustomerData,
+        ConnectorCustomerResponse,
+    > for Cryptopay<T>
+{
+}
+
+impl<T: PaymentMethodDataTypes + Debug + Sync + Send + 'static + Serialize>
+    ConnectorIntegrationV2<
         MandateRevoke,
         PaymentFlowData,
         MandateRevokeRequestData,
         MandateRevokeResponseData,
-=======
-        CreateConnectorCustomer,
-        PaymentFlowData,
-        ConnectorCustomerData,
-        ConnectorCustomerResponse,
->>>>>>> 36731a85
     > for Cryptopay<T>
 {
 }
@@ -915,17 +901,20 @@
 
 impl<T: PaymentMethodDataTypes + Debug + Sync + Send + 'static + Serialize>
     interfaces::verification::SourceVerification<
-<<<<<<< HEAD
+        CreateConnectorCustomer,
+        PaymentFlowData,
+        ConnectorCustomerData,
+        ConnectorCustomerResponse,
+    > for Cryptopay<T>
+{
+}
+
+impl<T: PaymentMethodDataTypes + Debug + Sync + Send + 'static + Serialize>
+    interfaces::verification::SourceVerification<
         MandateRevoke,
         PaymentFlowData,
         MandateRevokeRequestData,
         MandateRevokeResponseData,
-=======
-        CreateConnectorCustomer,
-        PaymentFlowData,
-        ConnectorCustomerData,
-        ConnectorCustomerResponse,
->>>>>>> 36731a85
     > for Cryptopay<T>
 {
 }