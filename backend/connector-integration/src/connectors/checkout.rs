--- conflicted
+++ resolved
@@ -4,18 +4,6 @@
 use common_utils::{consts, errors::CustomResult, ext_traits::ByteSliceExt};
 use domain_types::{
     connector_flow::{
-<<<<<<< HEAD
-        Accept, Authorize, Capture, CreateAccessToken, CreateOrder, CreateSessionToken, DefendDispute, PSync, RSync,
-        Refund, RepeatPayment, SetupMandate, SubmitEvidence, Void,
-    },
-    connector_types::{
-        AcceptDisputeData, AccessTokenRequestData, AccessTokenResponseData, DisputeDefendData, DisputeFlowData, DisputeResponseData,
-        PaymentCreateOrderData, PaymentCreateOrderResponse, PaymentFlowData, PaymentVoidData,
-        PaymentsAuthorizeData, PaymentsCaptureData, PaymentsResponseData, PaymentsSyncData,
-        RefundFlowData, RefundSyncData, RefundsData, RefundsResponseData, RepeatPaymentData,
-        ResponseId, SessionTokenRequestData, SessionTokenResponseData, SetupMandateRequestData,
-        SubmitEvidenceData,
-=======
         Accept, Authorize, Capture, CreateAccessToken, CreateOrder, CreateSessionToken,
         DefendDispute, PSync, PaymentMethodToken, RSync, Refund, RepeatPayment, SetupMandate,
         SubmitEvidence, Void,
@@ -28,7 +16,6 @@
         PaymentsSyncData, RefundFlowData, RefundSyncData, RefundsData, RefundsResponseData,
         RepeatPaymentData, ResponseId, SessionTokenRequestData, SessionTokenResponseData,
         SetupMandateRequestData, SubmitEvidenceData,
->>>>>>> 8ee4de2a
     },
     errors::{self, ConnectorError},
     payment_method_data::PaymentMethodDataTypes,
