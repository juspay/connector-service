pub mod transformers;

use common_utils::{consts, errors::CustomResult, ext_traits::ByteSliceExt};
use domain_types::{
    connector_flow::{
<<<<<<< HEAD
        Accept, Authorize, Capture, CreateAccessToken, CreateOrder, CreateSessionToken,
        DefendDispute, PSync, RSync, Refund, RepeatPayment, SetupMandate, SubmitEvidence, Void,
    },
    connector_types::{
        AcceptDisputeData, AccessTokenRequestData, AccessTokenResponseData, DisputeDefendData,
        DisputeFlowData, DisputeResponseData, PaymentCreateOrderData, PaymentCreateOrderResponse,
        PaymentFlowData, PaymentVoidData, PaymentsAuthorizeData, PaymentsCaptureData,
        PaymentsResponseData, PaymentsSyncData, RefundFlowData, RefundSyncData, RefundsData,
        RefundsResponseData, RepeatPaymentData, ResponseId, SessionTokenRequestData,
        SessionTokenResponseData, SetupMandateRequestData, SubmitEvidenceData,
=======
        Accept, Authorize, Capture, CreateOrder, CreateSessionToken, DefendDispute, PSync,
        PaymentMethodToken, RSync, Refund, RepeatPayment, SetupMandate, SubmitEvidence, Void,
    },
    connector_types::{
        AcceptDisputeData, DisputeDefendData, DisputeFlowData, DisputeResponseData,
        PaymentCreateOrderData, PaymentCreateOrderResponse, PaymentFlowData,
        PaymentMethodTokenResponse, PaymentMethodTokenizationData, PaymentVoidData,
        PaymentsAuthorizeData, PaymentsCaptureData, PaymentsResponseData, PaymentsSyncData,
        RefundFlowData, RefundSyncData, RefundsData, RefundsResponseData, RepeatPaymentData,
        ResponseId, SessionTokenRequestData, SessionTokenResponseData, SetupMandateRequestData,
        SubmitEvidenceData,
>>>>>>> 7bdb34fc
    },
    errors::{self, ConnectorError},
    payment_method_data::PaymentMethodDataTypes,
    router_data::{ConnectorAuthType, ErrorResponse},
    router_data_v2::RouterDataV2,
    router_response_types::Response,
    types::Connectors,
};
use error_stack::ResultExt;
use hyperswitch_masking::{Mask, Maskable, PeekInterface};
use interfaces::{
    api::ConnectorCommon, connector_integration_v2::ConnectorIntegrationV2, connector_types,
    events::connector_api_logs::ConnectorEvent,
};
use serde::Serialize;
use transformers::{
    ActionResponse, CheckoutAuthorizeResponse, CheckoutErrorResponse, CheckoutPSyncResponse,
    CheckoutPaymentsRequest, CheckoutRefundSyncRequest, CheckoutSyncRequest, PaymentCaptureRequest,
    PaymentCaptureResponse, PaymentVoidRequest, PaymentVoidResponse, RefundRequest, RefundResponse,
};

use super::macros;
use crate::types::ResponseRouterData;

pub(crate) mod headers {
    pub(crate) const CONTENT_TYPE: &str = "Content-Type";
    pub(crate) const AUTHORIZATION: &str = "Authorization";
}

// Type alias for non-generic trait implementations
impl<
        T: PaymentMethodDataTypes
            + std::fmt::Debug
            + std::marker::Sync
            + std::marker::Send
            + 'static
            + Serialize,
    > connector_types::ConnectorServiceTrait<T> for Checkout<T>
{
}
impl<
        T: PaymentMethodDataTypes
            + std::fmt::Debug
            + std::marker::Sync
            + std::marker::Send
            + 'static
            + Serialize,
    > connector_types::PaymentAuthorizeV2<T> for Checkout<T>
{
}

impl<
        T: PaymentMethodDataTypes
            + std::fmt::Debug
            + std::marker::Sync
            + std::marker::Send
            + 'static
            + Serialize,
    > connector_types::PaymentSessionToken for Checkout<T>
{
}
impl<
        T: PaymentMethodDataTypes
            + std::fmt::Debug
            + std::marker::Sync
            + std::marker::Send
            + 'static
            + Serialize,
    > connector_types::PaymentSyncV2 for Checkout<T>
{
}
impl<
        T: PaymentMethodDataTypes
            + std::fmt::Debug
            + std::marker::Sync
            + std::marker::Send
            + 'static
            + Serialize,
    > connector_types::PaymentVoidV2 for Checkout<T>
{
}
impl<
        T: PaymentMethodDataTypes
            + std::fmt::Debug
            + std::marker::Sync
            + std::marker::Send
            + 'static
            + Serialize,
    > connector_types::RefundSyncV2 for Checkout<T>
{
}
impl<
        T: PaymentMethodDataTypes
            + std::fmt::Debug
            + std::marker::Sync
            + std::marker::Send
            + 'static
            + Serialize,
    > connector_types::RefundV2 for Checkout<T>
{
}
impl<
        T: PaymentMethodDataTypes
            + std::fmt::Debug
            + std::marker::Sync
            + std::marker::Send
            + 'static
            + Serialize,
    > connector_types::PaymentCapture for Checkout<T>
{
}
impl<
        T: PaymentMethodDataTypes
            + std::fmt::Debug
            + std::marker::Sync
            + std::marker::Send
            + 'static
            + Serialize,
    > connector_types::ValidationTrait for Checkout<T>
{
}
impl<
        T: PaymentMethodDataTypes
            + std::fmt::Debug
            + std::marker::Sync
            + std::marker::Send
            + 'static
            + Serialize,
    > connector_types::SetupMandateV2<T> for Checkout<T>
{
}
impl<
        T: PaymentMethodDataTypes
            + std::fmt::Debug
            + std::marker::Sync
            + std::marker::Send
            + 'static
            + Serialize,
    > connector_types::AcceptDispute for Checkout<T>
{
}
impl<
        T: PaymentMethodDataTypes
            + std::fmt::Debug
            + std::marker::Sync
            + std::marker::Send
            + 'static
            + Serialize,
    > connector_types::SubmitEvidenceV2 for Checkout<T>
{
}
impl<
        T: PaymentMethodDataTypes
            + std::fmt::Debug
            + std::marker::Sync
            + std::marker::Send
            + 'static
            + Serialize,
    > connector_types::DisputeDefend for Checkout<T>
{
}
impl<
        T: PaymentMethodDataTypes
            + std::fmt::Debug
            + std::marker::Sync
            + std::marker::Send
            + 'static
            + Serialize,
    > connector_types::IncomingWebhook for Checkout<T>
{
}
impl<
        T: PaymentMethodDataTypes
            + std::fmt::Debug
            + std::marker::Sync
            + std::marker::Send
            + 'static
            + Serialize,
    > connector_types::PaymentOrderCreate for Checkout<T>
{
}
impl<
        T: PaymentMethodDataTypes
            + std::fmt::Debug
            + std::marker::Sync
            + std::marker::Send
            + 'static
            + Serialize,
    > connector_types::RepeatPaymentV2 for Checkout<T>
{
}
impl<
        T: PaymentMethodDataTypes
            + std::fmt::Debug
            + std::marker::Sync
            + std::marker::Send
            + 'static
            + Serialize,
<<<<<<< HEAD
    > connector_types::PaymentAccessToken for Checkout<T>
=======
    > connector_types::PaymentTokenV2<T> for Checkout<T>
>>>>>>> 7bdb34fc
{
}

macros::create_all_prerequisites!(
    connector_name: Checkout,
    generic_type: T,
    api: [
        (
            flow: Authorize,
            request_body: CheckoutPaymentsRequest<T>,
            response_body: CheckoutAuthorizeResponse,
            router_data: RouterDataV2<Authorize, PaymentFlowData, PaymentsAuthorizeData<T>, PaymentsResponseData>,
        ),
        (
            flow: PSync,
            request_body: CheckoutSyncRequest,
            response_body: CheckoutPSyncResponse,
            router_data: RouterDataV2<PSync, PaymentFlowData, PaymentsSyncData, PaymentsResponseData>,
        ),
        (
            flow: Capture,
            request_body: PaymentCaptureRequest,
            response_body: PaymentCaptureResponse,
            router_data: RouterDataV2<Capture, PaymentFlowData, PaymentsCaptureData, PaymentsResponseData>,
        ),
        (
            flow: Void,
            request_body: PaymentVoidRequest,
            response_body: PaymentVoidResponse,
            router_data: RouterDataV2<Void, PaymentFlowData, PaymentVoidData, PaymentsResponseData>,
        ),
        (
            flow: Refund,
            request_body: RefundRequest,
            response_body: RefundResponse,
            router_data: RouterDataV2<Refund, RefundFlowData, RefundsData, RefundsResponseData>,
        ),
        (
            flow: RSync,
            request_body: CheckoutRefundSyncRequest,
            response_body: ActionResponse,
            router_data: RouterDataV2<RSync, RefundFlowData, RefundSyncData, RefundsResponseData>,
        )
    ],
    amount_converters: [],
    member_functions: {
        pub fn build_headers<F, FCD, Req, Res>(
            &self,
            req: &RouterDataV2<F, FCD, Req, Res>,
        ) -> CustomResult<Vec<(String, Maskable<String>)>, ConnectorError> {
            let mut header = vec![(
                headers::CONTENT_TYPE.to_string(),
                "application/json".to_string().into(),
            )];
            let mut auth_header = self.get_auth_header(&req.connector_auth_type)?;
            header.append(&mut auth_header);
            Ok(header)
        }

        pub fn connector_base_url_payments<'a, F, Req, Res>(
            &self,
            req: &'a RouterDataV2<F, PaymentFlowData, Req, Res>,
        ) -> &'a str {
            &req.resource_common_data.connectors.checkout.base_url
        }

        pub fn connector_base_url_refunds<'a, F, Req, Res>(
            &self,
            req: &'a RouterDataV2<F, RefundFlowData, Req, Res>,
        ) -> &'a str {
            &req.resource_common_data.connectors.checkout.base_url
        }
    }
);

impl<
        T: PaymentMethodDataTypes
            + std::fmt::Debug
            + std::marker::Sync
            + std::marker::Send
            + 'static
            + Serialize,
    > ConnectorCommon for Checkout<T>
{
    fn id(&self) -> &'static str {
        "checkout"
    }

    fn common_get_content_type(&self) -> &'static str {
        "application/json"
    }

    fn get_auth_header(
        &self,
        auth_type: &ConnectorAuthType,
    ) -> CustomResult<Vec<(String, Maskable<String>)>, errors::ConnectorError> {
        let auth = transformers::CheckoutAuthType::try_from(auth_type)
            .change_context(errors::ConnectorError::FailedToObtainAuthType)?;
        Ok(vec![(
            headers::AUTHORIZATION.to_string(),
            format!("Bearer {}", auth.api_secret.peek()).into_masked(),
        )])
    }

    fn base_url<'a>(&self, connectors: &'a Connectors) -> &'a str {
        connectors.checkout.base_url.as_ref()
    }

    fn build_error_response(
        &self,
        res: Response,
        event_builder: Option<&mut ConnectorEvent>,
    ) -> CustomResult<ErrorResponse, errors::ConnectorError> {
        let response: CheckoutErrorResponse = if res.response.is_empty() {
            let (error_codes, error_type) = if res.status_code == 401 {
                (
                    Some(vec!["Invalid api key".to_string()]),
                    Some("invalid_api_key".to_string()),
                )
            } else {
                (None, None)
            };
            CheckoutErrorResponse {
                request_id: None,
                error_codes,
                error_type,
            }
        } else {
            res.response
                .parse_struct("ErrorResponse")
                .change_context(errors::ConnectorError::ResponseDeserializationFailed)?
        };

        if let Some(i) = event_builder {
            i.set_error_response_body(&response);
        }

        Ok(ErrorResponse {
            status_code: res.status_code,
            code: consts::NO_ERROR_CODE.to_string(),
            message: consts::NO_ERROR_MESSAGE.to_string(),
            reason: response
                .error_codes
                .map(|errors| errors.join(" & "))
                .or(response.error_type),
            attempt_status: None,
            connector_transaction_id: response.request_id,
            network_decline_code: None,
            network_advice_code: None,
            network_error_message: None,
        })
    }
}

macros::macro_connector_implementation!(
    connector_default_implementations: [get_content_type, get_error_response_v2],
    connector: Checkout,
    curl_request: Json(CheckoutPaymentsRequest),
    curl_response: CheckoutAuthorizeResponse,
    flow_name: Authorize,
    resource_common_data: PaymentFlowData,
    flow_request: PaymentsAuthorizeData<T>,
    flow_response: PaymentsResponseData,
    http_method: Post,
    generic_type: T,
    [PaymentMethodDataTypes + std::fmt::Debug + std::marker::Sync + std::marker::Send + 'static + Serialize],
    other_functions: {
        fn get_headers(
            &self,
            req: &RouterDataV2<Authorize, PaymentFlowData, PaymentsAuthorizeData<T>, PaymentsResponseData>,
        ) -> CustomResult<Vec<(String, Maskable<String>)>, errors::ConnectorError> {
            self.build_headers(req)
        }
        fn get_url(
            &self,
            req: &RouterDataV2<Authorize, PaymentFlowData, PaymentsAuthorizeData<T>, PaymentsResponseData>,
        ) -> CustomResult<String, errors::ConnectorError> {
            Ok(format!("{}payments", self.connector_base_url_payments(req)))
        }
    }
);

macros::macro_connector_implementation!(
    connector_default_implementations: [get_content_type, get_error_response_v2],
    connector: Checkout,
    curl_request: Json(CheckoutSyncRequest),
    curl_response: CheckoutPSyncResponse,
    flow_name: PSync,
    resource_common_data: PaymentFlowData,
    flow_request: PaymentsSyncData,
    flow_response: PaymentsResponseData,
    http_method: Get,
    generic_type: T,
    [PaymentMethodDataTypes + std::fmt::Debug + std::marker::Sync + std::marker::Send + 'static + Serialize],
    other_functions: {
        fn get_headers(
            &self,
            req: &RouterDataV2<PSync, PaymentFlowData, PaymentsSyncData, PaymentsResponseData>,
        ) -> CustomResult<Vec<(String, Maskable<String>)>, errors::ConnectorError> {
            self.build_headers(req)
        }
        fn get_url(
            &self,
            req: &RouterDataV2<PSync, PaymentFlowData, PaymentsSyncData, PaymentsResponseData>,
        ) -> CustomResult<String, errors::ConnectorError> {
            let connector_tx_id = match &req.request.connector_transaction_id {
                domain_types::connector_types::ResponseId::ConnectorTransactionId(id) => id.clone(),
                _ => return Err(errors::ConnectorError::MissingConnectorTransactionID.into()),
            };
            Ok(format!("{}payments/{}", self.connector_base_url_payments(req), connector_tx_id))
        }
    }
);

macros::macro_connector_implementation!(
    connector_default_implementations: [get_content_type, get_error_response_v2],
    connector: Checkout,
    curl_request: Json(PaymentCaptureRequest),
    curl_response: PaymentCaptureResponse,
    flow_name: Capture,
    resource_common_data: PaymentFlowData,
    flow_request: PaymentsCaptureData,
    flow_response: PaymentsResponseData,
    http_method: Post,
    generic_type: T,
    [PaymentMethodDataTypes + std::fmt::Debug + std::marker::Sync + std::marker::Send + 'static + Serialize],
    other_functions: {
        fn get_headers(
            &self,
            req: &RouterDataV2<Capture, PaymentFlowData, PaymentsCaptureData, PaymentsResponseData>,
        ) -> CustomResult<Vec<(String, Maskable<String>)>, errors::ConnectorError> {
            self.build_headers(req)
        }
        fn get_url(
            &self,
            req: &RouterDataV2<Capture, PaymentFlowData, PaymentsCaptureData, PaymentsResponseData>,
        ) -> CustomResult<String, errors::ConnectorError> {
            let connector_tx_id = match &req.request.connector_transaction_id {
                ResponseId::ConnectorTransactionId(id) => id.clone(),
                _ => return Err(errors::ConnectorError::MissingConnectorTransactionID.into()),
            };
            Ok(format!("{}payments/{}/captures", self.connector_base_url_payments(req), connector_tx_id))
        }
    }
);

macros::macro_connector_implementation!(
    connector_default_implementations: [get_content_type, get_error_response_v2],
    connector: Checkout,
    curl_request: Json(RefundRequest),
    curl_response: RefundResponse,
    flow_name: Refund,
    resource_common_data: RefundFlowData,
    flow_request: RefundsData,
    flow_response: RefundsResponseData,
    http_method: Post,
    generic_type: T,
    [PaymentMethodDataTypes + std::fmt::Debug + std::marker::Sync + std::marker::Send + 'static + Serialize],
    other_functions: {
        fn get_headers(
            &self,
            req: &RouterDataV2<Refund, RefundFlowData, RefundsData, RefundsResponseData>,
        ) -> CustomResult<Vec<(String, Maskable<String>)>, errors::ConnectorError> {
            self.build_headers(req)
        }
        fn get_url(
            &self,
            req: &RouterDataV2<Refund, RefundFlowData, RefundsData, RefundsResponseData>,
        ) -> CustomResult<String, errors::ConnectorError> {
            let connector_tx_id = &req.request.connector_transaction_id;
            Ok(format!("{}payments/{}/refunds", self.connector_base_url_refunds(req), connector_tx_id))
        }
    }
);

macros::macro_connector_implementation!(
    connector_default_implementations: [get_content_type, get_error_response_v2],
    connector: Checkout,
    curl_request: Json(CheckoutRefundSyncRequest),
    curl_response: ActionResponse,
    flow_name: RSync,
    resource_common_data: RefundFlowData,
    flow_request: RefundSyncData,
    flow_response: RefundsResponseData,
    http_method: Get,
    generic_type: T,
    [PaymentMethodDataTypes + std::fmt::Debug + std::marker::Sync + std::marker::Send + 'static + Serialize],
    other_functions: {
        fn get_headers(
            &self,
            req: &RouterDataV2<RSync, RefundFlowData, RefundSyncData, RefundsResponseData>,
        ) -> CustomResult<Vec<(String, Maskable<String>)>, errors::ConnectorError> {
            self.build_headers(req)
        }
        fn get_url(
            &self,
            req: &RouterDataV2<RSync, RefundFlowData, RefundSyncData, RefundsResponseData>,
        ) -> CustomResult<String, errors::ConnectorError> {
            let connector_tx_id = &req.request.connector_transaction_id;
            Ok(format!(
                "{}payments/{}/actions",
                self.connector_base_url_refunds(req),
                connector_tx_id
            ))
        }
    }
);

macros::macro_connector_implementation!(
    connector_default_implementations: [get_content_type, get_error_response_v2],
    connector: Checkout,
    curl_request: Json(PaymentVoidRequest),
    curl_response: PaymentVoidResponse,
    flow_name: Void,
    resource_common_data: PaymentFlowData,
    flow_request: PaymentVoidData,
    flow_response: PaymentsResponseData,
    http_method: Post,
    generic_type: T,
    [PaymentMethodDataTypes + std::fmt::Debug + std::marker::Sync + std::marker::Send + 'static + Serialize],
    other_functions: {
        fn get_headers(
            &self,
            req: &RouterDataV2<Void, PaymentFlowData, PaymentVoidData, PaymentsResponseData>,
        ) -> CustomResult<Vec<(String, Maskable<String>)>, errors::ConnectorError> {
            self.build_headers(req)
        }
        fn get_url(
            &self,
            req: &RouterDataV2<Void, PaymentFlowData, PaymentVoidData, PaymentsResponseData>,
        ) -> CustomResult<String, errors::ConnectorError> {
            let connector_tx_id = req.request.connector_transaction_id.clone();
            Ok(format!("{}payments/{}/voids", self.connector_base_url_payments(req), connector_tx_id))
        }
    }
);

impl<
        T: PaymentMethodDataTypes
            + std::fmt::Debug
            + std::marker::Sync
            + std::marker::Send
            + 'static
            + Serialize,
    >
    ConnectorIntegrationV2<
        SetupMandate,
        PaymentFlowData,
        SetupMandateRequestData<T>,
        PaymentsResponseData,
    > for Checkout<T>
{
}

impl<
        T: PaymentMethodDataTypes
            + std::fmt::Debug
            + std::marker::Sync
            + std::marker::Send
            + 'static
            + Serialize,
    >
    ConnectorIntegrationV2<
        CreateSessionToken,
        PaymentFlowData,
        SessionTokenRequestData,
        SessionTokenResponseData,
    > for Checkout<T>
{
}

impl<
        T: PaymentMethodDataTypes
            + std::fmt::Debug
            + std::marker::Sync
            + std::marker::Send
            + 'static
            + Serialize,
    >
    interfaces::verification::SourceVerification<
        CreateSessionToken,
        PaymentFlowData,
        SessionTokenRequestData,
        SessionTokenResponseData,
    > for Checkout<T>
{
}
impl<
        T: PaymentMethodDataTypes
            + std::fmt::Debug
            + std::marker::Sync
            + std::marker::Send
            + 'static
            + Serialize,
    > ConnectorIntegrationV2<Accept, DisputeFlowData, AcceptDisputeData, DisputeResponseData>
    for Checkout<T>
{
}

impl<
        T: PaymentMethodDataTypes
            + std::fmt::Debug
            + std::marker::Sync
            + std::marker::Send
            + 'static
            + Serialize,
    >
    ConnectorIntegrationV2<SubmitEvidence, DisputeFlowData, SubmitEvidenceData, DisputeResponseData>
    for Checkout<T>
{
}

impl<
        T: PaymentMethodDataTypes
            + std::fmt::Debug
            + std::marker::Sync
            + std::marker::Send
            + 'static
            + Serialize,
    > ConnectorIntegrationV2<DefendDispute, DisputeFlowData, DisputeDefendData, DisputeResponseData>
    for Checkout<T>
{
}

impl<
        T: PaymentMethodDataTypes
            + std::fmt::Debug
            + std::marker::Sync
            + std::marker::Send
            + 'static
            + Serialize,
    >
    ConnectorIntegrationV2<
        CreateOrder,
        PaymentFlowData,
        PaymentCreateOrderData,
        PaymentCreateOrderResponse,
    > for Checkout<T>
{
}

impl<
        T: PaymentMethodDataTypes
            + std::fmt::Debug
            + std::marker::Sync
            + std::marker::Send
            + 'static
            + Serialize,
    >
    ConnectorIntegrationV2<
        PaymentMethodToken,
        PaymentFlowData,
        PaymentMethodTokenizationData<T>,
        PaymentMethodTokenResponse,
    > for Checkout<T>
{
}

// SourceVerification implementations for all flows
impl<
        T: PaymentMethodDataTypes
            + std::fmt::Debug
            + std::marker::Sync
            + std::marker::Send
            + 'static
            + Serialize,
    >
    interfaces::verification::SourceVerification<
        Authorize,
        PaymentFlowData,
        PaymentsAuthorizeData<T>,
        PaymentsResponseData,
    > for Checkout<T>
{
}

impl<
        T: PaymentMethodDataTypes
            + std::fmt::Debug
            + std::marker::Sync
            + std::marker::Send
            + 'static
            + Serialize,
    >
    interfaces::verification::SourceVerification<
        PSync,
        PaymentFlowData,
        PaymentsSyncData,
        PaymentsResponseData,
    > for Checkout<T>
{
}

impl<
        T: PaymentMethodDataTypes
            + std::fmt::Debug
            + std::marker::Sync
            + std::marker::Send
            + 'static
            + Serialize,
    >
    interfaces::verification::SourceVerification<
        Capture,
        PaymentFlowData,
        PaymentsCaptureData,
        PaymentsResponseData,
    > for Checkout<T>
{
}

impl<
        T: PaymentMethodDataTypes
            + std::fmt::Debug
            + std::marker::Sync
            + std::marker::Send
            + 'static
            + Serialize,
    >
    interfaces::verification::SourceVerification<
        Void,
        PaymentFlowData,
        PaymentVoidData,
        PaymentsResponseData,
    > for Checkout<T>
{
}

impl<
        T: PaymentMethodDataTypes
            + std::fmt::Debug
            + std::marker::Sync
            + std::marker::Send
            + 'static
            + Serialize,
    >
    interfaces::verification::SourceVerification<
        Refund,
        RefundFlowData,
        RefundsData,
        RefundsResponseData,
    > for Checkout<T>
{
}

impl<
        T: PaymentMethodDataTypes
            + std::fmt::Debug
            + std::marker::Sync
            + std::marker::Send
            + 'static
            + Serialize,
    >
    interfaces::verification::SourceVerification<
        RSync,
        RefundFlowData,
        RefundSyncData,
        RefundsResponseData,
    > for Checkout<T>
{
}

impl<
        T: PaymentMethodDataTypes
            + std::fmt::Debug
            + std::marker::Sync
            + std::marker::Send
            + 'static
            + Serialize,
    >
    interfaces::verification::SourceVerification<
        SetupMandate,
        PaymentFlowData,
        SetupMandateRequestData<T>,
        PaymentsResponseData,
    > for Checkout<T>
{
}

impl<
        T: PaymentMethodDataTypes
            + std::fmt::Debug
            + std::marker::Sync
            + std::marker::Send
            + 'static
            + Serialize,
    >
    interfaces::verification::SourceVerification<
        Accept,
        DisputeFlowData,
        AcceptDisputeData,
        DisputeResponseData,
    > for Checkout<T>
{
}

impl<
        T: PaymentMethodDataTypes
            + std::fmt::Debug
            + std::marker::Sync
            + std::marker::Send
            + 'static
            + Serialize,
    >
    interfaces::verification::SourceVerification<
        SubmitEvidence,
        DisputeFlowData,
        SubmitEvidenceData,
        DisputeResponseData,
    > for Checkout<T>
{
}

impl<
        T: PaymentMethodDataTypes
            + std::fmt::Debug
            + std::marker::Sync
            + std::marker::Send
            + 'static
            + Serialize,
    >
    interfaces::verification::SourceVerification<
        DefendDispute,
        DisputeFlowData,
        DisputeDefendData,
        DisputeResponseData,
    > for Checkout<T>
{
}

impl<
        T: PaymentMethodDataTypes
            + std::fmt::Debug
            + std::marker::Sync
            + std::marker::Send
            + 'static
            + Serialize,
    >
    interfaces::verification::SourceVerification<
        CreateOrder,
        PaymentFlowData,
        PaymentCreateOrderData,
        PaymentCreateOrderResponse,
    > for Checkout<T>
{
}

impl<
        T: PaymentMethodDataTypes
            + std::fmt::Debug
            + std::marker::Sync
            + std::marker::Send
            + 'static
            + Serialize,
    >
    interfaces::verification::SourceVerification<
        RepeatPayment,
        PaymentFlowData,
        RepeatPaymentData,
        PaymentsResponseData,
    > for Checkout<T>
{
}

impl<
        T: PaymentMethodDataTypes
            + std::fmt::Debug
            + std::marker::Sync
            + std::marker::Send
            + 'static
            + Serialize,
    >
    ConnectorIntegrationV2<RepeatPayment, PaymentFlowData, RepeatPaymentData, PaymentsResponseData>
    for Checkout<T>
{
}

impl<
        T: PaymentMethodDataTypes
            + std::fmt::Debug
            + std::marker::Sync
            + std::marker::Send
            + 'static
            + Serialize,
    >
<<<<<<< HEAD
    ConnectorIntegrationV2<
        CreateAccessToken,
        PaymentFlowData,
        AccessTokenRequestData,
        AccessTokenResponseData,
    > for Checkout<T>
{
}

impl<
        T: PaymentMethodDataTypes
            + std::fmt::Debug
            + std::marker::Sync
            + std::marker::Send
            + 'static
            + Serialize,
    >
    interfaces::verification::SourceVerification<
        CreateAccessToken,
        PaymentFlowData,
        AccessTokenRequestData,
        AccessTokenResponseData,
=======
    interfaces::verification::SourceVerification<
        PaymentMethodToken,
        PaymentFlowData,
        PaymentMethodTokenizationData<T>,
        PaymentMethodTokenResponse,
>>>>>>> 7bdb34fc
    > for Checkout<T>
{
}<|MERGE_RESOLUTION|>--- conflicted
+++ resolved
@@ -3,30 +3,17 @@
 use common_utils::{consts, errors::CustomResult, ext_traits::ByteSliceExt};
 use domain_types::{
     connector_flow::{
-<<<<<<< HEAD
         Accept, Authorize, Capture, CreateAccessToken, CreateOrder, CreateSessionToken,
-        DefendDispute, PSync, RSync, Refund, RepeatPayment, SetupMandate, SubmitEvidence, Void,
+        DefendDispute, PSync, PaymentMethodToken, RSync, Refund, RepeatPayment, SetupMandate, SubmitEvidence, Void,
     },
     connector_types::{
         AcceptDisputeData, AccessTokenRequestData, AccessTokenResponseData, DisputeDefendData,
         DisputeFlowData, DisputeResponseData, PaymentCreateOrderData, PaymentCreateOrderResponse,
-        PaymentFlowData, PaymentVoidData, PaymentsAuthorizeData, PaymentsCaptureData,
+        PaymentFlowData,
+        PaymentMethodTokenResponse, PaymentMethodTokenizationData, PaymentVoidData, PaymentsAuthorizeData, PaymentsCaptureData,
         PaymentsResponseData, PaymentsSyncData, RefundFlowData, RefundSyncData, RefundsData,
         RefundsResponseData, RepeatPaymentData, ResponseId, SessionTokenRequestData,
         SessionTokenResponseData, SetupMandateRequestData, SubmitEvidenceData,
-=======
-        Accept, Authorize, Capture, CreateOrder, CreateSessionToken, DefendDispute, PSync,
-        PaymentMethodToken, RSync, Refund, RepeatPayment, SetupMandate, SubmitEvidence, Void,
-    },
-    connector_types::{
-        AcceptDisputeData, DisputeDefendData, DisputeFlowData, DisputeResponseData,
-        PaymentCreateOrderData, PaymentCreateOrderResponse, PaymentFlowData,
-        PaymentMethodTokenResponse, PaymentMethodTokenizationData, PaymentVoidData,
-        PaymentsAuthorizeData, PaymentsCaptureData, PaymentsResponseData, PaymentsSyncData,
-        RefundFlowData, RefundSyncData, RefundsData, RefundsResponseData, RepeatPaymentData,
-        ResponseId, SessionTokenRequestData, SessionTokenResponseData, SetupMandateRequestData,
-        SubmitEvidenceData,
->>>>>>> 7bdb34fc
     },
     errors::{self, ConnectorError},
     payment_method_data::PaymentMethodDataTypes,
@@ -225,11 +212,17 @@
             + std::marker::Send
             + 'static
             + Serialize,
-<<<<<<< HEAD
+    > connector_types::PaymentTokenV2<T> for Checkout<T>
+{
+}
+impl<
+        T: PaymentMethodDataTypes
+            + std::fmt::Debug
+            + std::marker::Sync
+            + std::marker::Send
+            + 'static
+            + Serialize,
     > connector_types::PaymentAccessToken for Checkout<T>
-=======
-    > connector_types::PaymentTokenV2<T> for Checkout<T>
->>>>>>> 7bdb34fc
 {
 }
 
@@ -914,7 +907,23 @@
             + 'static
             + Serialize,
     >
-<<<<<<< HEAD
+    interfaces::verification::SourceVerification<
+        PaymentMethodToken,
+        PaymentFlowData,
+        PaymentMethodTokenizationData<T>,
+        PaymentMethodTokenResponse,
+    > for Checkout<T>
+{
+}
+
+impl<
+        T: PaymentMethodDataTypes
+            + std::fmt::Debug
+            + std::marker::Sync
+            + std::marker::Send
+            + 'static
+            + Serialize,
+    >
     ConnectorIntegrationV2<
         CreateAccessToken,
         PaymentFlowData,
@@ -937,13 +946,6 @@
         PaymentFlowData,
         AccessTokenRequestData,
         AccessTokenResponseData,
-=======
-    interfaces::verification::SourceVerification<
-        PaymentMethodToken,
-        PaymentFlowData,
-        PaymentMethodTokenizationData<T>,
-        PaymentMethodTokenResponse,
->>>>>>> 7bdb34fc
     > for Checkout<T>
 {
 }