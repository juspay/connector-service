--- conflicted
+++ resolved
@@ -387,6 +387,34 @@
 macros::macro_connector_implementation!(
     connector_default_implementations: [get_content_type, get_error_response_v2],
     connector: Checkout,
+    curl_request: Json(Repeat),
+    curl_response: PaymentsResponse,
+    flow_name: RepeatPayment,
+    resource_common_data: PaymentFlowData,
+    flow_request: RepeatPaymentData,
+    flow_response: PaymentsResponseData,
+    http_method: Post,
+    generic_type: T,
+    [PaymentMethodDataTypes + std::fmt::Debug + std::marker::Sync + std::marker::Send + 'static + Serialize],
+    other_functions: {
+        fn get_headers(
+            &self,
+            req: &RouterDataV2<RepeatPayment, PaymentFlowData, RepeatPaymentData, PaymentsResponseData>,
+        ) -> CustomResult<Vec<(String, Maskable<String>)>, errors::ConnectorError> {
+            self.build_headers(req)
+        }
+        fn get_url(
+            &self,
+            req: &RouterDataV2<RepeatPayment, PaymentFlowData, RepeatPaymentData, PaymentsResponseData>,
+        ) -> CustomResult<String, errors::ConnectorError> {
+            Ok(format!("{}payments", self.connector_base_url_payments(req)))
+        }
+    }
+);
+
+macros::macro_connector_implementation!(
+    connector_default_implementations: [get_content_type, get_error_response_v2],
+    connector: Checkout,
     curl_response: CheckoutPSyncResponse,
     flow_name: PSync,
     resource_common_data: PaymentFlowData,
@@ -546,7 +574,6 @@
     }
 );
 
-<<<<<<< HEAD
 macros::macro_connector_implementation!(
     connector_default_implementations: [get_content_type, get_error_response_v2],
     connector: Checkout,
@@ -574,17 +601,6 @@
         }
     }
 );
-=======
-impl<T: PaymentMethodDataTypes + Debug + Sync + Send + 'static + Serialize>
-    ConnectorIntegrationV2<
-        SetupMandate,
-        PaymentFlowData,
-        SetupMandateRequestData<T>,
-        PaymentsResponseData,
-    > for Checkout<T>
-{
-}
->>>>>>> c814f81c
 
 impl<T: PaymentMethodDataTypes + Debug + Sync + Send + 'static + Serialize>
     ConnectorIntegrationV2<
@@ -844,24 +860,7 @@
 {
 }
 
-<<<<<<< HEAD
-impl<
-        T: PaymentMethodDataTypes
-            + std::fmt::Debug
-            + std::marker::Sync
-            + std::marker::Send
-            + 'static
-            + Serialize,
-    >
-=======
-impl<T: PaymentMethodDataTypes + Debug + Sync + Send + 'static + Serialize>
-    ConnectorIntegrationV2<RepeatPayment, PaymentFlowData, RepeatPaymentData, PaymentsResponseData>
-    for Checkout<T>
-{
-}
-
-impl<T: PaymentMethodDataTypes + Debug + Sync + Send + 'static + Serialize>
->>>>>>> c814f81c
+impl<T: PaymentMethodDataTypes + Debug + Sync + Send + 'static + Serialize>
     interfaces::verification::SourceVerification<
         PaymentMethodToken,
         PaymentFlowData,
