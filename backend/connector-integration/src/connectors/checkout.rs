pub mod transformers;

use common_utils::{
    consts, errors::CustomResult, ext_traits::ByteSliceExt, request::RequestContent,
};
use domain_types::{
    connector_flow::{
        Accept, Authorize, Capture, CreateOrder, DefendDispute, PSync, RSync, Refund,
        RepeatPayment, SetupMandate, SubmitEvidence, Void,
    },
    connector_types::{
        AcceptDisputeData, DisputeDefendData, DisputeFlowData, DisputeResponseData,
        PaymentCreateOrderData, PaymentCreateOrderResponse, PaymentFlowData, PaymentVoidData,
        PaymentsAuthorizeData, PaymentsCaptureData, PaymentsResponseData, PaymentsSyncData,
        RefundFlowData, RefundSyncData, RefundsData, RefundsResponseData, RepeatPaymentData,
        ResponseId, SetupMandateRequestData, SubmitEvidenceData,
    },
    errors::{self, ConnectorError},
    payment_method_data::PaymentMethodDataTypes,
    router_data::{ConnectorAuthType, ErrorResponse},
    router_data_v2::RouterDataV2,
    router_response_types::Response,
    types::Connectors,
};
use error_stack::ResultExt;
use hyperswitch_masking::{Mask, Maskable, PeekInterface};
use interfaces::{
    api::ConnectorCommon, connector_integration_v2::ConnectorIntegrationV2, connector_types,
    events::connector_api_logs::ConnectorEvent,
};
use serde::Serialize;
use transformers::{
    ActionResponse, CheckoutAuthorizeResponse, CheckoutErrorResponse, CheckoutPSyncResponse,
    CheckoutPaymentsRequest, CheckoutRefundSyncRequest, CheckoutSyncRequest, PaymentCaptureRequest,
    PaymentCaptureResponse, PaymentVoidRequest, PaymentVoidResponse, RefundRequest, RefundResponse,
};

use super::macros;
use crate::types::ResponseRouterData;

pub(crate) mod headers {
    pub(crate) const CONTENT_TYPE: &str = "Content-Type";
    pub(crate) const AUTHORIZATION: &str = "Authorization";
}

<<<<<<< HEAD
impl<
        T: PaymentMethodDataTypes
            + std::fmt::Debug
            + std::marker::Sync
            + std::marker::Send
            + 'static
            + Serialize,
    > connector_types::ConnectorServiceTrait<T> for Checkout<T>
{
}
impl<
        T: PaymentMethodDataTypes
            + std::fmt::Debug
            + std::marker::Sync
            + std::marker::Send
            + 'static
            + Serialize,
    > connector_types::PaymentAuthorizeV2<T> for Checkout<T>
{
}
impl<
        T: PaymentMethodDataTypes
            + std::fmt::Debug
            + std::marker::Sync
            + std::marker::Send
            + 'static
            + Serialize,
    > connector_types::PaymentSyncV2 for Checkout<T>
{
}
impl<
        T: PaymentMethodDataTypes
            + std::fmt::Debug
            + std::marker::Sync
            + std::marker::Send
            + 'static
            + Serialize,
    > connector_types::PaymentVoidV2 for Checkout<T>
{
}
impl<
        T: PaymentMethodDataTypes
            + std::fmt::Debug
            + std::marker::Sync
            + std::marker::Send
            + 'static
            + Serialize,
    > connector_types::RefundSyncV2 for Checkout<T>
{
}
impl<
        T: PaymentMethodDataTypes
            + std::fmt::Debug
            + std::marker::Sync
            + std::marker::Send
            + 'static
            + Serialize,
    > connector_types::RefundV2 for Checkout<T>
{
}
impl<
        T: PaymentMethodDataTypes
            + std::fmt::Debug
            + std::marker::Sync
            + std::marker::Send
            + 'static
            + Serialize,
    > connector_types::PaymentCapture for Checkout<T>
{
}
impl<
        T: PaymentMethodDataTypes
            + std::fmt::Debug
            + std::marker::Sync
            + std::marker::Send
            + 'static
            + Serialize,
    > connector_types::ValidationTrait for Checkout<T>
{
}
impl<
        T: PaymentMethodDataTypes
            + std::fmt::Debug
            + std::marker::Sync
            + std::marker::Send
            + 'static
            + Serialize,
    > connector_types::SetupMandateV2<T> for Checkout<T>
{
}
impl<
        T: PaymentMethodDataTypes
            + std::fmt::Debug
            + std::marker::Sync
            + std::marker::Send
            + 'static
            + Serialize,
    > connector_types::AcceptDispute for Checkout<T>
{
}
impl<
        T: PaymentMethodDataTypes
            + std::fmt::Debug
            + std::marker::Sync
            + std::marker::Send
            + 'static
            + Serialize,
    > connector_types::SubmitEvidenceV2 for Checkout<T>
{
}
impl<
        T: PaymentMethodDataTypes
            + std::fmt::Debug
            + std::marker::Sync
            + std::marker::Send
            + 'static
            + Serialize,
    > connector_types::DisputeDefend for Checkout<T>
{
}
impl<
        T: PaymentMethodDataTypes
            + std::fmt::Debug
            + std::marker::Sync
            + std::marker::Send
            + 'static
            + Serialize,
    > connector_types::IncomingWebhook for Checkout<T>
{
}
impl<
        T: PaymentMethodDataTypes
            + std::fmt::Debug
            + std::marker::Sync
            + std::marker::Send
            + 'static
            + Serialize,
    > connector_types::PaymentOrderCreate for Checkout<T>
{
}
=======
impl connector_types::ConnectorServiceTrait for Checkout {}
impl connector_types::PaymentAuthorizeV2 for Checkout {}
impl connector_types::PaymentSyncV2 for Checkout {}
impl connector_types::PaymentVoidV2 for Checkout {}
impl connector_types::RefundSyncV2 for Checkout {}
impl connector_types::RefundV2 for Checkout {}
impl connector_types::PaymentCapture for Checkout {}
impl connector_types::ValidationTrait for Checkout {}
impl connector_types::SetupMandateV2 for Checkout {}
impl connector_types::RepeatPaymentV2 for Checkout {}
impl connector_types::AcceptDispute for Checkout {}
impl connector_types::SubmitEvidenceV2 for Checkout {}
impl connector_types::DisputeDefend for Checkout {}
impl connector_types::IncomingWebhook for Checkout {}
impl connector_types::PaymentOrderCreate for Checkout {}

// The CheckoutRouterData type is now defined by the macro
>>>>>>> 24cd6e3f

macros::create_all_prerequisites!(
    connector_name: Checkout,
    generic_type: T,
    api: [
        (
            flow: Authorize,
            request_body: CheckoutPaymentsRequest<T>,
            response_body: CheckoutAuthorizeResponse,
            router_data: RouterDataV2<Authorize, PaymentFlowData, PaymentsAuthorizeData<T>, PaymentsResponseData>,
        ),
        (
            flow: PSync,
            request_body: CheckoutSyncRequest,
            response_body: CheckoutPSyncResponse,
            router_data: RouterDataV2<PSync, PaymentFlowData, PaymentsSyncData, PaymentsResponseData>,
        ),
        (
            flow: Capture,
            request_body: PaymentCaptureRequest,
            response_body: PaymentCaptureResponse,
            router_data: RouterDataV2<Capture, PaymentFlowData, PaymentsCaptureData, PaymentsResponseData>,
        ),
        (
            flow: Void,
            request_body: PaymentVoidRequest,
            response_body: PaymentVoidResponse,
            router_data: RouterDataV2<Void, PaymentFlowData, PaymentVoidData, PaymentsResponseData>,
        ),
        (
            flow: Refund,
            request_body: RefundRequest,
            response_body: RefundResponse,
            router_data: RouterDataV2<Refund, RefundFlowData, RefundsData, RefundsResponseData>,
        ),
        (
            flow: RSync,
            request_body: CheckoutRefundSyncRequest,
            response_body: ActionResponse,
            router_data: RouterDataV2<RSync, RefundFlowData, RefundSyncData, RefundsResponseData>,
        )
    ],
    amount_converters: [],
    member_functions: {
        pub fn build_headers<F, FCD, Req, Res>(
            &self,
            req: &RouterDataV2<F, FCD, Req, Res>,
        ) -> CustomResult<Vec<(String, Maskable<String>)>, ConnectorError> {
            let mut header = vec![(
                headers::CONTENT_TYPE.to_string(),
                "application/json".to_string().into(),
            )];
            let mut auth_header = self.get_auth_header(&req.connector_auth_type)?;
            header.append(&mut auth_header);
            Ok(header)
        }

        pub fn connector_base_url_payments<'a, F, Req, Res>(
            &self,
            req: &'a RouterDataV2<F, PaymentFlowData, Req, Res>,
        ) -> &'a str {
            &req.resource_common_data.connectors.checkout.base_url
        }

        pub fn connector_base_url_refunds<'a, F, Req, Res>(
            &self,
            req: &'a RouterDataV2<F, RefundFlowData, Req, Res>,
        ) -> &'a str {
            &req.resource_common_data.connectors.checkout.base_url
        }
    }
);

impl<
        T: PaymentMethodDataTypes
            + std::fmt::Debug
            + std::marker::Sync
            + std::marker::Send
            + 'static
            + Serialize,
    > ConnectorCommon for Checkout<T>
{
    fn id(&self) -> &'static str {
        "checkout"
    }

    fn common_get_content_type(&self) -> &'static str {
        "application/json"
    }

    fn get_auth_header(
        &self,
        auth_type: &ConnectorAuthType,
    ) -> CustomResult<Vec<(String, Maskable<String>)>, errors::ConnectorError> {
        let auth = transformers::CheckoutAuthType::try_from(auth_type)
            .change_context(errors::ConnectorError::FailedToObtainAuthType)?;
        Ok(vec![(
            headers::AUTHORIZATION.to_string(),
            format!("Bearer {}", auth.api_secret.peek()).into_masked(),
        )])
    }

    fn base_url<'a>(&self, connectors: &'a Connectors) -> &'a str {
        connectors.checkout.base_url.as_ref()
    }

    fn build_error_response(
        &self,
        res: Response,
        event_builder: Option<&mut ConnectorEvent>,
    ) -> CustomResult<ErrorResponse, errors::ConnectorError> {
        let response: CheckoutErrorResponse = if res.response.is_empty() {
            let (error_codes, error_type) = if res.status_code == 401 {
                (
                    Some(vec!["Invalid api key".to_string()]),
                    Some("invalid_api_key".to_string()),
                )
            } else {
                (None, None)
            };
            CheckoutErrorResponse {
                request_id: None,
                error_codes,
                error_type,
            }
        } else {
            res.response
                .parse_struct("ErrorResponse")
                .change_context(errors::ConnectorError::ResponseDeserializationFailed)?
        };

        if let Some(i) = event_builder {
            i.set_error_response_body(&response);
        }

        Ok(ErrorResponse {
            status_code: res.status_code,
            code: consts::NO_ERROR_CODE.to_string(),
            message: consts::NO_ERROR_MESSAGE.to_string(),
            reason: response
                .error_codes
                .map(|errors| errors.join(" & "))
                .or(response.error_type),
            attempt_status: None,
            connector_transaction_id: response.request_id,
            network_decline_code: None,
            network_advice_code: None,
            network_error_message: None,
            raw_connector_response: Some(String::from_utf8_lossy(&res.response).to_string()),
        })
    }
}

macros::macro_connector_implementation!(
    connector_default_implementations: [get_content_type, get_error_response_v2],
    connector: Checkout,
    curl_request: Json(CheckoutPaymentsRequest),
    curl_response: CheckoutAuthorizeResponse,
    flow_name: Authorize,
    resource_common_data: PaymentFlowData,
    flow_request: PaymentsAuthorizeData<T>,
    flow_response: PaymentsResponseData,
    http_method: Post,
    generic_type: T,
    [PaymentMethodDataTypes + std::fmt::Debug + std::marker::Sync + std::marker::Send + 'static + Serialize],
    other_functions: {
        fn get_headers(
            &self,
            req: &RouterDataV2<Authorize, PaymentFlowData, PaymentsAuthorizeData<T>, PaymentsResponseData>,
        ) -> CustomResult<Vec<(String, Maskable<String>)>, errors::ConnectorError> {
            self.build_headers(req)
        }
        fn get_url(
            &self,
            req: &RouterDataV2<Authorize, PaymentFlowData, PaymentsAuthorizeData<T>, PaymentsResponseData>,
        ) -> CustomResult<String, errors::ConnectorError> {
            Ok(format!("{}payments", self.connector_base_url_payments(req)))
        }
    }
);

macros::macro_connector_implementation!(
    connector_default_implementations: [get_content_type, get_error_response_v2],
    connector: Checkout,
    curl_request: Json(CheckoutSyncRequest),
    curl_response: CheckoutPSyncResponse,
    flow_name: PSync,
    resource_common_data: PaymentFlowData,
    flow_request: PaymentsSyncData,
    flow_response: PaymentsResponseData,
    http_method: Get,
    generic_type: T,
    [PaymentMethodDataTypes + std::fmt::Debug + std::marker::Sync + std::marker::Send + 'static + Serialize],
    other_functions: {
        fn get_headers(
            &self,
            req: &RouterDataV2<PSync, PaymentFlowData, PaymentsSyncData, PaymentsResponseData>,
        ) -> CustomResult<Vec<(String, Maskable<String>)>, errors::ConnectorError> {
            self.build_headers(req)
        }
        fn get_url(
            &self,
            req: &RouterDataV2<PSync, PaymentFlowData, PaymentsSyncData, PaymentsResponseData>,
        ) -> CustomResult<String, errors::ConnectorError> {
            let connector_tx_id = match &req.request.connector_transaction_id {
                domain_types::connector_types::ResponseId::ConnectorTransactionId(id) => id.clone(),
                _ => return Err(errors::ConnectorError::MissingConnectorTransactionID.into()),
            };
            Ok(format!("{}payments/{}", self.connector_base_url_payments(req), connector_tx_id))
        }
    }
);

macros::macro_connector_implementation!(
    connector_default_implementations: [get_content_type, get_error_response_v2],
    connector: Checkout,
    curl_request: Json(PaymentCaptureRequest),
    curl_response: PaymentCaptureResponse,
    flow_name: Capture,
    resource_common_data: PaymentFlowData,
    flow_request: PaymentsCaptureData,
    flow_response: PaymentsResponseData,
    http_method: Post,
    generic_type: T,
    [PaymentMethodDataTypes + std::fmt::Debug + std::marker::Sync + std::marker::Send + 'static + Serialize],
    other_functions: {
        fn get_headers(
            &self,
            req: &RouterDataV2<Capture, PaymentFlowData, PaymentsCaptureData, PaymentsResponseData>,
        ) -> CustomResult<Vec<(String, Maskable<String>)>, errors::ConnectorError> {
            self.build_headers(req)
        }
        fn get_url(
            &self,
            req: &RouterDataV2<Capture, PaymentFlowData, PaymentsCaptureData, PaymentsResponseData>,
        ) -> CustomResult<String, errors::ConnectorError> {
            let connector_tx_id = match &req.request.connector_transaction_id {
                ResponseId::ConnectorTransactionId(id) => id.clone(),
                _ => return Err(errors::ConnectorError::MissingConnectorTransactionID.into()),
            };
            Ok(format!("{}payments/{}/captures", self.connector_base_url_payments(req), connector_tx_id))
        }
    }
);

macros::macro_connector_implementation!(
    connector_default_implementations: [get_content_type, get_error_response_v2],
    connector: Checkout,
    curl_request: Json(RefundRequest),
    curl_response: RefundResponse,
    flow_name: Refund,
    resource_common_data: RefundFlowData,
    flow_request: RefundsData,
    flow_response: RefundsResponseData,
    http_method: Post,
    generic_type: T,
    [PaymentMethodDataTypes + std::fmt::Debug + std::marker::Sync + std::marker::Send + 'static + Serialize],
    other_functions: {
        fn get_headers(
            &self,
            req: &RouterDataV2<Refund, RefundFlowData, RefundsData, RefundsResponseData>,
        ) -> CustomResult<Vec<(String, Maskable<String>)>, errors::ConnectorError> {
            self.build_headers(req)
        }
        fn get_url(
            &self,
            req: &RouterDataV2<Refund, RefundFlowData, RefundsData, RefundsResponseData>,
        ) -> CustomResult<String, errors::ConnectorError> {
            let connector_tx_id = &req.request.connector_transaction_id;
            Ok(format!("{}payments/{}/refunds", self.connector_base_url_refunds(req), connector_tx_id))
        }
    }
);

macros::macro_connector_implementation!(
    connector_default_implementations: [get_content_type, get_error_response_v2],
    connector: Checkout,
    curl_request: Json(CheckoutRefundSyncRequest),
    curl_response: ActionResponse,
    flow_name: RSync,
    resource_common_data: RefundFlowData,
    flow_request: RefundSyncData,
    flow_response: RefundsResponseData,
    http_method: Get,
    generic_type: T,
    [PaymentMethodDataTypes + std::fmt::Debug + std::marker::Sync + std::marker::Send + 'static + Serialize],
    other_functions: {
        fn get_headers(
            &self,
            req: &RouterDataV2<RSync, RefundFlowData, RefundSyncData, RefundsResponseData>,
        ) -> CustomResult<Vec<(String, Maskable<String>)>, errors::ConnectorError> {
            self.build_headers(req)
        }
        fn get_url(
            &self,
            req: &RouterDataV2<RSync, RefundFlowData, RefundSyncData, RefundsResponseData>,
        ) -> CustomResult<String, errors::ConnectorError> {
            let connector_tx_id = &req.request.connector_transaction_id;
            Ok(format!(
                "{}payments/{}/actions",
                self.connector_base_url_refunds(req),
                connector_tx_id
            ))
        }
    }
);

macros::macro_connector_implementation!(
    connector_default_implementations: [get_content_type, get_error_response_v2],
    connector: Checkout,
    curl_request: Json(PaymentVoidRequest),
    curl_response: PaymentVoidResponse,
    flow_name: Void,
    resource_common_data: PaymentFlowData,
    flow_request: PaymentVoidData,
    flow_response: PaymentsResponseData,
    http_method: Post,
    generic_type: T,
    [PaymentMethodDataTypes + std::fmt::Debug + std::marker::Sync + std::marker::Send + 'static + Serialize],
    other_functions: {
        fn get_headers(
            &self,
            req: &RouterDataV2<Void, PaymentFlowData, PaymentVoidData, PaymentsResponseData>,
        ) -> CustomResult<Vec<(String, Maskable<String>)>, errors::ConnectorError> {
            self.build_headers(req)
        }
        fn get_url(
            &self,
            req: &RouterDataV2<Void, PaymentFlowData, PaymentVoidData, PaymentsResponseData>,
        ) -> CustomResult<String, errors::ConnectorError> {
            let connector_tx_id = req.request.connector_transaction_id.clone();
            Ok(format!("{}payments/{}/voids", self.connector_base_url_payments(req), connector_tx_id))
        }
    }
);

impl<
        T: PaymentMethodDataTypes
            + std::fmt::Debug
            + std::marker::Sync
            + std::marker::Send
            + 'static
            + Serialize,
    >
    ConnectorIntegrationV2<
        SetupMandate,
        PaymentFlowData,
        SetupMandateRequestData<T>,
        PaymentsResponseData,
    > for Checkout<T>
{
}

impl<
        T: PaymentMethodDataTypes
            + std::fmt::Debug
            + std::marker::Sync
            + std::marker::Send
            + 'static
            + Serialize,
    > ConnectorIntegrationV2<Accept, DisputeFlowData, AcceptDisputeData, DisputeResponseData>
    for Checkout<T>
{
}

impl<
        T: PaymentMethodDataTypes
            + std::fmt::Debug
            + std::marker::Sync
            + std::marker::Send
            + 'static
            + Serialize,
    >
    ConnectorIntegrationV2<SubmitEvidence, DisputeFlowData, SubmitEvidenceData, DisputeResponseData>
    for Checkout<T>
{
}

impl<
        T: PaymentMethodDataTypes
            + std::fmt::Debug
            + std::marker::Sync
            + std::marker::Send
            + 'static
            + Serialize,
    > ConnectorIntegrationV2<DefendDispute, DisputeFlowData, DisputeDefendData, DisputeResponseData>
    for Checkout<T>
{
}

impl<
        T: PaymentMethodDataTypes
            + std::fmt::Debug
            + std::marker::Sync
            + std::marker::Send
            + 'static
            + Serialize,
    >
    ConnectorIntegrationV2<
        CreateOrder,
        PaymentFlowData,
        PaymentCreateOrderData,
        PaymentCreateOrderResponse,
    > for Checkout<T>
{
}

// SourceVerification implementations for all flows
impl<
        T: PaymentMethodDataTypes
            + std::fmt::Debug
            + std::marker::Sync
            + std::marker::Send
            + 'static
            + Serialize,
    >
    interfaces::verification::SourceVerification<
        Authorize,
        PaymentFlowData,
        PaymentsAuthorizeData<T>,
        PaymentsResponseData,
    > for Checkout<T>
{
}

impl<
        T: PaymentMethodDataTypes
            + std::fmt::Debug
            + std::marker::Sync
            + std::marker::Send
            + 'static
            + Serialize,
    >
    interfaces::verification::SourceVerification<
        PSync,
        PaymentFlowData,
        PaymentsSyncData,
        PaymentsResponseData,
    > for Checkout<T>
{
}

impl<
        T: PaymentMethodDataTypes
            + std::fmt::Debug
            + std::marker::Sync
            + std::marker::Send
            + 'static
            + Serialize,
    >
    interfaces::verification::SourceVerification<
        Capture,
        PaymentFlowData,
        PaymentsCaptureData,
        PaymentsResponseData,
    > for Checkout<T>
{
}

impl<
        T: PaymentMethodDataTypes
            + std::fmt::Debug
            + std::marker::Sync
            + std::marker::Send
            + 'static
            + Serialize,
    >
    interfaces::verification::SourceVerification<
        Void,
        PaymentFlowData,
        PaymentVoidData,
        PaymentsResponseData,
    > for Checkout<T>
{
}

impl<
        T: PaymentMethodDataTypes
            + std::fmt::Debug
            + std::marker::Sync
            + std::marker::Send
            + 'static
            + Serialize,
    >
    interfaces::verification::SourceVerification<
        Refund,
        RefundFlowData,
        RefundsData,
        RefundsResponseData,
    > for Checkout<T>
{
}

impl<
        T: PaymentMethodDataTypes
            + std::fmt::Debug
            + std::marker::Sync
            + std::marker::Send
            + 'static
            + Serialize,
    >
    interfaces::verification::SourceVerification<
        RSync,
        RefundFlowData,
        RefundSyncData,
        RefundsResponseData,
    > for Checkout<T>
{
}

impl<
        T: PaymentMethodDataTypes
            + std::fmt::Debug
            + std::marker::Sync
            + std::marker::Send
            + 'static
            + Serialize,
    >
    interfaces::verification::SourceVerification<
        SetupMandate,
        PaymentFlowData,
        SetupMandateRequestData<T>,
        PaymentsResponseData,
    > for Checkout<T>
{
}

impl<
        T: PaymentMethodDataTypes
            + std::fmt::Debug
            + std::marker::Sync
            + std::marker::Send
            + 'static
            + Serialize,
    >
    interfaces::verification::SourceVerification<
        Accept,
        DisputeFlowData,
        AcceptDisputeData,
        DisputeResponseData,
    > for Checkout<T>
{
}

impl<
        T: PaymentMethodDataTypes
            + std::fmt::Debug
            + std::marker::Sync
            + std::marker::Send
            + 'static
            + Serialize,
    >
    interfaces::verification::SourceVerification<
        SubmitEvidence,
        DisputeFlowData,
        SubmitEvidenceData,
        DisputeResponseData,
    > for Checkout<T>
{
}

impl<
        T: PaymentMethodDataTypes
            + std::fmt::Debug
            + std::marker::Sync
            + std::marker::Send
            + 'static
            + Serialize,
    >
    interfaces::verification::SourceVerification<
        DefendDispute,
        DisputeFlowData,
        DisputeDefendData,
        DisputeResponseData,
    > for Checkout<T>
{
}

impl<
        T: PaymentMethodDataTypes
            + std::fmt::Debug
            + std::marker::Sync
            + std::marker::Send
            + 'static
            + Serialize,
    >
    interfaces::verification::SourceVerification<
        CreateOrder,
        PaymentFlowData,
        PaymentCreateOrderData,
        PaymentCreateOrderResponse,
    > for Checkout<T>
{
<<<<<<< HEAD
=======
}

impl ConnectorCommon for Checkout {
    fn id(&self) -> &'static str {
        "checkout"
    }

    fn common_get_content_type(&self) -> &'static str {
        "application/json"
    }

    fn get_auth_header(
        &self,
        auth_type: &ConnectorAuthType,
    ) -> CustomResult<Vec<(String, Maskable<String>)>, errors::ConnectorError> {
        let auth = transformers::CheckoutAuthType::try_from(auth_type)
            .change_context(errors::ConnectorError::FailedToObtainAuthType)?;
        Ok(vec![(
            headers::AUTHORIZATION.to_string(),
            format!("Bearer {}", auth.api_secret.peek()).into_masked(),
        )])
    }

    fn base_url<'a>(&self, connectors: &'a Connectors) -> &'a str {
        connectors.checkout.base_url.as_ref()
    }

    fn build_error_response(
        &self,
        res: Response,
        event_builder: Option<&mut ConnectorEvent>,
    ) -> CustomResult<ErrorResponse, errors::ConnectorError> {
        let response: CheckoutErrorResponse = if res.response.is_empty() {
            let (error_codes, error_type) = if res.status_code == 401 {
                (
                    Some(vec!["Invalid api key".to_string()]),
                    Some("invalid_api_key".to_string()),
                )
            } else {
                (None, None)
            };
            CheckoutErrorResponse {
                request_id: None,
                error_codes,
                error_type,
            }
        } else {
            res.response
                .parse_struct("ErrorResponse")
                .change_context(errors::ConnectorError::ResponseDeserializationFailed)?
        };

        if let Some(i) = event_builder {
            i.set_error_response_body(&response);
        }

        Ok(ErrorResponse {
            status_code: res.status_code,
            code: consts::NO_ERROR_CODE.to_string(),
            message: consts::NO_ERROR_MESSAGE.to_string(),
            reason: response
                .error_codes
                .map(|errors| errors.join(" & "))
                .or(response.error_type),
            attempt_status: None,
            connector_transaction_id: response.request_id,
            network_decline_code: None,
            network_advice_code: None,
            network_error_message: None,
            raw_connector_response: Some(String::from_utf8_lossy(&res.response).to_string()),
        })
    }
}

impl
    interfaces::verification::SourceVerification<
        RepeatPayment,
        PaymentFlowData,
        RepeatPaymentData,
        PaymentsResponseData,
    > for Checkout
{
}

impl ConnectorIntegrationV2<RepeatPayment, PaymentFlowData, RepeatPaymentData, PaymentsResponseData>
    for Checkout
{
>>>>>>> 24cd6e3f
}<|MERGE_RESOLUTION|>--- conflicted
+++ resolved
@@ -43,7 +43,6 @@
     pub(crate) const AUTHORIZATION: &str = "Authorization";
 }
 
-<<<<<<< HEAD
 impl<
         T: PaymentMethodDataTypes
             + std::fmt::Debug
@@ -134,6 +133,7 @@
     > connector_types::SetupMandateV2<T> for Checkout<T>
 {
 }
+impl connector_types::RepeatPaymentV2 for Checkout {}
 impl<
         T: PaymentMethodDataTypes
             + std::fmt::Debug
@@ -184,25 +184,14 @@
     > connector_types::PaymentOrderCreate for Checkout<T>
 {
 }
-=======
-impl connector_types::ConnectorServiceTrait for Checkout {}
-impl connector_types::PaymentAuthorizeV2 for Checkout {}
-impl connector_types::PaymentSyncV2 for Checkout {}
-impl connector_types::PaymentVoidV2 for Checkout {}
-impl connector_types::RefundSyncV2 for Checkout {}
-impl connector_types::RefundV2 for Checkout {}
-impl connector_types::PaymentCapture for Checkout {}
-impl connector_types::ValidationTrait for Checkout {}
-impl connector_types::SetupMandateV2 for Checkout {}
-impl connector_types::RepeatPaymentV2 for Checkout {}
-impl connector_types::AcceptDispute for Checkout {}
-impl connector_types::SubmitEvidenceV2 for Checkout {}
-impl connector_types::DisputeDefend for Checkout {}
-impl connector_types::IncomingWebhook for Checkout {}
-impl connector_types::PaymentOrderCreate for Checkout {}
-
-// The CheckoutRouterData type is now defined by the macro
->>>>>>> 24cd6e3f
+impl<
+        T: PaymentMethodDataTypes
+            + std::fmt::Debug
+            + std::marker::Sync
+            + std::marker::Send
+            + 'static
+            + Serialize,
+    > connector_types::RepeatPaymentV2 for Checkout<T> {}
 
 macros::create_all_prerequisites!(
     connector_name: Checkout,
@@ -796,94 +785,33 @@
         PaymentCreateOrderResponse,
     > for Checkout<T>
 {
-<<<<<<< HEAD
-=======
-}
-
-impl ConnectorCommon for Checkout {
-    fn id(&self) -> &'static str {
-        "checkout"
-    }
-
-    fn common_get_content_type(&self) -> &'static str {
-        "application/json"
-    }
-
-    fn get_auth_header(
-        &self,
-        auth_type: &ConnectorAuthType,
-    ) -> CustomResult<Vec<(String, Maskable<String>)>, errors::ConnectorError> {
-        let auth = transformers::CheckoutAuthType::try_from(auth_type)
-            .change_context(errors::ConnectorError::FailedToObtainAuthType)?;
-        Ok(vec![(
-            headers::AUTHORIZATION.to_string(),
-            format!("Bearer {}", auth.api_secret.peek()).into_masked(),
-        )])
-    }
-
-    fn base_url<'a>(&self, connectors: &'a Connectors) -> &'a str {
-        connectors.checkout.base_url.as_ref()
-    }
-
-    fn build_error_response(
-        &self,
-        res: Response,
-        event_builder: Option<&mut ConnectorEvent>,
-    ) -> CustomResult<ErrorResponse, errors::ConnectorError> {
-        let response: CheckoutErrorResponse = if res.response.is_empty() {
-            let (error_codes, error_type) = if res.status_code == 401 {
-                (
-                    Some(vec!["Invalid api key".to_string()]),
-                    Some("invalid_api_key".to_string()),
-                )
-            } else {
-                (None, None)
-            };
-            CheckoutErrorResponse {
-                request_id: None,
-                error_codes,
-                error_type,
-            }
-        } else {
-            res.response
-                .parse_struct("ErrorResponse")
-                .change_context(errors::ConnectorError::ResponseDeserializationFailed)?
-        };
-
-        if let Some(i) = event_builder {
-            i.set_error_response_body(&response);
-        }
-
-        Ok(ErrorResponse {
-            status_code: res.status_code,
-            code: consts::NO_ERROR_CODE.to_string(),
-            message: consts::NO_ERROR_MESSAGE.to_string(),
-            reason: response
-                .error_codes
-                .map(|errors| errors.join(" & "))
-                .or(response.error_type),
-            attempt_status: None,
-            connector_transaction_id: response.request_id,
-            network_decline_code: None,
-            network_advice_code: None,
-            network_error_message: None,
-            raw_connector_response: Some(String::from_utf8_lossy(&res.response).to_string()),
-        })
-    }
-}
-
-impl
+}
+
+impl<
+        T: PaymentMethodDataTypes
+            + std::fmt::Debug
+            + std::marker::Sync
+            + std::marker::Send
+            + 'static
+            + Serialize,
+    >
     interfaces::verification::SourceVerification<
         RepeatPayment,
         PaymentFlowData,
         RepeatPaymentData,
         PaymentsResponseData,
-    > for Checkout
-{
-}
-
-impl ConnectorIntegrationV2<RepeatPayment, PaymentFlowData, RepeatPaymentData, PaymentsResponseData>
-    for Checkout
-{
->>>>>>> 24cd6e3f
+    > for Checkout<T>
+{
+}
+
+impl<
+        T: PaymentMethodDataTypes
+            + std::fmt::Debug
+            + std::marker::Sync
+            + std::marker::Send
+            + 'static
+            + Serialize,
+    > ConnectorIntegrationV2<RepeatPayment, PaymentFlowData, RepeatPaymentData, PaymentsResponseData>
+    for Checkout<T>
+{
 }