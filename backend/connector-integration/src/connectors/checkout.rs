--- conflicted
+++ resolved
@@ -3,27 +3,16 @@
 use common_utils::{consts, errors::CustomResult, ext_traits::ByteSliceExt};
 use domain_types::{
     connector_flow::{
-<<<<<<< HEAD
-        Accept, Authenticate, Authorize, Capture, CreateOrder, CreateSessionToken, DefendDispute,
-        PSync, PostAuthenticate, PreAuthenticate, RSync, Refund, RepeatPayment, SetupMandate,
-        SubmitEvidence, Void,
-    },
-    connector_types::{
-        AcceptDisputeData, DisputeDefendData, DisputeFlowData, DisputeResponseData,
-        PaymentCreateOrderData, PaymentCreateOrderResponse, PaymentFlowData, PaymentVoidData,
-        PaymentsAuthenticateData, PaymentsAuthorizeData, PaymentsCaptureData,
-        PaymentsPostAuthenticateData, PaymentsPreAuthenticateData, PaymentsResponseData,
-=======
-        Accept, Authorize, Capture, CreateAccessToken, CreateOrder, CreateSessionToken,
-        DefendDispute, PSync, PaymentMethodToken, RSync, Refund, RepeatPayment, SetupMandate,
-        SubmitEvidence, Void,
+        Accept, Authenticate, Authorize, Capture, CreateAccessToken, CreateOrder,
+        CreateSessionToken, DefendDispute, PSync, PaymentMethodToken, PostAuthenticate,
+        PreAuthenticate, RSync, Refund, RepeatPayment, SetupMandate, SubmitEvidence, Void,
     },
     connector_types::{
         AcceptDisputeData, AccessTokenRequestData, AccessTokenResponseData, DisputeDefendData,
         DisputeFlowData, DisputeResponseData, PaymentCreateOrderData, PaymentCreateOrderResponse,
         PaymentFlowData, PaymentMethodTokenResponse, PaymentMethodTokenizationData,
-        PaymentVoidData, PaymentsAuthorizeData, PaymentsCaptureData, PaymentsResponseData,
->>>>>>> 8ee4de2a
+        PaymentVoidData, PaymentsAuthenticateData, PaymentsAuthorizeData, PaymentsCaptureData,
+        PaymentsPostAuthenticateData, PaymentsPreAuthenticateData, PaymentsResponseData,
         PaymentsSyncData, RefundFlowData, RefundSyncData, RefundsData, RefundsResponseData,
         RepeatPaymentData, ResponseId, SessionTokenRequestData, SessionTokenResponseData,
         SetupMandateRequestData, SubmitEvidenceData,
@@ -982,7 +971,23 @@
             + 'static
             + Serialize,
     >
-<<<<<<< HEAD
+    interfaces::verification::SourceVerification<
+        PaymentMethodToken,
+        PaymentFlowData,
+        PaymentMethodTokenizationData<T>,
+        PaymentMethodTokenResponse,
+    > for Checkout<T>
+{
+}
+
+impl<
+        T: PaymentMethodDataTypes
+            + std::fmt::Debug
+            + std::marker::Sync
+            + std::marker::Send
+            + 'static
+            + Serialize,
+    >
     ConnectorIntegrationV2<
         PreAuthenticate,
         PaymentFlowData,
@@ -1073,13 +1078,6 @@
         PaymentFlowData,
         PaymentsPostAuthenticateData<T>,
         PaymentsResponseData,
-=======
-    interfaces::verification::SourceVerification<
-        PaymentMethodToken,
-        PaymentFlowData,
-        PaymentMethodTokenizationData<T>,
-        PaymentMethodTokenResponse,
->>>>>>> 8ee4de2a
     > for Checkout<T>
 {
 }