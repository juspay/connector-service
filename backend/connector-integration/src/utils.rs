--- conflicted
+++ resolved
@@ -209,7 +209,18 @@
     }
 }
 
-<<<<<<< HEAD
+pub fn serialize_to_xml_string_with_root<T: Serialize>(
+    root_name: &str,
+    data: &T,
+) -> Result<String, Error> {
+    let xml_content = quick_xml::se::to_string_with_root(root_name, data)
+        .change_context(errors::ConnectorError::RequestEncodingFailed)
+        .attach_printable("Failed to serialize XML with root")?;
+
+    let full_xml = format!("<?xml version=\"1.0\" encoding=\"UTF-8\"?>{}", xml_content);
+    Ok(full_xml)
+}
+
 pub fn get_token_expiry_month_year_2_digit_with_delimiter(
     month: Secret<String>,
     year: Secret<String>,
@@ -220,16 +231,4 @@
         year
     };
     Secret::new(format!("{}/{}", month.peek(), year_2_digit.peek()))
-=======
-pub fn serialize_to_xml_string_with_root<T: Serialize>(
-    root_name: &str,
-    data: &T,
-) -> Result<String, Error> {
-    let xml_content = quick_xml::se::to_string_with_root(root_name, data)
-        .change_context(errors::ConnectorError::RequestEncodingFailed)
-        .attach_printable("Failed to serialize XML with root")?;
-
-    let full_xml = format!("<?xml version=\"1.0\" encoding=\"UTF-8\"?>{}", xml_content);
-    Ok(full_xml)
->>>>>>> 331ee503
 }