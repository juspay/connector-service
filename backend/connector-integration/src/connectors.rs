pub mod adyen;

pub mod razorpay;

pub mod authorizedotnet;
pub mod fiserv;
pub mod razorpayv2;

pub use self::{
    adyen::Adyen, authorizedotnet::Authorizedotnet, fiserv::Fiserv, mifinity::Mifinity,
    razorpay::Razorpay, razorpayv2::RazorpayV2,
};

pub mod elavon;
pub use self::elavon::Elavon;

pub mod xendit;
pub use self::xendit::Xendit;

pub mod macros;

pub mod checkout;
pub use self::checkout::Checkout;

pub mod mifinity;
pub mod phonepe;
pub use self::phonepe::Phonepe;

pub mod cashfree;
pub use self::cashfree::Cashfree;

pub mod paytm;
pub use self::paytm::Paytm;

pub mod fiuu;
pub use self::fiuu::Fiuu;

pub mod payu;
pub use self::payu::Payu;

pub mod cashtocode;
pub use self::cashtocode::Cashtocode;

pub mod novalnet;
pub use self::novalnet::Novalnet;

pub mod nexinets;
pub use self::nexinets::Nexinets;

pub mod noon;
pub use self::noon::Noon;

pub mod braintree;
pub use self::braintree::Braintree;

pub mod volt;
pub use self::volt::Volt;

pub mod bluecode;
pub use self::bluecode::Bluecode;

pub mod cryptopay;
pub use self::cryptopay::Cryptopay;

pub mod dlocal;
pub use self::dlocal::Dlocal;

pub mod helcim;
pub use self::helcim::Helcim;

pub mod placetopay;
pub use self::placetopay::Placetopay;

pub mod rapyd;
pub use self::rapyd::Rapyd;

pub mod aci;
pub use self::aci::Aci;

pub mod trustpay;
pub use self::trustpay::Trustpay;

pub mod stripe;
pub use self::stripe::Stripe;

pub mod cybersource;
pub use self::cybersource::Cybersource;

pub mod worldpay;
pub use self::worldpay::Worldpay;

pub mod worldpayvantiv;
pub use self::worldpayvantiv::Worldpayvantiv;

pub mod multisafepay;
pub use self::multisafepay::Multisafepay;

pub mod payload;
pub use self::payload::Payload;

pub mod fiservemea;
pub use self::fiservemea::Fiservemea;

pub mod paysafe;
pub use self::paysafe::Paysafe;

pub mod datatrans;
pub use self::datatrans::Datatrans;

pub mod bluesnap;
pub use self::bluesnap::Bluesnap;

pub mod authipay;
pub use self::authipay::Authipay;

pub mod bamboraapac;
pub use self::bamboraapac::Bamboraapac;

pub mod barclaycard;
pub use self::barclaycard::Barclaycard;

pub mod silverflow;
pub use self::silverflow::Silverflow;

pub mod celero;
pub use self::celero::Celero;

pub mod paypal;
pub use self::paypal::Paypal;

pub mod stax;
pub use self::stax::Stax;

pub mod hipay;
pub use self::hipay::Hipay;

pub mod trustpayments;
pub use self::trustpayments::Trustpayments;

pub mod globalpay;
pub use self::globalpay::Globalpay;

pub mod billwerk;
pub use self::billwerk::Billwerk;

pub mod nuvei;
pub use self::nuvei::Nuvei;

pub mod iatapay;
pub use self::iatapay::Iatapay;

pub mod nmi;
pub use self::nmi::Nmi;

pub mod forte;
pub use self::forte::Forte;

pub mod shift4;
pub use self::shift4::Shift4;

pub mod nexixpay;
pub use self::nexixpay::Nexixpay;

pub mod airwallex;
pub use self::airwallex::Airwallex;

pub mod worldpayxml;
pub use self::worldpayxml::Worldpayxml;

pub mod tsys;
pub use self::tsys::Tsys;

pub mod bankofamerica;
pub use self::bankofamerica::Bankofamerica;

pub mod powertranz;
pub use self::powertranz::Powertranz;

<<<<<<< HEAD
pub mod getnet;
pub use self::getnet::Getnet;
=======
pub mod bambora;
pub use self::bambora::Bambora;

pub mod payme;
pub use self::payme::Payme;
>>>>>>> 96782d49
<|MERGE_RESOLUTION|>--- conflicted
+++ resolved
@@ -176,13 +176,11 @@
 pub mod powertranz;
 pub use self::powertranz::Powertranz;
 
-<<<<<<< HEAD
 pub mod getnet;
 pub use self::getnet::Getnet;
-=======
+
 pub mod bambora;
 pub use self::bambora::Bambora;
 
 pub mod payme;
-pub use self::payme::Payme;
->>>>>>> 96782d49
+pub use self::payme::Payme;