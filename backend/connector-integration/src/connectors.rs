pub mod adyen;

pub mod razorpay;

pub mod authorizedotnet;
pub mod fiserv;
pub mod razorpayv2;

pub use self::{
    adyen::Adyen, authorizedotnet::Authorizedotnet, fiserv::Fiserv, mifinity::Mifinity,
    razorpay::Razorpay, razorpayv2::RazorpayV2,
};

pub mod elavon;
pub use self::elavon::Elavon;

pub mod xendit;
pub use self::xendit::Xendit;

pub mod macros;

pub mod checkout;
pub use self::checkout::Checkout;

pub mod mifinity;
pub mod phonepe;
pub use self::phonepe::Phonepe;

pub mod cashfree;
pub use self::cashfree::Cashfree;

pub mod paytm;
pub use self::paytm::Paytm;

pub mod fiuu;
pub use self::fiuu::Fiuu;

pub mod payu;
pub use self::payu::Payu;

pub mod cashtocode;
pub use self::cashtocode::Cashtocode;

pub mod novalnet;
pub use self::novalnet::Novalnet;

pub mod nexinets;
pub use self::nexinets::Nexinets;

pub mod noon;
pub use self::noon::Noon;

pub mod braintree;
pub use self::braintree::Braintree;

pub mod volt;
pub use self::volt::Volt;

pub mod bluecode;
pub use self::bluecode::Bluecode;

pub mod cryptopay;
pub use self::cryptopay::Cryptopay;

pub mod dlocal;
pub use self::dlocal::Dlocal;

pub mod helcim;
pub use self::helcim::Helcim;

pub mod placetopay;
pub use self::placetopay::Placetopay;

pub mod rapyd;
pub use self::rapyd::Rapyd;

pub mod aci;
pub use self::aci::Aci;

pub mod trustpay;
pub use self::trustpay::Trustpay;

pub mod stripe;
pub use self::stripe::Stripe;

pub mod cybersource;
pub use self::cybersource::Cybersource;

pub mod worldpay;
pub use self::worldpay::Worldpay;

pub mod worldpayvantiv;
pub use self::worldpayvantiv::Worldpayvantiv;

pub mod payload;
pub use self::payload::Payload;

pub mod fiservemea;
pub use self::fiservemea::Fiservemea;

pub mod datatrans;
pub use self::datatrans::Datatrans;

<<<<<<< HEAD
pub mod bluesnap;
pub use self::bluesnap::Bluesnap;
=======
pub mod authipay;
pub use self::authipay::Authipay;
>>>>>>> fceeb434
<|MERGE_RESOLUTION|>--- conflicted
+++ resolved
@@ -101,10 +101,8 @@
 pub mod datatrans;
 pub use self::datatrans::Datatrans;
 
-<<<<<<< HEAD
 pub mod bluesnap;
 pub use self::bluesnap::Bluesnap;
-=======
+
 pub mod authipay;
-pub use self::authipay::Authipay;
->>>>>>> fceeb434
+pub use self::authipay::Authipay;