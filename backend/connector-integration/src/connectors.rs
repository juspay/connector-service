--- conflicted
+++ resolved
@@ -22,10 +22,6 @@
 pub mod checkout;
 pub use self::checkout::Checkout;
 
-<<<<<<< HEAD
-pub mod nexinets;
-pub use self::nexinets::Nexinets;
-=======
 pub mod phonepe;
 pub use self::phonepe::Phonepe;
 
@@ -37,4 +33,6 @@
 
 pub mod payu;
 pub use self::payu::Payu;
->>>>>>> ce7496e9
+
+pub mod nexinets;
+pub use self::nexinets::Nexinets;