--- conflicted
+++ resolved
@@ -53,10 +53,8 @@
 pub mod braintree;
 pub use self::braintree::Braintree;
 
-<<<<<<< HEAD
-pub mod trustpay;
-pub use self::trustpay::Trustpay;
-=======
 pub mod volt;
 pub use self::volt::Volt;
->>>>>>> 487be8e7
+
+pub mod trustpay;
+pub use self::trustpay::Trustpay;