--- conflicted
+++ resolved
@@ -31,10 +31,8 @@
 pub mod fiuu;
 pub use self::fiuu::Fiuu;
 
-<<<<<<< HEAD
-pub mod cryptopay;
-pub use self::cryptopay::Cryptopay;
-=======
 pub mod payu;
 pub use self::payu::Payu;
->>>>>>> ce7496e9
+
+pub mod cryptopay;
+pub use self::cryptopay::Cryptopay;