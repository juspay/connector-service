pub mod adyen;

pub mod razorpay;

pub mod authorizedotnet;
pub mod fiserv;
pub mod razorpayv2;

pub use self::{
    adyen::Adyen, authorizedotnet::Authorizedotnet, fiserv::Fiserv, mifinity::Mifinity,
    razorpay::Razorpay, razorpayv2::RazorpayV2,
};

pub mod elavon;
pub use self::elavon::Elavon;

pub mod xendit;
pub use self::xendit::Xendit;

pub mod macros;

pub mod checkout;
pub use self::checkout::Checkout;

pub mod mifinity;
pub mod phonepe;
pub use self::phonepe::Phonepe;

pub mod cashfree;
pub use self::cashfree::Cashfree;

pub mod paytm;
pub use self::paytm::Paytm;

pub mod fiuu;
pub use self::fiuu::Fiuu;

pub mod payu;
pub use self::payu::Payu;

pub mod cashtocode;
pub use self::cashtocode::Cashtocode;

pub mod novalnet;
pub use self::novalnet::Novalnet;

pub mod nexinets;
pub use self::nexinets::Nexinets;

pub mod noon;
pub use self::noon::Noon;

pub mod braintree;
pub use self::braintree::Braintree;

pub mod volt;
pub use self::volt::Volt;

pub mod bluecode;
pub use self::bluecode::Bluecode;

pub mod cryptopay;
pub use self::cryptopay::Cryptopay;

pub mod dlocal;
pub use self::dlocal::Dlocal;

pub mod helcim;
pub use self::helcim::Helcim;

pub mod placetopay;
pub use self::placetopay::Placetopay;

pub mod rapyd;
pub use self::rapyd::Rapyd;

<<<<<<< HEAD
pub mod trustpay;
pub use self::trustpay::Trustpay;
=======
pub mod aci;
pub use self::aci::Aci;
>>>>>>> 6b24ce35
<|MERGE_RESOLUTION|>--- conflicted
+++ resolved
@@ -74,10 +74,8 @@
 pub mod rapyd;
 pub use self::rapyd::Rapyd;
 
-<<<<<<< HEAD
-pub mod trustpay;
-pub use self::trustpay::Trustpay;
-=======
 pub mod aci;
 pub use self::aci::Aci;
->>>>>>> 6b24ce35
+
+pub mod trustpay;
+pub use self::trustpay::Trustpay;