--- conflicted
+++ resolved
@@ -92,10 +92,8 @@
 pub mod worldpayvantiv;
 pub use self::worldpayvantiv::Worldpayvantiv;
 
-<<<<<<< HEAD
-pub mod paypal;
-pub use self::paypal::Paypal;
-=======
 pub mod payload;
 pub use self::payload::Payload;
->>>>>>> 58e4b93c
+
+pub mod paypal;
+pub use self::paypal::Paypal;