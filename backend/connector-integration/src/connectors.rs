--- conflicted
+++ resolved
@@ -134,10 +134,8 @@
 pub mod globalpay;
 pub use self::globalpay::Globalpay;
 
-<<<<<<< HEAD
-pub mod forte;
-pub use self::forte::Forte;
-=======
 pub mod billwerk;
 pub use self::billwerk::Billwerk;
->>>>>>> 3d110363
+
+pub mod forte;
+pub use self::forte::Forte;