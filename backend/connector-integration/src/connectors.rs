--- conflicted
+++ resolved
@@ -77,10 +77,8 @@
 pub mod aci;
 pub use self::aci::Aci;
 
-<<<<<<< HEAD
-pub mod cybersource;
-pub use self::cybersource::Cybersource;
-=======
 pub mod trustpay;
 pub use self::trustpay::Trustpay;
->>>>>>> 3d32459d
+
+pub mod cybersource;
+pub use self::cybersource::Cybersource;