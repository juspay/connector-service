pub mod adyen;

pub mod razorpay;

pub mod authorizedotnet;
pub mod fiserv;
pub mod razorpayv2;

pub use self::{
    adyen::Adyen, authorizedotnet::Authorizedotnet, fiserv::Fiserv, mifinity::Mifinity,
    razorpay::Razorpay, razorpayv2::RazorpayV2,
};

pub mod elavon;
pub use self::elavon::Elavon;

pub mod xendit;
pub use self::xendit::Xendit;

pub mod macros;

pub mod checkout;
pub use self::checkout::Checkout;

pub mod mifinity;
pub mod phonepe;
pub use self::phonepe::Phonepe;

pub mod cashfree;
pub use self::cashfree::Cashfree;

pub mod paytm;
pub use self::paytm::Paytm;

pub mod fiuu;
pub use self::fiuu::Fiuu;

pub mod payu;
pub use self::payu::Payu;

pub mod cashtocode;
pub use self::cashtocode::Cashtocode;

pub mod novalnet;
pub use self::novalnet::Novalnet;

pub mod nexinets;
pub use self::nexinets::Nexinets;

pub mod noon;
pub use self::noon::Noon;

pub mod braintree;
pub use self::braintree::Braintree;

pub mod volt;
pub use self::volt::Volt;

pub mod bluecode;
pub use self::bluecode::Bluecode;

<<<<<<< HEAD
pub mod placetopay;
pub use self::placetopay::Placetopay;
=======
pub mod cryptopay;
pub use self::cryptopay::Cryptopay;
>>>>>>> 887708db
<|MERGE_RESOLUTION|>--- conflicted
+++ resolved
@@ -59,10 +59,8 @@
 pub mod bluecode;
 pub use self::bluecode::Bluecode;
 
-<<<<<<< HEAD
-pub mod placetopay;
-pub use self::placetopay::Placetopay;
-=======
 pub mod cryptopay;
 pub use self::cryptopay::Cryptopay;
->>>>>>> 887708db
+
+pub mod placetopay;
+pub use self::placetopay::Placetopay;