pub mod adyen;

pub mod razorpay;

pub mod authorizedotnet;
pub mod fiserv;
pub mod razorpayv2;

pub use self::{
    adyen::Adyen, authorizedotnet::Authorizedotnet, fiserv::Fiserv, mifinity::Mifinity,
    razorpay::Razorpay, razorpayv2::RazorpayV2,
};

pub mod elavon;
pub use self::elavon::Elavon;

pub mod xendit;
pub use self::xendit::Xendit;

pub mod macros;

pub mod checkout;
pub use self::checkout::Checkout;

pub mod mifinity;
pub mod phonepe;
pub use self::phonepe::Phonepe;

pub mod cashfree;
pub use self::cashfree::Cashfree;

pub mod paytm;
pub use self::paytm::Paytm;

pub mod fiuu;
pub use self::fiuu::Fiuu;

pub mod payu;
pub use self::payu::Payu;

pub mod cashtocode;
pub use self::cashtocode::Cashtocode;

pub mod novalnet;
pub use self::novalnet::Novalnet;

pub mod nexinets;
pub use self::nexinets::Nexinets;

pub mod noon;
pub use self::noon::Noon;

pub mod braintree;
pub use self::braintree::Braintree;

pub mod volt;
pub use self::volt::Volt;

pub mod bluecode;
pub use self::bluecode::Bluecode;

pub mod cryptopay;
pub use self::cryptopay::Cryptopay;

pub mod dlocal;
pub use self::dlocal::Dlocal;

pub mod helcim;
pub use self::helcim::Helcim;

pub mod placetopay;
pub use self::placetopay::Placetopay;

pub mod rapyd;
pub use self::rapyd::Rapyd;

pub mod aci;
pub use self::aci::Aci;

pub mod trustpay;
pub use self::trustpay::Trustpay;

pub mod stripe;
pub use self::stripe::Stripe;

pub mod cybersource;
pub use self::cybersource::Cybersource;

pub mod worldpay;
pub use self::worldpay::Worldpay;

pub mod worldpayvantiv;
pub use self::worldpayvantiv::Worldpayvantiv;

pub mod multisafepay;
pub use self::multisafepay::Multisafepay;

pub mod payload;
pub use self::payload::Payload;

pub mod fiservemea;
pub use self::fiservemea::Fiservemea;

pub mod paysafe;
pub use self::paysafe::Paysafe;

pub mod datatrans;
pub use self::datatrans::Datatrans;

pub mod bluesnap;
pub use self::bluesnap::Bluesnap;

pub mod authipay;
pub use self::authipay::Authipay;

pub mod bamboraapac;
pub use self::bamboraapac::Bamboraapac;

pub mod barclaycard;
pub use self::barclaycard::Barclaycard;

pub mod silverflow;
pub use self::silverflow::Silverflow;

pub mod celero;
pub use self::celero::Celero;

pub mod paypal;
pub use self::paypal::Paypal;

pub mod stax;
pub use self::stax::Stax;

pub mod hipay;
pub use self::hipay::Hipay;

pub mod trustpayments;
pub use self::trustpayments::Trustpayments;

pub mod globalpay;
pub use self::globalpay::Globalpay;

pub mod billwerk;
pub use self::billwerk::Billwerk;

pub mod nuvei;
pub use self::nuvei::Nuvei;

pub mod iatapay;
pub use self::iatapay::Iatapay;

pub mod nmi;
pub use self::nmi::Nmi;

pub mod forte;
pub use self::forte::Forte;

pub mod shift4;
pub use self::shift4::Shift4;

pub mod nexixpay;
pub use self::nexixpay::Nexixpay;

pub mod airwallex;
pub use self::airwallex::Airwallex;

<<<<<<< HEAD
pub mod worldpayxml;
pub use self::worldpayxml::Worldpayxml;
=======
pub mod bankofamerica;
pub use self::bankofamerica::Bankofamerica;

pub mod powertranz;
pub use self::powertranz::Powertranz;
>>>>>>> 93153200
<|MERGE_RESOLUTION|>--- conflicted
+++ resolved
@@ -164,13 +164,11 @@
 pub mod airwallex;
 pub use self::airwallex::Airwallex;
 
-<<<<<<< HEAD
 pub mod worldpayxml;
 pub use self::worldpayxml::Worldpayxml;
-=======
+
 pub mod bankofamerica;
 pub use self::bankofamerica::Bankofamerica;
 
 pub mod powertranz;
-pub use self::powertranz::Powertranz;
->>>>>>> 93153200
+pub use self::powertranz::Powertranz;