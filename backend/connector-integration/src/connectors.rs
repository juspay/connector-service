--- conflicted
+++ resolved
@@ -37,10 +37,8 @@
 pub mod cashtocode;
 pub use self::cashtocode::Cashtocode;
 
-<<<<<<< HEAD
-pub mod noon;
-pub use self::noon::Noon;
-=======
 pub mod novalnet;
 pub use self::novalnet::Novalnet;
->>>>>>> 2263c96a
+
+pub mod noon;
+pub use self::noon::Noon;