pub mod adyen;

pub mod razorpay;

pub mod authorizedotnet;
pub mod fiserv;
pub mod razorpayv2;

pub use self::{
    adyen::Adyen, authorizedotnet::Authorizedotnet, fiserv::Fiserv, mifinity::Mifinity,
    razorpay::Razorpay, razorpayv2::RazorpayV2,
};

pub mod elavon;
pub use self::elavon::Elavon;

pub mod xendit;
pub use self::xendit::Xendit;

pub mod macros;

pub mod checkout;
pub use self::checkout::Checkout;

pub mod mifinity;
pub mod phonepe;
pub use self::phonepe::Phonepe;

pub mod cashfree;
pub use self::cashfree::Cashfree;

pub mod paytm;
pub use self::paytm::Paytm;

pub mod fiuu;
pub use self::fiuu::Fiuu;

pub mod payu;
pub use self::payu::Payu;

pub mod cashtocode;
pub use self::cashtocode::Cashtocode;

pub mod novalnet;
pub use self::novalnet::Novalnet;

pub mod nexinets;
pub use self::nexinets::Nexinets;

pub mod noon;
pub use self::noon::Noon;

pub mod braintree;
pub use self::braintree::Braintree;

pub mod volt;
pub use self::volt::Volt;

pub mod bluecode;
pub use self::bluecode::Bluecode;

pub mod cryptopay;
pub use self::cryptopay::Cryptopay;

pub mod dlocal;
pub use self::dlocal::Dlocal;

pub mod helcim;
pub use self::helcim::Helcim;

pub mod placetopay;
pub use self::placetopay::Placetopay;

pub mod rapyd;
pub use self::rapyd::Rapyd;

pub mod aci;
pub use self::aci::Aci;

pub mod trustpay;
pub use self::trustpay::Trustpay;

pub mod stripe;
pub use self::stripe::Stripe;

pub mod cybersource;
pub use self::cybersource::Cybersource;

pub mod worldpay;
pub use self::worldpay::Worldpay;

pub mod worldpayvantiv;
pub use self::worldpayvantiv::Worldpayvantiv;

pub mod payload;
pub use self::payload::Payload;

<<<<<<< HEAD
pub mod paypal;
pub use self::paypal::Paypal;
=======
pub mod fiservemea;
pub use self::fiservemea::Fiservemea;

pub mod datatrans;
pub use self::datatrans::Datatrans;

pub mod authipay;
pub use self::authipay::Authipay;
>>>>>>> c0e6d228
<|MERGE_RESOLUTION|>--- conflicted
+++ resolved
@@ -95,10 +95,6 @@
 pub mod payload;
 pub use self::payload::Payload;
 
-<<<<<<< HEAD
-pub mod paypal;
-pub use self::paypal::Paypal;
-=======
 pub mod fiservemea;
 pub use self::fiservemea::Fiservemea;
 
@@ -107,4 +103,6 @@
 
 pub mod authipay;
 pub use self::authipay::Authipay;
->>>>>>> c0e6d228
+
+pub mod paypal;
+pub use self::paypal::Paypal;