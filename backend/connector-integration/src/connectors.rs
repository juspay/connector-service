--- conflicted
+++ resolved
@@ -92,10 +92,6 @@
 pub mod worldpayvantiv;
 pub use self::worldpayvantiv::Worldpayvantiv;
 
-<<<<<<< HEAD
-pub mod forte;
-pub use self::forte::Forte;
-=======
 pub mod multisafepay;
 pub use self::multisafepay::Multisafepay;
 
@@ -137,4 +133,6 @@
 
 pub mod globalpay;
 pub use self::globalpay::Globalpay;
->>>>>>> 44c5a4aa
+
+pub mod forte;
+pub use self::forte::Forte;