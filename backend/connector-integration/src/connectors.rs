--- conflicted
+++ resolved
@@ -46,10 +46,8 @@
 pub mod nexinets;
 pub use self::nexinets::Nexinets;
 
-<<<<<<< HEAD
-pub mod bluecode;
-pub use self::bluecode::Bluecode;
-=======
 pub mod noon;
 pub use self::noon::Noon;
->>>>>>> 51fc6a4b
+
+pub mod bluecode;
+pub use self::bluecode::Bluecode;