--- conflicted
+++ resolved
@@ -46,10 +46,8 @@
 pub mod nexinets;
 pub use self::nexinets::Nexinets;
 
-<<<<<<< HEAD
-pub mod braintree;
-pub use self::braintree::Braintree;
-=======
 pub mod noon;
 pub use self::noon::Noon;
->>>>>>> 1185e5e0
+
+pub mod braintree;
+pub use self::braintree::Braintree;