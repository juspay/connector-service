--- conflicted
+++ resolved
@@ -22,12 +22,9 @@
 pub mod checkout;
 pub use self::checkout::Checkout;
 
-<<<<<<< HEAD
 pub mod mifinity;
-=======
 pub mod phonepe;
 pub use self::phonepe::Phonepe;
 
 pub mod cashfree;
-pub use self::cashfree::Cashfree;
->>>>>>> 47105de8
+pub use self::cashfree::Cashfree;