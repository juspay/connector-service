--- conflicted
+++ resolved
@@ -59,10 +59,8 @@
 pub mod bluecode;
 pub use self::bluecode::Bluecode;
 
-<<<<<<< HEAD
-pub mod peachpayments;
-pub use self::peachpayments::Peachpayments;
-=======
 pub mod cryptopay;
 pub use self::cryptopay::Cryptopay;
->>>>>>> f7196889
+
+pub mod peachpayments;
+pub use self::peachpayments::Peachpayments;