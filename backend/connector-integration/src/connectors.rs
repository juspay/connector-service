--- conflicted
+++ resolved
@@ -40,10 +40,8 @@
 pub mod novalnet;
 pub use self::novalnet::Novalnet;
 
-<<<<<<< HEAD
-pub mod noon;
-pub use self::noon::Noon;
-=======
 pub mod nexinets;
 pub use self::nexinets::Nexinets;
->>>>>>> fa900781
+
+pub mod noon;
+pub use self::noon::Noon;