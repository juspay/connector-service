pub mod adyen;

pub mod razorpay;

pub mod authorizedotnet;
pub mod fiserv;
pub mod razorpayv2;

pub use self::{
    adyen::Adyen, authorizedotnet::Authorizedotnet, fiserv::Fiserv, razorpay::Razorpay,
    razorpayv2::RazorpayV2,
};

pub mod elavon;
pub use self::elavon::Elavon;

pub mod xendit;
pub use self::xendit::Xendit;

pub mod macros;

pub mod checkout;
pub use self::checkout::Checkout;

pub mod phonepe;
pub use self::phonepe::Phonepe;

pub mod cashfree;
pub use self::cashfree::Cashfree;

pub mod fiuu;
pub use self::fiuu::Fiuu;

pub mod payu;
pub use self::payu::Payu;

<<<<<<< HEAD
pub mod cryptopay;
pub use self::cryptopay::Cryptopay;
=======
pub mod cashtocode;
pub use self::cashtocode::Cashtocode;

pub mod novalnet;
pub use self::novalnet::Novalnet;
>>>>>>> 2263c96a
<|MERGE_RESOLUTION|>--- conflicted
+++ resolved
@@ -34,13 +34,11 @@
 pub mod payu;
 pub use self::payu::Payu;
 
-<<<<<<< HEAD
-pub mod cryptopay;
-pub use self::cryptopay::Cryptopay;
-=======
 pub mod cashtocode;
 pub use self::cashtocode::Cashtocode;
 
 pub mod novalnet;
 pub use self::novalnet::Novalnet;
->>>>>>> 2263c96a
+
+pub mod cryptopay;
+pub use self::cryptopay::Cryptopay;