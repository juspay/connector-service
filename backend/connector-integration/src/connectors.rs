--- conflicted
+++ resolved
@@ -34,10 +34,8 @@
 pub mod payu;
 pub use self::payu::Payu;
 
-<<<<<<< HEAD
-pub mod novalnet;
-pub use self::novalnet::Novalnet;
-=======
 pub mod cashtocode;
 pub use self::cashtocode::Cashtocode;
->>>>>>> 9bf2c9dc
+
+pub mod novalnet;
+pub use self::novalnet::Novalnet;