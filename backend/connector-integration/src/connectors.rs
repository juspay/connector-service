pub mod adyen;

pub mod razorpay;

pub mod authorizedotnet;
pub mod fiserv;
pub mod razorpayv2;

pub use self::{
    adyen::Adyen, authorizedotnet::Authorizedotnet, fiserv::Fiserv, razorpay::Razorpay,
    razorpayv2::RazorpayV2,
};

pub mod elavon;
pub use self::elavon::Elavon;

pub mod xendit;
pub use self::xendit::Xendit;

pub mod macros;

pub mod checkout;
pub use self::checkout::Checkout;

pub mod phonepe;
pub use self::phonepe::Phonepe;

pub mod cashfree;
pub use self::cashfree::Cashfree;

pub mod fiuu;
pub use self::fiuu::Fiuu;

pub mod payu;
pub use self::payu::Payu;

<<<<<<< HEAD
pub mod noon;
pub use self::noon::Noon;
=======
pub mod cashtocode;
pub use self::cashtocode::Cashtocode;
>>>>>>> 01984500
<|MERGE_RESOLUTION|>--- conflicted
+++ resolved
@@ -34,10 +34,8 @@
 pub mod payu;
 pub use self::payu::Payu;
 
-<<<<<<< HEAD
-pub mod noon;
-pub use self::noon::Noon;
-=======
 pub mod cashtocode;
 pub use self::cashtocode::Cashtocode;
->>>>>>> 01984500
+
+pub mod noon;
+pub use self::noon::Noon;