pub mod adyen;

pub mod razorpay;

pub mod authorizedotnet;
pub mod fiserv;
pub mod razorpayv2;

pub use self::{
    adyen::Adyen, authorizedotnet::Authorizedotnet, fiserv::Fiserv, mifinity::Mifinity,
    razorpay::Razorpay, razorpayv2::RazorpayV2,
};

pub mod elavon;
pub use self::elavon::Elavon;

pub mod xendit;
pub use self::xendit::Xendit;

pub mod macros;

pub mod checkout;
pub use self::checkout::Checkout;

pub mod mifinity;
pub mod phonepe;
pub use self::phonepe::Phonepe;

pub mod cashfree;
pub use self::cashfree::Cashfree;

pub mod paytm;
pub use self::paytm::Paytm;

pub mod fiuu;
pub use self::fiuu::Fiuu;

pub mod payu;
pub use self::payu::Payu;

pub mod cashtocode;
pub use self::cashtocode::Cashtocode;

pub mod novalnet;
pub use self::novalnet::Novalnet;

pub mod nexinets;
pub use self::nexinets::Nexinets;

pub mod noon;
pub use self::noon::Noon;

pub mod braintree;
pub use self::braintree::Braintree;

pub mod volt;
pub use self::volt::Volt;

<<<<<<< HEAD
pub mod trustpay;
pub use self::trustpay::Trustpay;
=======
pub mod bluecode;
pub use self::bluecode::Bluecode;
>>>>>>> 6074fc8c
<|MERGE_RESOLUTION|>--- conflicted
+++ resolved
@@ -56,10 +56,8 @@
 pub mod volt;
 pub use self::volt::Volt;
 
-<<<<<<< HEAD
-pub mod trustpay;
-pub use self::trustpay::Trustpay;
-=======
 pub mod bluecode;
 pub use self::bluecode::Bluecode;
->>>>>>> 6074fc8c
+
+pub mod trustpay;
+pub use self::trustpay::Trustpay;