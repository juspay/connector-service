pub mod adyen;

pub mod razorpay;

pub mod authorizedotnet;
pub mod fiserv;
pub mod razorpayv2;

pub use self::{
    adyen::Adyen, authorizedotnet::Authorizedotnet, fiserv::Fiserv, mifinity::Mifinity,
    razorpay::Razorpay, razorpayv2::RazorpayV2,
};

pub mod elavon;
pub use self::elavon::Elavon;

pub mod xendit;
pub use self::xendit::Xendit;

pub mod macros;

pub mod checkout;
pub use self::checkout::Checkout;

pub mod mifinity;
pub mod phonepe;
pub use self::phonepe::Phonepe;

pub mod cashfree;
pub use self::cashfree::Cashfree;

pub mod paytm;
pub use self::paytm::Paytm;

pub mod fiuu;
pub use self::fiuu::Fiuu;

pub mod payu;
pub use self::payu::Payu;

pub mod cashtocode;
pub use self::cashtocode::Cashtocode;

pub mod novalnet;
pub use self::novalnet::Novalnet;

<<<<<<< HEAD
pub mod cryptopay;
pub use self::cryptopay::Cryptopay;
=======
pub mod nexinets;
pub use self::nexinets::Nexinets;

pub mod noon;
pub use self::noon::Noon;
>>>>>>> 295ce959
<|MERGE_RESOLUTION|>--- conflicted
+++ resolved
@@ -44,13 +44,11 @@
 pub mod novalnet;
 pub use self::novalnet::Novalnet;
 
-<<<<<<< HEAD
-pub mod cryptopay;
-pub use self::cryptopay::Cryptopay;
-=======
 pub mod nexinets;
 pub use self::nexinets::Nexinets;
 
 pub mod noon;
 pub use self::noon::Noon;
->>>>>>> 295ce959
+
+pub mod cryptopay;
+pub use self::cryptopay::Cryptopay;