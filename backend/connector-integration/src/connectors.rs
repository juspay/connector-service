pub mod adyen;

pub mod razorpay;

pub mod authorizedotnet;
pub mod fiserv;
pub mod razorpayv2;

pub use self::{
    adyen::Adyen, authorizedotnet::Authorizedotnet, fiserv::Fiserv, razorpay::Razorpay,
    razorpayv2::RazorpayV2,
};

pub mod elavon;
pub use self::elavon::Elavon;

pub mod xendit;
pub use self::xendit::Xendit;

pub mod macros;

pub mod checkout;
pub use self::checkout::Checkout;

<<<<<<< HEAD
pub mod cryptopay;
pub use self::cryptopay::Cryptopay;
=======
pub mod phonepe;
pub use self::phonepe::Phonepe;

pub mod cashfree;
pub use self::cashfree::Cashfree;

pub mod fiuu;
pub use self::fiuu::Fiuu;
>>>>>>> 3712451e
<|MERGE_RESOLUTION|>--- conflicted
+++ resolved
@@ -22,10 +22,6 @@
 pub mod checkout;
 pub use self::checkout::Checkout;
 
-<<<<<<< HEAD
-pub mod cryptopay;
-pub use self::cryptopay::Cryptopay;
-=======
 pub mod phonepe;
 pub use self::phonepe::Phonepe;
 
@@ -34,4 +30,6 @@
 
 pub mod fiuu;
 pub use self::fiuu::Fiuu;
->>>>>>> 3712451e
+
+pub mod cryptopay;
+pub use self::cryptopay::Cryptopay;