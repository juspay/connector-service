pub mod adyen;

pub mod razorpay;

pub mod authorizedotnet;
pub mod fiserv;
pub mod razorpayv2;

pub use self::{
    adyen::Adyen, authorizedotnet::Authorizedotnet, fiserv::Fiserv, mifinity::Mifinity,
    razorpay::Razorpay, razorpayv2::RazorpayV2,
};

pub mod elavon;
pub use self::elavon::Elavon;

pub mod xendit;
pub use self::xendit::Xendit;

pub mod macros;

pub mod checkout;
pub use self::checkout::Checkout;

pub mod mifinity;
pub mod phonepe;
pub use self::phonepe::Phonepe;

pub mod cashfree;
pub use self::cashfree::Cashfree;

pub mod paytm;
pub use self::paytm::Paytm;

pub mod fiuu;
pub use self::fiuu::Fiuu;

pub mod payu;
pub use self::payu::Payu;

pub mod cashtocode;
pub use self::cashtocode::Cashtocode;

pub mod novalnet;
pub use self::novalnet::Novalnet;

pub mod nexinets;
pub use self::nexinets::Nexinets;

pub mod noon;
pub use self::noon::Noon;

pub mod braintree;
pub use self::braintree::Braintree;

pub mod volt;
pub use self::volt::Volt;

pub mod bluecode;
pub use self::bluecode::Bluecode;

pub mod cryptopay;
pub use self::cryptopay::Cryptopay;

pub mod dlocal;
pub use self::dlocal::Dlocal;

pub mod helcim;
pub use self::helcim::Helcim;

pub mod placetopay;
pub use self::placetopay::Placetopay;

pub mod rapyd;
pub use self::rapyd::Rapyd;

pub mod aci;
pub use self::aci::Aci;

pub mod trustpay;
pub use self::trustpay::Trustpay;

pub mod stripe;
pub use self::stripe::Stripe;

pub mod cybersource;
pub use self::cybersource::Cybersource;

pub mod worldpay;
pub use self::worldpay::Worldpay;

pub mod worldpayvantiv;
pub use self::worldpayvantiv::Worldpayvantiv;

pub mod payload;
pub use self::payload::Payload;

pub mod fiservemea;
pub use self::fiservemea::Fiservemea;

pub mod datatrans;
pub use self::datatrans::Datatrans;

pub mod authipay;
pub use self::authipay::Authipay;

<<<<<<< HEAD
pub mod paypal;
pub use self::paypal::Paypal;
=======
pub mod silverflow;
pub use self::silverflow::Silverflow;
>>>>>>> b7683a2a
<|MERGE_RESOLUTION|>--- conflicted
+++ resolved
@@ -104,10 +104,8 @@
 pub mod authipay;
 pub use self::authipay::Authipay;
 
-<<<<<<< HEAD
-pub mod paypal;
-pub use self::paypal::Paypal;
-=======
 pub mod silverflow;
 pub use self::silverflow::Silverflow;
->>>>>>> b7683a2a
+
+pub mod paypal;
+pub use self::paypal::Paypal;