pub mod adyen;

pub mod razorpay;

pub mod authorizedotnet;
pub mod fiserv;
pub mod razorpayv2;

pub use self::{
    adyen::Adyen, authorizedotnet::Authorizedotnet, fiserv::Fiserv, mifinity::Mifinity,
    razorpay::Razorpay, razorpayv2::RazorpayV2,
};

pub mod elavon;
pub use self::elavon::Elavon;

pub mod xendit;
pub use self::xendit::Xendit;

pub mod macros;

pub mod checkout;
pub use self::checkout::Checkout;

pub mod mifinity;
pub mod phonepe;
pub use self::phonepe::Phonepe;

pub mod cashfree;
pub use self::cashfree::Cashfree;

pub mod paytm;
pub use self::paytm::Paytm;

pub mod fiuu;
pub use self::fiuu::Fiuu;

pub mod payu;
pub use self::payu::Payu;

pub mod cashtocode;
pub use self::cashtocode::Cashtocode;

pub mod novalnet;
pub use self::novalnet::Novalnet;

pub mod nexinets;
pub use self::nexinets::Nexinets;

pub mod noon;
pub use self::noon::Noon;

pub mod braintree;
pub use self::braintree::Braintree;

pub mod volt;
pub use self::volt::Volt;

pub mod bluecode;
pub use self::bluecode::Bluecode;

pub mod cryptopay;
pub use self::cryptopay::Cryptopay;

pub mod dlocal;
pub use self::dlocal::Dlocal;

pub mod helcim;
pub use self::helcim::Helcim;

<<<<<<< HEAD
pub mod peachpayments;
pub use self::peachpayments::Peachpayments;
=======
pub mod placetopay;
pub use self::placetopay::Placetopay;
>>>>>>> 68ba3d9f
<|MERGE_RESOLUTION|>--- conflicted
+++ resolved
@@ -68,10 +68,8 @@
 pub mod helcim;
 pub use self::helcim::Helcim;
 
-<<<<<<< HEAD
-pub mod peachpayments;
-pub use self::peachpayments::Peachpayments;
-=======
 pub mod placetopay;
 pub use self::placetopay::Placetopay;
->>>>>>> 68ba3d9f
+
+pub mod peachpayments;
+pub use self::peachpayments::Peachpayments;