pub mod adyen;

pub mod razorpay;

pub mod authorizedotnet;
pub mod fiserv;
pub mod razorpayv2;

pub use self::{
    adyen::Adyen, authorizedotnet::Authorizedotnet, fiserv::Fiserv, mifinity::Mifinity,
    razorpay::Razorpay, razorpayv2::RazorpayV2,
};

pub mod elavon;
pub use self::elavon::Elavon;

pub mod xendit;
pub use self::xendit::Xendit;

pub mod macros;

pub mod checkout;
pub use self::checkout::Checkout;

pub mod mifinity;
pub mod phonepe;
pub use self::phonepe::Phonepe;

pub mod cashfree;
pub use self::cashfree::Cashfree;

pub mod paytm;
pub use self::paytm::Paytm;

pub mod fiuu;
pub use self::fiuu::Fiuu;

pub mod payu;
pub use self::payu::Payu;

pub mod cashtocode;
pub use self::cashtocode::Cashtocode;

pub mod novalnet;
pub use self::novalnet::Novalnet;

pub mod nexinets;
pub use self::nexinets::Nexinets;

pub mod noon;
pub use self::noon::Noon;

pub mod braintree;
pub use self::braintree::Braintree;

pub mod volt;
pub use self::volt::Volt;

pub mod bluecode;
pub use self::bluecode::Bluecode;

pub mod cryptopay;
pub use self::cryptopay::Cryptopay;

pub mod dlocal;
pub use self::dlocal::Dlocal;

pub mod helcim;
pub use self::helcim::Helcim;

pub mod placetopay;
pub use self::placetopay::Placetopay;

pub mod rapyd;
pub use self::rapyd::Rapyd;

pub mod aci;
pub use self::aci::Aci;

pub mod trustpay;
pub use self::trustpay::Trustpay;

pub mod stripe;
pub use self::stripe::Stripe;

pub mod cybersource;
pub use self::cybersource::Cybersource;

pub mod worldpay;
pub use self::worldpay::Worldpay;

pub mod worldpayvantiv;
pub use self::worldpayvantiv::Worldpayvantiv;

pub mod multisafepay;
pub use self::multisafepay::Multisafepay;

pub mod payload;
pub use self::payload::Payload;

pub mod fiservemea;
pub use self::fiservemea::Fiservemea;

pub mod paysafe;
pub use self::paysafe::Paysafe;

pub mod datatrans;
pub use self::datatrans::Datatrans;

pub mod bluesnap;
pub use self::bluesnap::Bluesnap;

pub mod authipay;
pub use self::authipay::Authipay;

pub mod silverflow;
pub use self::silverflow::Silverflow;

pub mod celero;
pub use self::celero::Celero;

pub mod paypal;
pub use self::paypal::Paypal;

pub mod stax;
pub use self::stax::Stax;

pub mod hipay;
pub use self::hipay::Hipay;

pub mod trustpayments;
pub use self::trustpayments::Trustpayments;

pub mod globalpay;
pub use self::globalpay::Globalpay;

pub mod billwerk;
pub use self::billwerk::Billwerk;

<<<<<<< HEAD
pub mod forte;
pub use self::forte::Forte;
=======
pub mod nmi;
pub use self::nmi::Nmi;
>>>>>>> 8cccab2e
<|MERGE_RESOLUTION|>--- conflicted
+++ resolved
@@ -137,10 +137,8 @@
 pub mod billwerk;
 pub use self::billwerk::Billwerk;
 
-<<<<<<< HEAD
-pub mod forte;
-pub use self::forte::Forte;
-=======
 pub mod nmi;
 pub use self::nmi::Nmi;
->>>>>>> 8cccab2e
+
+pub mod forte;
+pub use self::forte::Forte;