pub mod adyen;

pub mod razorpay;

pub mod authorizedotnet;
pub mod fiserv;
pub mod razorpayv2;

pub use self::{
    adyen::Adyen, authorizedotnet::Authorizedotnet, fiserv::Fiserv, mifinity::Mifinity,
    razorpay::Razorpay, razorpayv2::RazorpayV2,
};

pub mod elavon;
pub use self::elavon::Elavon;

pub mod xendit;
pub use self::xendit::Xendit;

pub mod macros;

pub mod checkout;
pub use self::checkout::Checkout;

pub mod mifinity;
pub mod phonepe;
pub use self::phonepe::Phonepe;

pub mod cashfree;
pub use self::cashfree::Cashfree;

pub mod paytm;
pub use self::paytm::Paytm;

pub mod fiuu;
pub use self::fiuu::Fiuu;

pub mod payu;
pub use self::payu::Payu;

pub mod cashtocode;
pub use self::cashtocode::Cashtocode;

pub mod novalnet;
pub use self::novalnet::Novalnet;

pub mod nexinets;
pub use self::nexinets::Nexinets;

pub mod noon;
pub use self::noon::Noon;

pub mod braintree;
pub use self::braintree::Braintree;

pub mod volt;
pub use self::volt::Volt;

<<<<<<< HEAD
pub mod peachpayments;
pub use self::peachpayments::Peachpayments;
=======
pub mod bluecode;
pub use self::bluecode::Bluecode;
>>>>>>> 316aa942
<|MERGE_RESOLUTION|>--- conflicted
+++ resolved
@@ -56,10 +56,8 @@
 pub mod volt;
 pub use self::volt::Volt;
 
-<<<<<<< HEAD
-pub mod peachpayments;
-pub use self::peachpayments::Peachpayments;
-=======
 pub mod bluecode;
 pub use self::bluecode::Bluecode;
->>>>>>> 316aa942
+
+pub mod peachpayments;
+pub use self::peachpayments::Peachpayments;