pub mod adyen;

pub mod razorpay;

pub mod authorizedotnet;
pub mod fiserv;
pub mod razorpayv2;

pub use self::{
    adyen::Adyen, authorizedotnet::Authorizedotnet, fiserv::Fiserv, mifinity::Mifinity,
    razorpay::Razorpay, razorpayv2::RazorpayV2,
};

pub mod elavon;
pub use self::elavon::Elavon;

pub mod xendit;
pub use self::xendit::Xendit;

pub mod macros;

pub mod checkout;
pub use self::checkout::Checkout;

pub mod mifinity;
pub mod phonepe;
pub use self::phonepe::Phonepe;

pub mod cashfree;
pub use self::cashfree::Cashfree;

pub mod paytm;
pub use self::paytm::Paytm;

pub mod fiuu;
pub use self::fiuu::Fiuu;

pub mod payu;
pub use self::payu::Payu;

pub mod cashtocode;
pub use self::cashtocode::Cashtocode;

pub mod novalnet;
pub use self::novalnet::Novalnet;

pub mod nexinets;
pub use self::nexinets::Nexinets;

pub mod noon;
pub use self::noon::Noon;

pub mod braintree;
pub use self::braintree::Braintree;

pub mod volt;
pub use self::volt::Volt;

pub mod bluecode;
pub use self::bluecode::Bluecode;

pub mod cryptopay;
pub use self::cryptopay::Cryptopay;

pub mod dlocal;
pub use self::dlocal::Dlocal;

pub mod helcim;
pub use self::helcim::Helcim;

pub mod placetopay;
pub use self::placetopay::Placetopay;

pub mod rapyd;
pub use self::rapyd::Rapyd;

pub mod aci;
pub use self::aci::Aci;

pub mod trustpay;
pub use self::trustpay::Trustpay;

pub mod stripe;
pub use self::stripe::Stripe;

pub mod cybersource;
pub use self::cybersource::Cybersource;

<<<<<<< HEAD
pub mod worldpayvantiv;
pub use self::worldpayvantiv::Worldpayvantiv;
=======
pub mod worldpay;
pub use self::worldpay::Worldpay;
>>>>>>> 61945b24
<|MERGE_RESOLUTION|>--- conflicted
+++ resolved
@@ -86,10 +86,8 @@
 pub mod cybersource;
 pub use self::cybersource::Cybersource;
 
-<<<<<<< HEAD
-pub mod worldpayvantiv;
-pub use self::worldpayvantiv::Worldpayvantiv;
-=======
 pub mod worldpay;
 pub use self::worldpay::Worldpay;
->>>>>>> 61945b24
+
+pub mod worldpayvantiv;
+pub use self::worldpayvantiv::Worldpayvantiv;