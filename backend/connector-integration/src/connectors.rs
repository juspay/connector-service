--- conflicted
+++ resolved
@@ -179,10 +179,8 @@
 pub mod bambora;
 pub use self::bambora::Bambora;
 
-<<<<<<< HEAD
-pub mod revolut;
-pub use self::revolut::Revolut;
-=======
 pub mod payme;
 pub use self::payme::Payme;
->>>>>>> 116c3b6d
+
+pub mod revolut;
+pub use self::revolut::Revolut;