--- conflicted
+++ resolved
@@ -50,10 +50,8 @@
 pub mod noon;
 pub use self::noon::Noon;
 
-<<<<<<< HEAD
-pub mod cybersource;
-pub use self::cybersource::Cybersource;
-=======
 pub mod braintree;
 pub use self::braintree::Braintree;
->>>>>>> 8ee4de2a
+
+pub mod cybersource;
+pub use self::cybersource::Cybersource;