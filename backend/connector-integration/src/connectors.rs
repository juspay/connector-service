pub mod adyen;

pub mod razorpay;

pub mod authorizedotnet;
pub mod fiserv;
pub mod razorpayv2;

pub use self::{
    adyen::Adyen, authorizedotnet::Authorizedotnet, fiserv::Fiserv, razorpay::Razorpay,
    razorpayv2::RazorpayV2,
};

pub mod elavon;
pub use self::elavon::Elavon;

pub mod xendit;
pub use self::xendit::Xendit;

pub mod macros;

pub mod checkout;
pub use self::checkout::Checkout;

pub mod phonepe;
pub use self::phonepe::Phonepe;

pub mod cashfree;
pub use self::cashfree::Cashfree;

pub mod fiuu;
pub use self::fiuu::Fiuu;

pub mod payu;
pub use self::payu::Payu;

<<<<<<< HEAD
pub mod nexinets;
pub use self::nexinets::Nexinets;
=======
pub mod cashtocode;
pub use self::cashtocode::Cashtocode;
>>>>>>> c143d21c
<|MERGE_RESOLUTION|>--- conflicted
+++ resolved
@@ -34,10 +34,8 @@
 pub mod payu;
 pub use self::payu::Payu;
 
-<<<<<<< HEAD
-pub mod nexinets;
-pub use self::nexinets::Nexinets;
-=======
 pub mod cashtocode;
 pub use self::cashtocode::Cashtocode;
->>>>>>> c143d21c
+
+pub mod nexinets;
+pub use self::nexinets::Nexinets;