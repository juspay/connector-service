--- conflicted
+++ resolved
@@ -40,10 +40,9 @@
 pub mod cashtocode;
 pub use self::cashtocode::Cashtocode;
 
-<<<<<<< HEAD
 pub mod volt;
 pub use self::volt::Volt;
-=======
+
 pub mod novalnet;
 pub use self::novalnet::Novalnet;
 
@@ -51,5 +50,4 @@
 pub use self::nexinets::Nexinets;
 
 pub mod noon;
-pub use self::noon::Noon;
->>>>>>> 51fc6a4b
+pub use self::noon::Noon;