--- conflicted
+++ resolved
@@ -62,10 +62,8 @@
 pub mod cryptopay;
 pub use self::cryptopay::Cryptopay;
 
-<<<<<<< HEAD
-pub mod peachpayments;
-pub use self::peachpayments::Peachpayments;
-=======
 pub mod helcim;
 pub use self::helcim::Helcim;
->>>>>>> 0807495b
+
+pub mod peachpayments;
+pub use self::peachpayments::Peachpayments;