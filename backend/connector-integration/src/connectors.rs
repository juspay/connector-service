pub mod adyen;

pub mod razorpay;

pub mod authorizedotnet;
pub mod fiserv;
pub mod razorpayv2;

pub use self::{
    adyen::Adyen, authorizedotnet::Authorizedotnet, fiserv::Fiserv, mifinity::Mifinity,
    razorpay::Razorpay, razorpayv2::RazorpayV2,
};

pub mod elavon;
pub use self::elavon::Elavon;

pub mod xendit;
pub use self::xendit::Xendit;

pub mod macros;

pub mod checkout;
pub use self::checkout::Checkout;

pub mod mifinity;
pub mod phonepe;
pub use self::phonepe::Phonepe;

pub mod cashfree;
pub use self::cashfree::Cashfree;

pub mod paytm;
pub use self::paytm::Paytm;

pub mod fiuu;
pub use self::fiuu::Fiuu;

pub mod payu;
pub use self::payu::Payu;

pub mod cashtocode;
pub use self::cashtocode::Cashtocode;

pub mod novalnet;
pub use self::novalnet::Novalnet;

pub mod nexinets;
pub use self::nexinets::Nexinets;

pub mod noon;
pub use self::noon::Noon;

pub mod braintree;
pub use self::braintree::Braintree;

pub mod volt;
pub use self::volt::Volt;

pub mod bluecode;
pub use self::bluecode::Bluecode;

pub mod cryptopay;
pub use self::cryptopay::Cryptopay;

pub mod dlocal;
pub use self::dlocal::Dlocal;

pub mod helcim;
pub use self::helcim::Helcim;

pub mod placetopay;
pub use self::placetopay::Placetopay;

pub mod rapyd;
pub use self::rapyd::Rapyd;

pub mod aci;
pub use self::aci::Aci;

pub mod trustpay;
pub use self::trustpay::Trustpay;

pub mod stripe;
pub use self::stripe::Stripe;

pub mod cybersource;
pub use self::cybersource::Cybersource;

pub mod worldpay;
pub use self::worldpay::Worldpay;

pub mod worldpayvantiv;
pub use self::worldpayvantiv::Worldpayvantiv;

pub mod multisafepay;
pub use self::multisafepay::Multisafepay;

pub mod payload;
pub use self::payload::Payload;

pub mod fiservemea;
pub use self::fiservemea::Fiservemea;

pub mod paysafe;
pub use self::paysafe::Paysafe;

pub mod datatrans;
pub use self::datatrans::Datatrans;

pub mod bluesnap;
pub use self::bluesnap::Bluesnap;

pub mod authipay;
pub use self::authipay::Authipay;

pub mod bamboraapac;
pub use self::bamboraapac::Bamboraapac;

pub mod silverflow;
pub use self::silverflow::Silverflow;

pub mod celero;
pub use self::celero::Celero;

pub mod paypal;
pub use self::paypal::Paypal;

pub mod stax;
pub use self::stax::Stax;

pub mod hipay;
pub use self::hipay::Hipay;

pub mod trustpayments;
pub use self::trustpayments::Trustpayments;

pub mod globalpay;
pub use self::globalpay::Globalpay;

pub mod billwerk;
pub use self::billwerk::Billwerk;

pub mod iatapay;
pub use self::iatapay::Iatapay;

pub mod nmi;
pub use self::nmi::Nmi;

pub mod forte;
pub use self::forte::Forte;

pub mod shift4;
pub use self::shift4::Shift4;

<<<<<<< HEAD
pub mod paybox;
pub use self::paybox::Paybox;
=======
pub mod nexixpay;
pub use self::nexixpay::Nexixpay;
>>>>>>> 937acfd7
<|MERGE_RESOLUTION|>--- conflicted
+++ resolved
@@ -152,10 +152,8 @@
 pub mod shift4;
 pub use self::shift4::Shift4;
 
-<<<<<<< HEAD
 pub mod paybox;
 pub use self::paybox::Paybox;
-=======
+
 pub mod nexixpay;
-pub use self::nexixpay::Nexixpay;
->>>>>>> 937acfd7
+pub use self::nexixpay::Nexixpay;