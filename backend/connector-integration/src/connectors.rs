pub mod adyen;

pub mod razorpay;

pub mod authorizedotnet;
pub mod fiserv;
pub mod razorpayv2;

pub use self::{
    adyen::Adyen, authorizedotnet::Authorizedotnet, fiserv::Fiserv, mifinity::Mifinity,
    razorpay::Razorpay, razorpayv2::RazorpayV2,
};

pub mod elavon;
pub use self::elavon::Elavon;

pub mod xendit;
pub use self::xendit::Xendit;

pub mod macros;

pub mod checkout;
pub use self::checkout::Checkout;

pub mod mifinity;
pub mod phonepe;
pub use self::phonepe::Phonepe;

pub mod cashfree;
pub use self::cashfree::Cashfree;

pub mod paytm;
pub use self::paytm::Paytm;

pub mod fiuu;
pub use self::fiuu::Fiuu;

pub mod payu;
pub use self::payu::Payu;

pub mod cashtocode;
pub use self::cashtocode::Cashtocode;

pub mod novalnet;
pub use self::novalnet::Novalnet;

pub mod nexinets;
pub use self::nexinets::Nexinets;

pub mod noon;
pub use self::noon::Noon;

pub mod braintree;
pub use self::braintree::Braintree;

pub mod volt;
pub use self::volt::Volt;

pub mod bluecode;
pub use self::bluecode::Bluecode;

pub mod cryptopay;
pub use self::cryptopay::Cryptopay;

pub mod dlocal;
pub use self::dlocal::Dlocal;

pub mod helcim;
pub use self::helcim::Helcim;

pub mod placetopay;
pub use self::placetopay::Placetopay;

pub mod rapyd;
pub use self::rapyd::Rapyd;

pub mod aci;
pub use self::aci::Aci;

pub mod trustpay;
pub use self::trustpay::Trustpay;

pub mod stripe;
pub use self::stripe::Stripe;

pub mod cybersource;
pub use self::cybersource::Cybersource;

pub mod worldpay;
pub use self::worldpay::Worldpay;

pub mod worldpayvantiv;
pub use self::worldpayvantiv::Worldpayvantiv;

pub mod payload;
pub use self::payload::Payload;

pub mod fiservemea;
pub use self::fiservemea::Fiservemea;

pub mod datatrans;
pub use self::datatrans::Datatrans;

pub mod authipay;
pub use self::authipay::Authipay;

pub mod silverflow;
pub use self::silverflow::Silverflow;

<<<<<<< HEAD
pub mod paypal;
pub use self::paypal::Paypal;
=======
pub mod celero;
pub use self::celero::Celero;
>>>>>>> 3abc1a57
<|MERGE_RESOLUTION|>--- conflicted
+++ resolved
@@ -107,10 +107,8 @@
 pub mod silverflow;
 pub use self::silverflow::Silverflow;
 
-<<<<<<< HEAD
-pub mod paypal;
-pub use self::paypal::Paypal;
-=======
 pub mod celero;
 pub use self::celero::Celero;
->>>>>>> 3abc1a57
+
+pub mod paypal;
+pub use self::paypal::Paypal;