--- conflicted
+++ resolved
@@ -62,13 +62,11 @@
 pub mod cryptopay;
 pub use self::cryptopay::Cryptopay;
 
-<<<<<<< HEAD
-pub mod trustpay;
-pub use self::trustpay::Trustpay;
-=======
 pub mod dlocal;
 pub use self::dlocal::Dlocal;
 
 pub mod helcim;
 pub use self::helcim::Helcim;
->>>>>>> 7bf6a227
+
+pub mod trustpay;
+pub use self::trustpay::Trustpay;