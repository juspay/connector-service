--- conflicted
+++ resolved
@@ -59,10 +59,8 @@
 pub mod bluecode;
 pub use self::bluecode::Bluecode;
 
-<<<<<<< HEAD
-pub mod rapyd;
-pub use self::rapyd::Rapyd;
-=======
 pub mod cryptopay;
 pub use self::cryptopay::Cryptopay;
->>>>>>> c1c40d54
+
+pub mod rapyd;
+pub use self::rapyd::Rapyd;