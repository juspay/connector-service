use std::fmt::Debug;

use domain_types::{connector_types::ConnectorEnum, payment_method_data::PaymentMethodDataTypes};
use interfaces::connector_types::BoxedConnector;

use crate::connectors::{
<<<<<<< HEAD
    Adyen, Authorizedotnet, Cashfree, Cashtocode, Checkout, Elavon, Fiserv, Fiuu, Mifinity,
    Nexinets, Novalnet, Paytm, Payu, Phonepe, Razorpay, RazorpayV2, Xendit,
=======
    Adyen, Authorizedotnet, Cashfree, Cashtocode, Checkout, Elavon, Fiserv, Fiuu, Nexinets, Noon,
    Novalnet, Paytm, Payu, Phonepe, Razorpay, RazorpayV2, Xendit,
>>>>>>> 51fc6a4b
};

#[derive(Clone)]
pub struct ConnectorData<T: PaymentMethodDataTypes + Debug + Default + Send + Sync + 'static> {
    pub connector: BoxedConnector<T>,
    pub connector_name: ConnectorEnum,
}

impl<T: PaymentMethodDataTypes + Debug + Default + Send + Sync + 'static + serde::Serialize>
    ConnectorData<T>
{
    pub fn get_connector_by_name(connector_name: &ConnectorEnum) -> Self {
        let connector = Self::convert_connector(connector_name.clone());
        Self {
            connector,
            connector_name: connector_name.clone(),
        }
    }

    fn convert_connector(connector_name: ConnectorEnum) -> BoxedConnector<T> {
        match connector_name {
            ConnectorEnum::Adyen => Box::new(Adyen::new()),
            ConnectorEnum::Razorpay => Box::new(Razorpay::new()),
            ConnectorEnum::RazorpayV2 => Box::new(RazorpayV2::new()),
            ConnectorEnum::Fiserv => Box::new(Fiserv::new()),
            ConnectorEnum::Elavon => Box::new(Elavon::new()),
            ConnectorEnum::Xendit => Box::new(Xendit::new()),
            ConnectorEnum::Checkout => Box::new(Checkout::new()),
            ConnectorEnum::Authorizedotnet => Box::new(Authorizedotnet::new()),
            ConnectorEnum::Mifinity => Box::new(Mifinity::new()),
            ConnectorEnum::Phonepe => Box::new(Phonepe::new()),
            ConnectorEnum::Cashfree => Box::new(Cashfree::new()),
            ConnectorEnum::Fiuu => Box::new(Fiuu::new()),
            ConnectorEnum::Payu => Box::new(Payu::new()),
            ConnectorEnum::Paytm => Box::new(Paytm::new()),
            ConnectorEnum::Cashtocode => Box::new(Cashtocode::new()),
            ConnectorEnum::Novalnet => Box::new(Novalnet::new()),
            ConnectorEnum::Nexinets => Box::new(Nexinets::new()),
            ConnectorEnum::Noon => Box::new(Noon::new()),
        }
    }
}

pub struct ResponseRouterData<Response, RouterData> {
    pub response: Response,
    pub router_data: RouterData,
    pub http_code: u16,
}<|MERGE_RESOLUTION|>--- conflicted
+++ resolved
@@ -4,13 +4,8 @@
 use interfaces::connector_types::BoxedConnector;
 
 use crate::connectors::{
-<<<<<<< HEAD
     Adyen, Authorizedotnet, Cashfree, Cashtocode, Checkout, Elavon, Fiserv, Fiuu, Mifinity,
-    Nexinets, Novalnet, Paytm, Payu, Phonepe, Razorpay, RazorpayV2, Xendit,
-=======
-    Adyen, Authorizedotnet, Cashfree, Cashtocode, Checkout, Elavon, Fiserv, Fiuu, Nexinets, Noon,
-    Novalnet, Paytm, Payu, Phonepe, Razorpay, RazorpayV2, Xendit,
->>>>>>> 51fc6a4b
+    Nexinets, Noon, Novalnet, Paytm, Payu, Phonepe, Razorpay, RazorpayV2, Xendit,
 };
 
 #[derive(Clone)]
