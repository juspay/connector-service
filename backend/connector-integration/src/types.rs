--- conflicted
+++ resolved
@@ -3,13 +3,8 @@
 use std::fmt::Debug;
 
 use crate::connectors::{
-<<<<<<< HEAD
-    Adyen, Authorizedotnet, Cashfree, Cashtocode, Checkout, Elavon, Fiserv, Fiuu, Noon, Novalnet,
-    Payu, Phonepe, Razorpay, RazorpayV2, Xendit,
-=======
-    Adyen, Authorizedotnet, Cashfree, Cashtocode, Checkout, Elavon, Fiserv, Fiuu, Nexinets,
+    Adyen, Authorizedotnet, Cashfree, Cashtocode, Checkout, Elavon, Fiserv, Fiuu, Nexinets, Noon,
     Novalnet, Payu, Phonepe, Razorpay, RazorpayV2, Xendit,
->>>>>>> fa900781
 };
 
 #[derive(Clone)]
@@ -45,11 +40,8 @@
             ConnectorEnum::Payu => Box::new(Payu::new()),
             ConnectorEnum::Cashtocode => Box::new(Cashtocode::new()),
             ConnectorEnum::Novalnet => Box::new(Novalnet::new()),
-<<<<<<< HEAD
+            ConnectorEnum::Nexinets => Box::new(Nexinets::new()),
             ConnectorEnum::Noon => Box::new(Noon::new()),
-=======
-            ConnectorEnum::Nexinets => Box::new(Nexinets::new()),
->>>>>>> fa900781
         }
     }
 }
