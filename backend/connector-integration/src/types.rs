use domain_types::connector_types::ConnectorEnum;
use interfaces::connector_types::BoxedConnector;

use crate::connectors::{
<<<<<<< HEAD
    Adyen, Authorizedotnet, Cashfree, Checkout, Cryptopay, Elavon, Fiserv, Fiuu, Phonepe, Razorpay,
=======
    Adyen, Authorizedotnet, Cashfree, Checkout, Elavon, Fiserv, Fiuu, Payu, Phonepe, Razorpay,
>>>>>>> ce7496e9
    RazorpayV2, Xendit,
};

#[derive(Clone)]
pub struct ConnectorData {
    pub connector: BoxedConnector,
    pub connector_name: ConnectorEnum,
}

impl ConnectorData {
    pub fn get_connector_by_name(connector_name: &ConnectorEnum) -> Self {
        let connector = Self::convert_connector(connector_name.clone());
        Self {
            connector,
            connector_name: connector_name.clone(),
        }
    }

    fn convert_connector(connector_name: ConnectorEnum) -> BoxedConnector {
        match connector_name {
            ConnectorEnum::Adyen => Box::new(Adyen::new()),
            ConnectorEnum::Razorpay => Box::new(Razorpay::new()),
            ConnectorEnum::RazorpayV2 => Box::new(RazorpayV2::new()),
            ConnectorEnum::Fiserv => Box::new(Fiserv::new()),
            ConnectorEnum::Elavon => Box::new(Elavon::new()),
            ConnectorEnum::Xendit => Box::new(Xendit::new()),
            ConnectorEnum::Checkout => Box::new(Checkout::new()),
            ConnectorEnum::Authorizedotnet => Box::new(Authorizedotnet::new()),
            ConnectorEnum::Phonepe => Box::new(Phonepe::new()),
            ConnectorEnum::Cashfree => Box::new(Cashfree::new()),
            ConnectorEnum::Fiuu => Box::new(Fiuu::new()),
<<<<<<< HEAD
            ConnectorEnum::Cryptopay => Box::new(Cryptopay::new()),
=======
            ConnectorEnum::Payu => Box::new(Payu::new()),
>>>>>>> ce7496e9
        }
    }
}

pub struct ResponseRouterData<Response, RouterData> {
    pub response: Response,
    pub router_data: RouterData,
    pub http_code: u16,
}<|MERGE_RESOLUTION|>--- conflicted
+++ resolved
@@ -2,11 +2,7 @@
 use interfaces::connector_types::BoxedConnector;
 
 use crate::connectors::{
-<<<<<<< HEAD
-    Adyen, Authorizedotnet, Cashfree, Checkout, Cryptopay, Elavon, Fiserv, Fiuu, Phonepe, Razorpay,
-=======
-    Adyen, Authorizedotnet, Cashfree, Checkout, Elavon, Fiserv, Fiuu, Payu, Phonepe, Razorpay,
->>>>>>> ce7496e9
+    Adyen, Authorizedotnet, Cashfree, Checkout, Cryptopay, Elavon, Fiserv, Fiuu, Payu, Phonepe, Razorpay,
     RazorpayV2, Xendit,
 };
 
@@ -38,11 +34,8 @@
             ConnectorEnum::Phonepe => Box::new(Phonepe::new()),
             ConnectorEnum::Cashfree => Box::new(Cashfree::new()),
             ConnectorEnum::Fiuu => Box::new(Fiuu::new()),
-<<<<<<< HEAD
+            ConnectorEnum::Payu => Box::new(Payu::new()),
             ConnectorEnum::Cryptopay => Box::new(Cryptopay::new()),
-=======
-            ConnectorEnum::Payu => Box::new(Payu::new()),
->>>>>>> ce7496e9
         }
     }
 }
