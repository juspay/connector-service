--- conflicted
+++ resolved
@@ -2,13 +2,8 @@
 use interfaces::connector_types::BoxedConnector;
 
 use crate::connectors::{
-<<<<<<< HEAD
-    Adyen, Authorizedotnet, Cashfree, Checkout, Elavon, Fiserv, Mifinity, Phonepe, Razorpay,
-    RazorpayV2, Xendit,
-=======
     Adyen, Authorizedotnet, Cashfree, Cashtocode, Checkout, Elavon, Fiserv, Fiuu, Payu, Phonepe,
-    Razorpay, RazorpayV2, Xendit,
->>>>>>> 4387a631
+    Razorpay, RazorpayV2, Xendit, Mifinity,
 };
 
 #[derive(Clone)]
