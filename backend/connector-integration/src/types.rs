--- conflicted
+++ resolved
@@ -4,15 +4,9 @@
 use interfaces::connector_types::BoxedConnector;
 
 use crate::connectors::{
-<<<<<<< HEAD
-    Adyen, Authorizedotnet, Bluecode, Braintree, Cashfree, Cashtocode, Checkout, Cryptopay,
+    Aci, Adyen, Authorizedotnet, Bluecode, Braintree, Cashfree, Cashtocode, Checkout, Cryptopay,
     Cybersource, Dlocal, Elavon, Fiserv, Fiuu, Helcim, Mifinity, Nexinets, Noon, Novalnet, Paytm,
     Payu, Phonepe, Placetopay, Rapyd, Razorpay, RazorpayV2, Volt, Xendit,
-=======
-    Aci, Adyen, Authorizedotnet, Bluecode, Braintree, Cashfree, Cashtocode, Checkout, Cryptopay,
-    Dlocal, Elavon, Fiserv, Fiuu, Helcim, Mifinity, Nexinets, Noon, Novalnet, Paytm, Payu, Phonepe,
-    Placetopay, Rapyd, Razorpay, RazorpayV2, Volt, Xendit,
->>>>>>> ccd05e47
 };
 
 #[derive(Clone)]
@@ -60,11 +54,8 @@
             ConnectorEnum::Dlocal => Box::new(Dlocal::new()),
             ConnectorEnum::Placetopay => Box::new(Placetopay::new()),
             ConnectorEnum::Rapyd => Box::new(Rapyd::new()),
-<<<<<<< HEAD
+            ConnectorEnum::Aci => Box::new(Aci::new()),
             ConnectorEnum::Cybersource => Box::new(Cybersource::new()),
-=======
-            ConnectorEnum::Aci => Box::new(Aci::new()),
->>>>>>> ccd05e47
         }
     }
 }
