--- conflicted
+++ resolved
@@ -4,14 +4,9 @@
 use interfaces::connector_types::BoxedConnector;
 
 use crate::connectors::{
-<<<<<<< HEAD
-    Adyen, Authorizedotnet, Bluecode, Braintree, Cashfree, Cashtocode, Checkout, Elavon, Fiserv,
-    Fiuu, Mifinity, Nexinets, Noon, Novalnet, Paytm, Payu, Phonepe, Rapyd, Razorpay, RazorpayV2,
-=======
     Adyen, Authorizedotnet, Bluecode, Braintree, Cashfree, Cashtocode, Checkout, Cryptopay, Elavon,
-    Fiserv, Fiuu, Mifinity, Nexinets, Noon, Novalnet, Paytm, Payu, Phonepe, Razorpay, RazorpayV2,
->>>>>>> c1c40d54
-    Volt, Xendit,
+    Fiserv, Fiuu, Mifinity, Nexinets, Noon, Novalnet, Paytm, Payu, Phonepe, Rapyd, Razorpay,
+    RazorpayV2, Volt, Xendit,
 };
 
 #[derive(Clone)]
@@ -54,11 +49,8 @@
             ConnectorEnum::Volt => Box::new(Volt::new()),
             ConnectorEnum::Braintree => Box::new(Braintree::new()),
             ConnectorEnum::Bluecode => Box::new(Bluecode::new()),
-<<<<<<< HEAD
+            ConnectorEnum::Cryptopay => Box::new(Cryptopay::new()),
             ConnectorEnum::Rapyd => Box::new(Rapyd::new()),
-=======
-            ConnectorEnum::Cryptopay => Box::new(Cryptopay::new()),
->>>>>>> c1c40d54
         }
     }
 }
