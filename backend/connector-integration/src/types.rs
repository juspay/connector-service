--- conflicted
+++ resolved
@@ -2,13 +2,8 @@
 use interfaces::connector_types::BoxedConnector;
 
 use crate::connectors::{
-<<<<<<< HEAD
-    Adyen, Authorizedotnet, Cashfree, Checkout, Cryptopay, Elavon, Fiserv, Fiuu, Payu, Phonepe,
-    Razorpay, RazorpayV2, Xendit,
-=======
     Adyen, Authorizedotnet, Cashfree, Cashtocode, Checkout, Elavon, Fiserv, Fiuu, Novalnet, Payu,
     Phonepe, Razorpay, RazorpayV2, Xendit,
->>>>>>> 2263c96a
 };
 
 #[derive(Clone)]
@@ -40,12 +35,9 @@
             ConnectorEnum::Cashfree => Box::new(Cashfree::new()),
             ConnectorEnum::Fiuu => Box::new(Fiuu::new()),
             ConnectorEnum::Payu => Box::new(Payu::new()),
-<<<<<<< HEAD
-            ConnectorEnum::Cryptopay => Box::new(Cryptopay::new()),
-=======
             ConnectorEnum::Cashtocode => Box::new(Cashtocode::new()),
             ConnectorEnum::Novalnet => Box::new(Novalnet::new()),
->>>>>>> 2263c96a
+            ConnectorEnum::Cryptopay => Box::new(Cryptopay::new()),
         }
     }
 }
