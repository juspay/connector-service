--- conflicted
+++ resolved
@@ -2,11 +2,7 @@
 use interfaces::connector_types::BoxedConnector;
 
 use crate::connectors::{
-<<<<<<< HEAD
-    Adyen, Authorizedotnet, Cashfree, Cashtocode, Checkout, Elavon, Fiserv, Phonepe, Razorpay,
-=======
-    Adyen, Authorizedotnet, Cashfree, Checkout, Elavon, Fiserv, Fiuu, Phonepe, Razorpay,
->>>>>>> 3712451e
+    Adyen, Authorizedotnet, Cashfree, Checkout, Cashtocode, Elavon, Fiserv, Fiuu, Phonepe, Razorpay,
     RazorpayV2, Xendit,
 };
 
@@ -37,11 +33,8 @@
             ConnectorEnum::Authorizedotnet => Box::new(Authorizedotnet::new()),
             ConnectorEnum::Phonepe => Box::new(Phonepe::new()),
             ConnectorEnum::Cashfree => Box::new(Cashfree::new()),
-<<<<<<< HEAD
+            ConnectorEnum::Fiuu => Box::new(Fiuu::new()),
             ConnectorEnum::Cashtocode => Box::new(Cashtocode::new()),
-=======
-            ConnectorEnum::Fiuu => Box::new(Fiuu::new()),
->>>>>>> 3712451e
         }
     }
 }
