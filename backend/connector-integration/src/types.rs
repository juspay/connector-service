use domain_types::connector_types::ConnectorEnum;
use interfaces::connector_types::BoxedConnector;

use crate::connectors::{
<<<<<<< HEAD
    Adyen, Authorizedotnet, Cashfree, Checkout, Elavon, Fiserv, Fiuu, Noon, Payu, Phonepe,
=======
    Adyen, Authorizedotnet, Cashfree, Cashtocode, Checkout, Elavon, Fiserv, Fiuu, Payu, Phonepe,
>>>>>>> 01984500
    Razorpay, RazorpayV2, Xendit,
};

#[derive(Clone)]
pub struct ConnectorData {
    pub connector: BoxedConnector,
    pub connector_name: ConnectorEnum,
}

impl ConnectorData {
    pub fn get_connector_by_name(connector_name: &ConnectorEnum) -> Self {
        let connector = Self::convert_connector(connector_name.clone());
        Self {
            connector,
            connector_name: connector_name.clone(),
        }
    }

    fn convert_connector(connector_name: ConnectorEnum) -> BoxedConnector {
        match connector_name {
            ConnectorEnum::Adyen => Box::new(Adyen::new()),
            ConnectorEnum::Razorpay => Box::new(Razorpay::new()),
            ConnectorEnum::RazorpayV2 => Box::new(RazorpayV2::new()),
            ConnectorEnum::Fiserv => Box::new(Fiserv::new()),
            ConnectorEnum::Elavon => Box::new(Elavon::new()),
            ConnectorEnum::Xendit => Box::new(Xendit::new()),
            ConnectorEnum::Checkout => Box::new(Checkout::new()),
            ConnectorEnum::Authorizedotnet => Box::new(Authorizedotnet::new()),
            ConnectorEnum::Phonepe => Box::new(Phonepe::new()),
            ConnectorEnum::Cashfree => Box::new(Cashfree::new()),
            ConnectorEnum::Fiuu => Box::new(Fiuu::new()),
            ConnectorEnum::Payu => Box::new(Payu::new()),
<<<<<<< HEAD
            ConnectorEnum::Noon => Box::new(Noon::new()),
=======
            ConnectorEnum::Cashtocode => Box::new(Cashtocode::new()),
>>>>>>> 01984500
        }
    }
}

pub struct ResponseRouterData<Response, RouterData> {
    pub response: Response,
    pub router_data: RouterData,
    pub http_code: u16,
}<|MERGE_RESOLUTION|>--- conflicted
+++ resolved
@@ -2,12 +2,8 @@
 use interfaces::connector_types::BoxedConnector;
 
 use crate::connectors::{
-<<<<<<< HEAD
-    Adyen, Authorizedotnet, Cashfree, Checkout, Elavon, Fiserv, Fiuu, Noon, Payu, Phonepe,
-=======
-    Adyen, Authorizedotnet, Cashfree, Cashtocode, Checkout, Elavon, Fiserv, Fiuu, Payu, Phonepe,
->>>>>>> 01984500
-    Razorpay, RazorpayV2, Xendit,
+    Adyen, Authorizedotnet, Cashfree, Cashtocode, Checkout, Elavon, Fiserv, Fiuu, Noon, Payu,
+    Phonepe, Razorpay, RazorpayV2, Xendit,
 };
 
 #[derive(Clone)]
@@ -39,11 +35,8 @@
             ConnectorEnum::Cashfree => Box::new(Cashfree::new()),
             ConnectorEnum::Fiuu => Box::new(Fiuu::new()),
             ConnectorEnum::Payu => Box::new(Payu::new()),
-<<<<<<< HEAD
+            ConnectorEnum::Cashtocode => Box::new(Cashtocode::new()),
             ConnectorEnum::Noon => Box::new(Noon::new()),
-=======
-            ConnectorEnum::Cashtocode => Box::new(Cashtocode::new()),
->>>>>>> 01984500
         }
     }
 }
