--- conflicted
+++ resolved
@@ -2,12 +2,10 @@
 use interfaces::connector_types::BoxedConnector;
 
 use crate::connectors::{
-<<<<<<< HEAD
-    Adyen, Authorizedotnet, Checkout, Elavon, Fiserv, Nexinets, Razorpay, Xendit,
-=======
-    Adyen, Authorizedotnet, Cashfree, Checkout, Elavon, Fiserv, Fiuu, Payu, Phonepe, Razorpay,
+    
+    Adyen, Authorizedotnet, Cashfree, Checkout, Elavon, Fiserv, Fiuu, Payu, Phonepe, Nexinets, Razorpay,
     RazorpayV2, Xendit,
->>>>>>> ce7496e9
+,
 };
 
 #[derive(Clone)]
@@ -35,14 +33,11 @@
             ConnectorEnum::Xendit => Box::new(Xendit::new()),
             ConnectorEnum::Checkout => Box::new(Checkout::new()),
             ConnectorEnum::Authorizedotnet => Box::new(Authorizedotnet::new()),
-<<<<<<< HEAD
-            ConnectorEnum::Nexinets => Box::new(Nexinets::new()),
-=======
             ConnectorEnum::Phonepe => Box::new(Phonepe::new()),
             ConnectorEnum::Cashfree => Box::new(Cashfree::new()),
             ConnectorEnum::Fiuu => Box::new(Fiuu::new()),
             ConnectorEnum::Payu => Box::new(Payu::new()),
->>>>>>> ce7496e9
+            ConnectorEnum::Nexinets => Box::new(Nexinets::new()),
         }
     }
 }
