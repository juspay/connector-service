--- conflicted
+++ resolved
@@ -73,11 +73,8 @@
             ConnectorEnum::Paysafe => Box::new(connectors::Paysafe::new()),
             ConnectorEnum::Paypal => Box::new(connectors::Paypal::new()),
             ConnectorEnum::Billwerk => Box::new(connectors::Billwerk::new()),
-<<<<<<< HEAD
+            ConnectorEnum::Shift4 => Box::new(connectors::Shift4::new()),
             ConnectorEnum::Bamboraapac => Box::new(connectors::Bamboraapac::new()),
-=======
-            ConnectorEnum::Shift4 => Box::new(connectors::Shift4::new()),
->>>>>>> e693a27b
         }
     }
 }
