--- conflicted
+++ resolved
@@ -4,13 +4,8 @@
 use interfaces::connector_types::BoxedConnector;
 
 use crate::connectors::{
-<<<<<<< HEAD
-    Adyen, Authorizedotnet, Cashfree, Cashtocode, Checkout, Elavon, Fiserv, Fiuu, Mifinity,
-    Nexinets, Noon, Novalnet, Paytm, Payu, Phonepe, Razorpay, RazorpayV2, Trustpay, Xendit,
-=======
     Adyen, Authorizedotnet, Braintree, Cashfree, Cashtocode, Checkout, Elavon, Fiserv, Fiuu,
-    Mifinity, Nexinets, Noon, Novalnet, Paytm, Payu, Phonepe, Razorpay, RazorpayV2, Xendit,
->>>>>>> 7bdb34fc
+    Mifinity, Nexinets, Noon, Novalnet, Paytm, Payu, Phonepe, Razorpay, RazorpayV2, Trustpay, Xendit,
 };
 
 #[derive(Clone)]
@@ -50,11 +45,8 @@
             ConnectorEnum::Novalnet => Box::new(Novalnet::new()),
             ConnectorEnum::Nexinets => Box::new(Nexinets::new()),
             ConnectorEnum::Noon => Box::new(Noon::new()),
-<<<<<<< HEAD
+            ConnectorEnum::Braintree => Box::new(Braintree::new()),
             ConnectorEnum::Trustpay => Box::new(Trustpay::new()),
-=======
-            ConnectorEnum::Braintree => Box::new(Braintree::new()),
->>>>>>> 7bdb34fc
         }
     }
 }
