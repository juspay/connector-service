use std::fmt::Debug;

use domain_types::{connector_types::ConnectorEnum, payment_method_data::PaymentMethodDataTypes};
use interfaces::connector_types::BoxedConnector;

use crate::connectors;

#[derive(Clone)]
pub struct ConnectorData<T: PaymentMethodDataTypes + Debug + Default + Send + Sync + 'static> {
    pub connector: BoxedConnector<T>,
    pub connector_name: ConnectorEnum,
}

impl<T: PaymentMethodDataTypes + Debug + Default + Send + Sync + 'static + serde::Serialize>
    ConnectorData<T>
{
    pub fn get_connector_by_name(connector_name: &ConnectorEnum) -> Self {
        let connector = Self::convert_connector(*connector_name);
        Self {
            connector,
            connector_name: *connector_name,
        }
    }

    fn convert_connector(connector_name: ConnectorEnum) -> BoxedConnector<T> {
        match connector_name {
            ConnectorEnum::Forte => Box::new(connectors::Forte::new()),
            ConnectorEnum::Adyen => Box::new(connectors::Adyen::new()),
            ConnectorEnum::Bluesnap => Box::new(connectors::Bluesnap::new()),
            ConnectorEnum::Razorpay => Box::new(connectors::Razorpay::new()),
            ConnectorEnum::RazorpayV2 => Box::new(connectors::RazorpayV2::new()),
            ConnectorEnum::Fiserv => Box::new(connectors::Fiserv::new()),
            ConnectorEnum::Elavon => Box::new(connectors::Elavon::new()),
            ConnectorEnum::Xendit => Box::new(connectors::Xendit::new()),
            ConnectorEnum::Checkout => Box::new(connectors::Checkout::new()),
            ConnectorEnum::Authorizedotnet => Box::new(connectors::Authorizedotnet::new()),
            ConnectorEnum::Mifinity => Box::new(connectors::Mifinity::new()),
            ConnectorEnum::Phonepe => Box::new(connectors::Phonepe::new()),
            ConnectorEnum::Cashfree => Box::new(connectors::Cashfree::new()),
            ConnectorEnum::Fiuu => Box::new(connectors::Fiuu::new()),
            ConnectorEnum::Payu => Box::new(connectors::Payu::new()),
            ConnectorEnum::Paytm => Box::new(connectors::Paytm::new()),
            ConnectorEnum::Cashtocode => Box::new(connectors::Cashtocode::new()),
            ConnectorEnum::Novalnet => Box::new(connectors::Novalnet::new()),
            ConnectorEnum::Nexinets => Box::new(connectors::Nexinets::new()),
            ConnectorEnum::Noon => Box::new(connectors::Noon::new()),
            ConnectorEnum::Volt => Box::new(connectors::Volt::new()),
            ConnectorEnum::Braintree => Box::new(connectors::Braintree::new()),
            ConnectorEnum::Bluecode => Box::new(connectors::Bluecode::new()),
            ConnectorEnum::Cryptopay => Box::new(connectors::Cryptopay::new()),
            ConnectorEnum::Helcim => Box::new(connectors::Helcim::new()),
            ConnectorEnum::Multisafepay => Box::new(connectors::Multisafepay::new()),
            ConnectorEnum::Iatapay => Box::new(connectors::Iatapay::new()),
            ConnectorEnum::Nmi => Box::new(connectors::Nmi::new()),
            ConnectorEnum::Nexixpay => Box::new(connectors::Nexixpay::new()),
            ConnectorEnum::Authipay => Box::new(connectors::Authipay::new()),
            ConnectorEnum::Stax => Box::new(connectors::Stax::new()),
            ConnectorEnum::Fiservemea => Box::new(connectors::Fiservemea::new()),
            ConnectorEnum::Datatrans => Box::new(connectors::Datatrans::new()),
            ConnectorEnum::Silverflow => Box::new(connectors::Silverflow::new()),
            ConnectorEnum::Celero => Box::new(connectors::Celero::new()),
            ConnectorEnum::Globalpay => Box::new(connectors::Globalpay::new()),
            ConnectorEnum::Dlocal => Box::new(connectors::Dlocal::new()),
            ConnectorEnum::Hipay => Box::new(connectors::Hipay::new()),
            ConnectorEnum::Placetopay => Box::new(connectors::Placetopay::new()),
            ConnectorEnum::Trustpayments => Box::new(connectors::Trustpayments::new()),
            ConnectorEnum::Rapyd => Box::new(connectors::Rapyd::new()),
            ConnectorEnum::Aci => Box::new(connectors::Aci::new()),
            ConnectorEnum::Trustpay => Box::new(connectors::Trustpay::new()),
            ConnectorEnum::Stripe => Box::new(connectors::Stripe::new()),
            ConnectorEnum::Cybersource => Box::new(connectors::Cybersource::new()),
            ConnectorEnum::Worldpay => Box::new(connectors::Worldpay::new()),
            ConnectorEnum::Worldpayvantiv => Box::new(connectors::Worldpayvantiv::new()),
            ConnectorEnum::Payload => Box::new(connectors::Payload::new()),
            ConnectorEnum::Paysafe => Box::new(connectors::Paysafe::new()),
            ConnectorEnum::Paypal => Box::new(connectors::Paypal::new()),
<<<<<<< HEAD
            ConnectorEnum::Mollie => Box::new(connectors::Mollie::new()),
=======
            ConnectorEnum::Barclaycard => Box::new(connectors::Barclaycard::new()),
>>>>>>> 2b256130
            ConnectorEnum::Billwerk => Box::new(connectors::Billwerk::new()),
            ConnectorEnum::Nuvei => Box::new(connectors::Nuvei::new()),
            ConnectorEnum::Shift4 => Box::new(connectors::Shift4::new()),
            ConnectorEnum::Bamboraapac => Box::new(connectors::Bamboraapac::new()),
        }
    }
}

pub struct ResponseRouterData<Response, RouterData> {
    pub response: Response,
    pub router_data: RouterData,
    pub http_code: u16,
}<|MERGE_RESOLUTION|>--- conflicted
+++ resolved
@@ -74,11 +74,8 @@
             ConnectorEnum::Payload => Box::new(connectors::Payload::new()),
             ConnectorEnum::Paysafe => Box::new(connectors::Paysafe::new()),
             ConnectorEnum::Paypal => Box::new(connectors::Paypal::new()),
-<<<<<<< HEAD
             ConnectorEnum::Mollie => Box::new(connectors::Mollie::new()),
-=======
             ConnectorEnum::Barclaycard => Box::new(connectors::Barclaycard::new()),
->>>>>>> 2b256130
             ConnectorEnum::Billwerk => Box::new(connectors::Billwerk::new()),
             ConnectorEnum::Nuvei => Box::new(connectors::Nuvei::new()),
             ConnectorEnum::Shift4 => Box::new(connectors::Shift4::new()),
