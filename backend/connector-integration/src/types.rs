--- conflicted
+++ resolved
@@ -1,14 +1,10 @@
 use domain_types::connector_types::ConnectorEnum;
 use interfaces::connector_types::BoxedConnector;
 
-<<<<<<< HEAD
-use crate::connectors::{Adyen, Authorizedotnet, Checkout, Elavon, Fiserv, Fiuu, Razorpay, Xendit};
-=======
 use crate::connectors::{
-    Adyen, Authorizedotnet, Cashfree, Checkout, Elavon, Fiserv, Phonepe, Razorpay, RazorpayV2,
+    Adyen, Authorizedotnet, Cashfree, Checkout, Elavon, Fiserv, Phonepe, Fiuu, Razorpay, RazorpayV2,
     Xendit,
 };
->>>>>>> 47105de8
 
 #[derive(Clone)]
 pub struct ConnectorData {
@@ -35,12 +31,9 @@
             ConnectorEnum::Xendit => Box::new(Xendit::new()),
             ConnectorEnum::Checkout => Box::new(Checkout::new()),
             ConnectorEnum::Authorizedotnet => Box::new(Authorizedotnet::new()),
-<<<<<<< HEAD
-            ConnectorEnum::Fiuu => Box::new(Fiuu::new()),
-=======
             ConnectorEnum::Phonepe => Box::new(Phonepe::new()),
             ConnectorEnum::Cashfree => Box::new(Cashfree::new()),
->>>>>>> 47105de8
+            ConnectorEnum::Fiuu => Box::new(Fiuu::new()),
         }
     }
 }
