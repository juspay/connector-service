use std::fmt::Debug;

use domain_types::{connector_types::ConnectorEnum, payment_method_data::PaymentMethodDataTypes};
use interfaces::connector_types::BoxedConnector;

use crate::connectors::{
    Aci, Adyen, Authorizedotnet, Bluecode, Braintree, Cashfree, Cashtocode, Checkout, Cryptopay,
    Dlocal, Elavon, Fiserv, Fiuu, Helcim, Mifinity, Nexinets, Noon, Novalnet, Paytm, Payu, Phonepe,
<<<<<<< HEAD
    Placetopay, Rapyd, Razorpay, RazorpayV2, Stripe, Volt, Xendit,
=======
    Placetopay, Rapyd, Razorpay, RazorpayV2, Trustpay, Volt, Xendit,
>>>>>>> d2541283
};

#[derive(Clone)]
pub struct ConnectorData<T: PaymentMethodDataTypes + Debug + Default + Send + Sync + 'static> {
    pub connector: BoxedConnector<T>,
    pub connector_name: ConnectorEnum,
}

impl<T: PaymentMethodDataTypes + Debug + Default + Send + Sync + 'static + serde::Serialize>
    ConnectorData<T>
{
    pub fn get_connector_by_name(connector_name: &ConnectorEnum) -> Self {
        let connector = Self::convert_connector(*connector_name);
        Self {
            connector,
            connector_name: *connector_name,
        }
    }

    fn convert_connector(connector_name: ConnectorEnum) -> BoxedConnector<T> {
        match connector_name {
            ConnectorEnum::Adyen => Box::new(Adyen::new()),
            ConnectorEnum::Razorpay => Box::new(Razorpay::new()),
            ConnectorEnum::RazorpayV2 => Box::new(RazorpayV2::new()),
            ConnectorEnum::Fiserv => Box::new(Fiserv::new()),
            ConnectorEnum::Elavon => Box::new(Elavon::new()),
            ConnectorEnum::Xendit => Box::new(Xendit::new()),
            ConnectorEnum::Checkout => Box::new(Checkout::new()),
            ConnectorEnum::Authorizedotnet => Box::new(Authorizedotnet::new()),
            ConnectorEnum::Mifinity => Box::new(Mifinity::new()),
            ConnectorEnum::Phonepe => Box::new(Phonepe::new()),
            ConnectorEnum::Cashfree => Box::new(Cashfree::new()),
            ConnectorEnum::Fiuu => Box::new(Fiuu::new()),
            ConnectorEnum::Payu => Box::new(Payu::new()),
            ConnectorEnum::Paytm => Box::new(Paytm::new()),
            ConnectorEnum::Cashtocode => Box::new(Cashtocode::new()),
            ConnectorEnum::Novalnet => Box::new(Novalnet::new()),
            ConnectorEnum::Nexinets => Box::new(Nexinets::new()),
            ConnectorEnum::Noon => Box::new(Noon::new()),
            ConnectorEnum::Volt => Box::new(Volt::new()),
            ConnectorEnum::Braintree => Box::new(Braintree::new()),
            ConnectorEnum::Bluecode => Box::new(Bluecode::new()),
            ConnectorEnum::Cryptopay => Box::new(Cryptopay::new()),
            ConnectorEnum::Helcim => Box::new(Helcim::new()),
            ConnectorEnum::Dlocal => Box::new(Dlocal::new()),
            ConnectorEnum::Placetopay => Box::new(Placetopay::new()),
            ConnectorEnum::Rapyd => Box::new(Rapyd::new()),
            ConnectorEnum::Aci => Box::new(Aci::new()),
<<<<<<< HEAD
            ConnectorEnum::Stripe => Box::new(Stripe::new()),
=======
            ConnectorEnum::Trustpay => Box::new(Trustpay::new()),
>>>>>>> d2541283
        }
    }
}

pub struct ResponseRouterData<Response, RouterData> {
    pub response: Response,
    pub router_data: RouterData,
    pub http_code: u16,
}<|MERGE_RESOLUTION|>--- conflicted
+++ resolved
@@ -6,11 +6,7 @@
 use crate::connectors::{
     Aci, Adyen, Authorizedotnet, Bluecode, Braintree, Cashfree, Cashtocode, Checkout, Cryptopay,
     Dlocal, Elavon, Fiserv, Fiuu, Helcim, Mifinity, Nexinets, Noon, Novalnet, Paytm, Payu, Phonepe,
-<<<<<<< HEAD
-    Placetopay, Rapyd, Razorpay, RazorpayV2, Stripe, Volt, Xendit,
-=======
-    Placetopay, Rapyd, Razorpay, RazorpayV2, Trustpay, Volt, Xendit,
->>>>>>> d2541283
+    Placetopay, Rapyd, Razorpay, RazorpayV2, Trustpay, Stripe, Volt, Xendit,
 };
 
 #[derive(Clone)]
@@ -59,11 +55,8 @@
             ConnectorEnum::Placetopay => Box::new(Placetopay::new()),
             ConnectorEnum::Rapyd => Box::new(Rapyd::new()),
             ConnectorEnum::Aci => Box::new(Aci::new()),
-<<<<<<< HEAD
+            ConnectorEnum::Trustpay => Box::new(Trustpay::new()),
             ConnectorEnum::Stripe => Box::new(Stripe::new()),
-=======
-            ConnectorEnum::Trustpay => Box::new(Trustpay::new()),
->>>>>>> d2541283
         }
     }
 }
