--- conflicted
+++ resolved
@@ -4,13 +4,9 @@
 use interfaces::connector_types::BoxedConnector;
 
 use crate::connectors::{
-<<<<<<< HEAD
     Adyen, Authorizedotnet, Bluecode, Braintree, Cashfree, Cashtocode, Checkout, Elavon, Fiserv,
-    Fiuu, Mifinity, Nexinets, Noon, Novalnet, Paytm, Payu, Phonepe, Razorpay, RazorpayV2, Xendit,
-=======
-    Adyen, Authorizedotnet, Braintree, Cashfree, Cashtocode, Checkout, Elavon, Fiserv, Fiuu,
-    Mifinity, Nexinets, Noon, Novalnet, Paytm, Payu, Phonepe, Razorpay, RazorpayV2, Volt, Xendit,
->>>>>>> 1db89016
+    Fiuu, Mifinity, Nexinets, Noon, Novalnet, Paytm, Payu, Phonepe, Razorpay, RazorpayV2, Volt,
+    Xendit,
 };
 
 #[derive(Clone)]
