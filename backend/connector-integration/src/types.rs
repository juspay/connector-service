use domain_types::connector_types::ConnectorEnum;
use interfaces::connector_types::BoxedConnector;

use crate::connectors::{
<<<<<<< HEAD
    Adyen, Authorizedotnet, Cashfree, Cashtocode, Checkout, Elavon, Fiserv, Fiuu, Nexinets, Payu,
=======
    Adyen, Authorizedotnet, Cashfree, Cashtocode, Checkout, Elavon, Fiserv, Fiuu, Novalnet, Payu,
>>>>>>> 2263c96a
    Phonepe, Razorpay, RazorpayV2, Xendit,
};

#[derive(Clone)]
pub struct ConnectorData {
    pub connector: BoxedConnector,
    pub connector_name: ConnectorEnum,
}

impl ConnectorData {
    pub fn get_connector_by_name(connector_name: &ConnectorEnum) -> Self {
        let connector = Self::convert_connector(connector_name.clone());
        Self {
            connector,
            connector_name: connector_name.clone(),
        }
    }

    fn convert_connector(connector_name: ConnectorEnum) -> BoxedConnector {
        match connector_name {
            ConnectorEnum::Adyen => Box::new(Adyen::new()),
            ConnectorEnum::Razorpay => Box::new(Razorpay::new()),
            ConnectorEnum::RazorpayV2 => Box::new(RazorpayV2::new()),
            ConnectorEnum::Fiserv => Box::new(Fiserv::new()),
            ConnectorEnum::Elavon => Box::new(Elavon::new()),
            ConnectorEnum::Xendit => Box::new(Xendit::new()),
            ConnectorEnum::Checkout => Box::new(Checkout::new()),
            ConnectorEnum::Authorizedotnet => Box::new(Authorizedotnet::new()),
            ConnectorEnum::Phonepe => Box::new(Phonepe::new()),
            ConnectorEnum::Cashfree => Box::new(Cashfree::new()),
            ConnectorEnum::Fiuu => Box::new(Fiuu::new()),
            ConnectorEnum::Payu => Box::new(Payu::new()),
            ConnectorEnum::Cashtocode => Box::new(Cashtocode::new()),
<<<<<<< HEAD
            ConnectorEnum::Nexinets => Box::new(Nexinets::new()),
=======
            ConnectorEnum::Novalnet => Box::new(Novalnet::new()),
>>>>>>> 2263c96a
        }
    }
}

pub struct ResponseRouterData<Response, RouterData> {
    pub response: Response,
    pub router_data: RouterData,
    pub http_code: u16,
}<|MERGE_RESOLUTION|>--- conflicted
+++ resolved
@@ -2,12 +2,8 @@
 use interfaces::connector_types::BoxedConnector;
 
 use crate::connectors::{
-<<<<<<< HEAD
-    Adyen, Authorizedotnet, Cashfree, Cashtocode, Checkout, Elavon, Fiserv, Fiuu, Nexinets, Payu,
-=======
-    Adyen, Authorizedotnet, Cashfree, Cashtocode, Checkout, Elavon, Fiserv, Fiuu, Novalnet, Payu,
->>>>>>> 2263c96a
-    Phonepe, Razorpay, RazorpayV2, Xendit,
+    Adyen, Authorizedotnet, Cashfree, Cashtocode, Checkout, Elavon, Fiserv, Fiuu, Nexinets,
+    Novalnet, Payu, Phonepe, Razorpay, RazorpayV2, Xendit,
 };
 
 #[derive(Clone)]
@@ -40,11 +36,8 @@
             ConnectorEnum::Fiuu => Box::new(Fiuu::new()),
             ConnectorEnum::Payu => Box::new(Payu::new()),
             ConnectorEnum::Cashtocode => Box::new(Cashtocode::new()),
-<<<<<<< HEAD
+            ConnectorEnum::Novalnet => Box::new(Novalnet::new()),
             ConnectorEnum::Nexinets => Box::new(Nexinets::new()),
-=======
-            ConnectorEnum::Novalnet => Box::new(Novalnet::new()),
->>>>>>> 2263c96a
         }
     }
 }
