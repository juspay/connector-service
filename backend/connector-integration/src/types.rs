--- conflicted
+++ resolved
@@ -86,11 +86,8 @@
             ConnectorEnum::Tsys => Box::new(connectors::Tsys::new()),
             ConnectorEnum::Bankofamerica => Box::new(connectors::Bankofamerica::new()),
             ConnectorEnum::Powertranz => Box::new(connectors::Powertranz::new()),
-<<<<<<< HEAD
+            ConnectorEnum::Jpmorgan => Box::new(connectors::Jpmorgan::new()),
             ConnectorEnum::Revolut => Box::new(connectors::Revolut::new()),
-=======
-            ConnectorEnum::Jpmorgan => Box::new(connectors::Jpmorgan::new()),
->>>>>>> 12be14bc
         }
     }
 }
