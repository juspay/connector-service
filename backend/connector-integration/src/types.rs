--- conflicted
+++ resolved
@@ -4,18 +4,11 @@
 use interfaces::connector_types::BoxedConnector;
 
 use crate::connectors::{
-<<<<<<< HEAD
-    Aci, Adyen, Authorizedotnet, Bluecode, Braintree, Cashfree, Cashtocode, Checkout, Cryptopay,
-    Cybersource, Dlocal, Elavon, Fiserv, Fiuu, Helcim, Mifinity, Multisafepay, Nexinets, Noon,
-    Novalnet, Payload, Paytm, Payu, Phonepe, Placetopay, Rapyd, Razorpay, RazorpayV2, Stripe,
-    Trustpay, Volt, Worldpay, Worldpayvantiv, Xendit,
-=======
     Aci, Adyen, Authipay, Authorizedotnet, Bluecode, Braintree, Cashfree, Cashtocode, Celero,
     Checkout, Cryptopay, Cybersource, Datatrans, Dlocal, Elavon, Fiserv, Fiservemea, Fiuu, Helcim,
-    Mifinity, Nexinets, Noon, Novalnet, Payload, Paypal, Paytm, Payu, Phonepe, Placetopay, Rapyd,
+    Mifinity, Multisafepay, Nexinets, Noon, Novalnet, Payload, Paypal, Paytm, Payu, Phonepe, Placetopay, Rapyd,
     Razorpay, RazorpayV2, Silverflow, Stax, Stripe, Trustpay, Volt, Worldpay, Worldpayvantiv,
     Xendit,
->>>>>>> e518f59b
 };
 
 #[derive(Clone)]
@@ -60,16 +53,13 @@
             ConnectorEnum::Bluecode => Box::new(Bluecode::new()),
             ConnectorEnum::Cryptopay => Box::new(Cryptopay::new()),
             ConnectorEnum::Helcim => Box::new(Helcim::new()),
-<<<<<<< HEAD
             ConnectorEnum::Multisafepay => Box::new(Multisafepay::new()),
-=======
             ConnectorEnum::Authipay => Box::new(Authipay::new()),
             ConnectorEnum::Stax => Box::new(Stax::new()),
             ConnectorEnum::Fiservemea => Box::new(Fiservemea::new()),
             ConnectorEnum::Datatrans => Box::new(Datatrans::new()),
             ConnectorEnum::Silverflow => Box::new(Silverflow::new()),
             ConnectorEnum::Celero => Box::new(Celero::new()),
->>>>>>> e518f59b
             ConnectorEnum::Dlocal => Box::new(Dlocal::new()),
             ConnectorEnum::Placetopay => Box::new(Placetopay::new()),
             ConnectorEnum::Rapyd => Box::new(Rapyd::new()),
