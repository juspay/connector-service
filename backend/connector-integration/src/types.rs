use std::fmt::Debug;

use domain_types::{connector_types::ConnectorEnum, payment_method_data::PaymentMethodDataTypes};
use interfaces::connector_types::BoxedConnector;

use crate::connectors::{
<<<<<<< HEAD
    Adyen, Authorizedotnet, Cashfree, Cashtocode, Checkout, Cryptopay, Elavon, Fiserv, Fiuu,
    Mifinity, Nexinets, Noon, Novalnet, Paytm, Payu, Phonepe, Razorpay, RazorpayV2, Xendit,
=======
    Adyen, Authorizedotnet, Bluecode, Braintree, Cashfree, Cashtocode, Checkout, Elavon, Fiserv,
    Fiuu, Mifinity, Nexinets, Noon, Novalnet, Paytm, Payu, Phonepe, Razorpay, RazorpayV2, Volt,
    Xendit,
>>>>>>> c3241847
};

#[derive(Clone)]
pub struct ConnectorData<T: PaymentMethodDataTypes + Debug + Default + Send + Sync + 'static> {
    pub connector: BoxedConnector<T>,
    pub connector_name: ConnectorEnum,
}

impl<T: PaymentMethodDataTypes + Debug + Default + Send + Sync + 'static + serde::Serialize>
    ConnectorData<T>
{
    pub fn get_connector_by_name(connector_name: &ConnectorEnum) -> Self {
        let connector = Self::convert_connector(*connector_name);
        Self {
            connector,
            connector_name: *connector_name,
        }
    }

    fn convert_connector(connector_name: ConnectorEnum) -> BoxedConnector<T> {
        match connector_name {
            ConnectorEnum::Adyen => Box::new(Adyen::new()),
            ConnectorEnum::Razorpay => Box::new(Razorpay::new()),
            ConnectorEnum::RazorpayV2 => Box::new(RazorpayV2::new()),
            ConnectorEnum::Fiserv => Box::new(Fiserv::new()),
            ConnectorEnum::Elavon => Box::new(Elavon::new()),
            ConnectorEnum::Xendit => Box::new(Xendit::new()),
            ConnectorEnum::Checkout => Box::new(Checkout::new()),
            ConnectorEnum::Authorizedotnet => Box::new(Authorizedotnet::new()),
            ConnectorEnum::Mifinity => Box::new(Mifinity::new()),
            ConnectorEnum::Phonepe => Box::new(Phonepe::new()),
            ConnectorEnum::Cashfree => Box::new(Cashfree::new()),
            ConnectorEnum::Fiuu => Box::new(Fiuu::new()),
            ConnectorEnum::Payu => Box::new(Payu::new()),
            ConnectorEnum::Paytm => Box::new(Paytm::new()),
            ConnectorEnum::Cashtocode => Box::new(Cashtocode::new()),
            ConnectorEnum::Novalnet => Box::new(Novalnet::new()),
            ConnectorEnum::Nexinets => Box::new(Nexinets::new()),
            ConnectorEnum::Noon => Box::new(Noon::new()),
<<<<<<< HEAD
            ConnectorEnum::Cryptopay => Box::new(Cryptopay::new()),
=======
            ConnectorEnum::Volt => Box::new(Volt::new()),
            ConnectorEnum::Braintree => Box::new(Braintree::new()),
            ConnectorEnum::Bluecode => Box::new(Bluecode::new()),
>>>>>>> c3241847
        }
    }
}

pub struct ResponseRouterData<Response, RouterData> {
    pub response: Response,
    pub router_data: RouterData,
    pub http_code: u16,
}<|MERGE_RESOLUTION|>--- conflicted
+++ resolved
@@ -4,14 +4,9 @@
 use interfaces::connector_types::BoxedConnector;
 
 use crate::connectors::{
-<<<<<<< HEAD
-    Adyen, Authorizedotnet, Cashfree, Cashtocode, Checkout, Cryptopay, Elavon, Fiserv, Fiuu,
-    Mifinity, Nexinets, Noon, Novalnet, Paytm, Payu, Phonepe, Razorpay, RazorpayV2, Xendit,
-=======
-    Adyen, Authorizedotnet, Bluecode, Braintree, Cashfree, Cashtocode, Checkout, Elavon, Fiserv,
+    Adyen, Authorizedotnet, Bluecode, Braintree, Cashfree, Cashtocode, Checkout, Cryptopay, Elavon, Fiserv,
     Fiuu, Mifinity, Nexinets, Noon, Novalnet, Paytm, Payu, Phonepe, Razorpay, RazorpayV2, Volt,
     Xendit,
->>>>>>> c3241847
 };
 
 #[derive(Clone)]
@@ -51,13 +46,10 @@
             ConnectorEnum::Novalnet => Box::new(Novalnet::new()),
             ConnectorEnum::Nexinets => Box::new(Nexinets::new()),
             ConnectorEnum::Noon => Box::new(Noon::new()),
-<<<<<<< HEAD
-            ConnectorEnum::Cryptopay => Box::new(Cryptopay::new()),
-=======
             ConnectorEnum::Volt => Box::new(Volt::new()),
             ConnectorEnum::Braintree => Box::new(Braintree::new()),
             ConnectorEnum::Bluecode => Box::new(Bluecode::new()),
->>>>>>> c3241847
+            ConnectorEnum::Cryptopay => Box::new(Cryptopay::new()),
         }
     }
 }
