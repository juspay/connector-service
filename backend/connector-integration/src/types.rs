use std::fmt::Debug;

use domain_types::{connector_types::ConnectorEnum, payment_method_data::PaymentMethodDataTypes};
use interfaces::connector_types::BoxedConnector;

use crate::connectors::{
    Aci, Adyen, Authorizedotnet, Bluecode, Braintree, Cashfree, Cashtocode, Checkout, Cryptopay,
<<<<<<< HEAD
    Cybersource, Dlocal, Elavon, Fiserv, Fiuu, Helcim, Mifinity, Nexinets, Noon, Novalnet, Paytm,
    Payu, Phonepe, Placetopay, Rapyd, Razorpay, RazorpayV2, Volt, Xendit,
=======
    Dlocal, Elavon, Fiserv, Fiuu, Helcim, Mifinity, Nexinets, Noon, Novalnet, Paytm, Payu, Phonepe,
    Placetopay, Rapyd, Razorpay, RazorpayV2, Trustpay, Volt, Xendit,
>>>>>>> 3d32459d
};

#[derive(Clone)]
pub struct ConnectorData<T: PaymentMethodDataTypes + Debug + Default + Send + Sync + 'static> {
    pub connector: BoxedConnector<T>,
    pub connector_name: ConnectorEnum,
}

impl<T: PaymentMethodDataTypes + Debug + Default + Send + Sync + 'static + serde::Serialize>
    ConnectorData<T>
{
    pub fn get_connector_by_name(connector_name: &ConnectorEnum) -> Self {
        let connector = Self::convert_connector(*connector_name);
        Self {
            connector,
            connector_name: *connector_name,
        }
    }

    fn convert_connector(connector_name: ConnectorEnum) -> BoxedConnector<T> {
        match connector_name {
            ConnectorEnum::Adyen => Box::new(Adyen::new()),
            ConnectorEnum::Razorpay => Box::new(Razorpay::new()),
            ConnectorEnum::RazorpayV2 => Box::new(RazorpayV2::new()),
            ConnectorEnum::Fiserv => Box::new(Fiserv::new()),
            ConnectorEnum::Elavon => Box::new(Elavon::new()),
            ConnectorEnum::Xendit => Box::new(Xendit::new()),
            ConnectorEnum::Checkout => Box::new(Checkout::new()),
            ConnectorEnum::Authorizedotnet => Box::new(Authorizedotnet::new()),
            ConnectorEnum::Mifinity => Box::new(Mifinity::new()),
            ConnectorEnum::Phonepe => Box::new(Phonepe::new()),
            ConnectorEnum::Cashfree => Box::new(Cashfree::new()),
            ConnectorEnum::Fiuu => Box::new(Fiuu::new()),
            ConnectorEnum::Payu => Box::new(Payu::new()),
            ConnectorEnum::Paytm => Box::new(Paytm::new()),
            ConnectorEnum::Cashtocode => Box::new(Cashtocode::new()),
            ConnectorEnum::Novalnet => Box::new(Novalnet::new()),
            ConnectorEnum::Nexinets => Box::new(Nexinets::new()),
            ConnectorEnum::Noon => Box::new(Noon::new()),
            ConnectorEnum::Volt => Box::new(Volt::new()),
            ConnectorEnum::Braintree => Box::new(Braintree::new()),
            ConnectorEnum::Bluecode => Box::new(Bluecode::new()),
            ConnectorEnum::Cryptopay => Box::new(Cryptopay::new()),
            ConnectorEnum::Helcim => Box::new(Helcim::new()),
            ConnectorEnum::Dlocal => Box::new(Dlocal::new()),
            ConnectorEnum::Placetopay => Box::new(Placetopay::new()),
            ConnectorEnum::Rapyd => Box::new(Rapyd::new()),
            ConnectorEnum::Aci => Box::new(Aci::new()),
<<<<<<< HEAD
            ConnectorEnum::Cybersource => Box::new(Cybersource::new()),
=======
            ConnectorEnum::Trustpay => Box::new(Trustpay::new()),
>>>>>>> 3d32459d
        }
    }
}

pub struct ResponseRouterData<Response, RouterData> {
    pub response: Response,
    pub router_data: RouterData,
    pub http_code: u16,
}<|MERGE_RESOLUTION|>--- conflicted
+++ resolved
@@ -5,13 +5,8 @@
 
 use crate::connectors::{
     Aci, Adyen, Authorizedotnet, Bluecode, Braintree, Cashfree, Cashtocode, Checkout, Cryptopay,
-<<<<<<< HEAD
     Cybersource, Dlocal, Elavon, Fiserv, Fiuu, Helcim, Mifinity, Nexinets, Noon, Novalnet, Paytm,
-    Payu, Phonepe, Placetopay, Rapyd, Razorpay, RazorpayV2, Volt, Xendit,
-=======
-    Dlocal, Elavon, Fiserv, Fiuu, Helcim, Mifinity, Nexinets, Noon, Novalnet, Paytm, Payu, Phonepe,
-    Placetopay, Rapyd, Razorpay, RazorpayV2, Trustpay, Volt, Xendit,
->>>>>>> 3d32459d
+    Payu, Phonepe, Placetopay, Rapyd, Razorpay, RazorpayV2, Trustpay, Volt, Xendit,
 };
 
 #[derive(Clone)]
@@ -60,11 +55,8 @@
             ConnectorEnum::Placetopay => Box::new(Placetopay::new()),
             ConnectorEnum::Rapyd => Box::new(Rapyd::new()),
             ConnectorEnum::Aci => Box::new(Aci::new()),
-<<<<<<< HEAD
+            ConnectorEnum::Trustpay => Box::new(Trustpay::new()),
             ConnectorEnum::Cybersource => Box::new(Cybersource::new()),
-=======
-            ConnectorEnum::Trustpay => Box::new(Trustpay::new()),
->>>>>>> 3d32459d
         }
     }
 }
