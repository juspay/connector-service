use domain_types::connector_types::ConnectorEnum;
use interfaces::connector_types::BoxedConnector;

use crate::connectors::{
<<<<<<< HEAD
    Adyen, Authorizedotnet, Cashfree, Checkout, Elavon, Fiserv, Phonepe, Razorpay, RazorpayV2,
    Xendit,
=======
    Adyen, Authorizedotnet, Cashfree, Checkout, Elavon, Fiserv, Fiuu, Payu, Phonepe, Razorpay,
    RazorpayV2, Xendit,
>>>>>>> ce7496e9
};

#[derive(Clone)]
pub struct ConnectorData {
    pub connector: BoxedConnector,
    pub connector_name: ConnectorEnum,
}

impl ConnectorData {
    pub fn get_connector_by_name(connector_name: &ConnectorEnum) -> Self {
        let connector = Self::convert_connector(connector_name.clone());
        Self {
            connector,
            connector_name: connector_name.clone(),
        }
    }

    fn convert_connector(connector_name: ConnectorEnum) -> BoxedConnector {
        match connector_name {
            ConnectorEnum::Adyen => Box::new(Adyen::new()),
            ConnectorEnum::Razorpay => Box::new(Razorpay::new()),
            ConnectorEnum::RazorpayV2 => Box::new(RazorpayV2::new()),
            ConnectorEnum::Fiserv => Box::new(Fiserv::new()),
            ConnectorEnum::Elavon => Box::new(Elavon::new()),
            ConnectorEnum::Xendit => Box::new(Xendit::new()),
            ConnectorEnum::Checkout => Box::new(Checkout::new()),
            ConnectorEnum::Authorizedotnet => Box::new(Authorizedotnet::new()),
            ConnectorEnum::Phonepe => Box::new(Phonepe::new()),
            ConnectorEnum::Cashfree => Box::new(Cashfree::new()),
<<<<<<< HEAD
=======
            ConnectorEnum::Fiuu => Box::new(Fiuu::new()),
            ConnectorEnum::Payu => Box::new(Payu::new()),
>>>>>>> ce7496e9
        }
    }
}

pub struct ResponseRouterData<Response, RouterData> {
    pub response: Response,
    pub router_data: RouterData,
    pub http_code: u16,
}<|MERGE_RESOLUTION|>--- conflicted
+++ resolved
@@ -2,13 +2,8 @@
 use interfaces::connector_types::BoxedConnector;
 
 use crate::connectors::{
-<<<<<<< HEAD
-    Adyen, Authorizedotnet, Cashfree, Checkout, Elavon, Fiserv, Phonepe, Razorpay, RazorpayV2,
-    Xendit,
-=======
     Adyen, Authorizedotnet, Cashfree, Checkout, Elavon, Fiserv, Fiuu, Payu, Phonepe, Razorpay,
     RazorpayV2, Xendit,
->>>>>>> ce7496e9
 };
 
 #[derive(Clone)]
@@ -38,11 +33,8 @@
             ConnectorEnum::Authorizedotnet => Box::new(Authorizedotnet::new()),
             ConnectorEnum::Phonepe => Box::new(Phonepe::new()),
             ConnectorEnum::Cashfree => Box::new(Cashfree::new()),
-<<<<<<< HEAD
-=======
             ConnectorEnum::Fiuu => Box::new(Fiuu::new()),
             ConnectorEnum::Payu => Box::new(Payu::new()),
->>>>>>> ce7496e9
         }
     }
 }
