--- conflicted
+++ resolved
@@ -5,13 +5,8 @@
 
 use crate::connectors::{
     Adyen, Authorizedotnet, Bluecode, Braintree, Cashfree, Cashtocode, Checkout, Cryptopay, Dlocal,
-<<<<<<< HEAD
     Elavon, Fiserv, Fiuu, Helcim, Mifinity, Nexinets, Noon, Novalnet, Paytm, Payu, Peachpayments,
-    Phonepe, Razorpay, RazorpayV2, Volt, Xendit,
-=======
-    Elavon, Fiserv, Fiuu, Helcim, Mifinity, Nexinets, Noon, Novalnet, Paytm, Payu, Phonepe,
-    Placetopay, Razorpay, RazorpayV2, Volt, Xendit,
->>>>>>> 68ba3d9f
+    Phonepe, Placetopay, Razorpay, RazorpayV2, Volt, Xendit,
 };
 
 #[derive(Clone)]
@@ -57,11 +52,8 @@
             ConnectorEnum::Cryptopay => Box::new(Cryptopay::new()),
             ConnectorEnum::Helcim => Box::new(Helcim::new()),
             ConnectorEnum::Dlocal => Box::new(Dlocal::new()),
-<<<<<<< HEAD
+            ConnectorEnum::Placetopay => Box::new(Placetopay::new()),
             ConnectorEnum::Peachpayments => Box::new(Peachpayments::new()),
-=======
-            ConnectorEnum::Placetopay => Box::new(Placetopay::new()),
->>>>>>> 68ba3d9f
         }
     }
 }
