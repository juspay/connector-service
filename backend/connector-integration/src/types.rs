--- conflicted
+++ resolved
@@ -3,17 +3,7 @@
 use domain_types::{connector_types::ConnectorEnum, payment_method_data::PaymentMethodDataTypes};
 use interfaces::connector_types::BoxedConnector;
 
-<<<<<<< HEAD
-use crate::connectors::{
-    Aci, Adyen, Authipay, Authorizedotnet, Bluecode, Bluesnap, Braintree, Cashfree, Cashtocode,
-    Celero, Checkout, Cryptopay, Cybersource, Datatrans, Dlocal, Elavon, Fiserv, Fiservemea, Fiuu,
-    Helcim, Mifinity, Multisafepay, Nexinets, Noon, Novalnet, Payload, Paypal, Paytm, Payu,
-    Phonepe, Placetopay, Rapyd, Razorpay, RazorpayV2, Silverflow, Stax, Stripe, Trustpay, Volt,
-    Worldpay, Worldpayvantiv, Xendit,
-};
-=======
 use crate::connectors;
->>>>>>> ce21e56a
 
 #[derive(Clone)]
 pub struct ConnectorData<T: PaymentMethodDataTypes + Debug + Default + Send + Sync + 'static> {
@@ -34,51 +24,8 @@
 
     fn convert_connector(connector_name: ConnectorEnum) -> BoxedConnector<T> {
         match connector_name {
-<<<<<<< HEAD
-            ConnectorEnum::Adyen => Box::new(Adyen::new()),
-            ConnectorEnum::Razorpay => Box::new(Razorpay::new()),
-            ConnectorEnum::RazorpayV2 => Box::new(RazorpayV2::new()),
-            ConnectorEnum::Fiserv => Box::new(Fiserv::new()),
-            ConnectorEnum::Elavon => Box::new(Elavon::new()),
-            ConnectorEnum::Xendit => Box::new(Xendit::new()),
-            ConnectorEnum::Checkout => Box::new(Checkout::new()),
-            ConnectorEnum::Authorizedotnet => Box::new(Authorizedotnet::new()),
-            ConnectorEnum::Mifinity => Box::new(Mifinity::new()),
-            ConnectorEnum::Phonepe => Box::new(Phonepe::new()),
-            ConnectorEnum::Cashfree => Box::new(Cashfree::new()),
-            ConnectorEnum::Fiuu => Box::new(Fiuu::new()),
-            ConnectorEnum::Payu => Box::new(Payu::new()),
-            ConnectorEnum::Paytm => Box::new(Paytm::new()),
-            ConnectorEnum::Cashtocode => Box::new(Cashtocode::new()),
-            ConnectorEnum::Novalnet => Box::new(Novalnet::new()),
-            ConnectorEnum::Nexinets => Box::new(Nexinets::new()),
-            ConnectorEnum::Noon => Box::new(Noon::new()),
-            ConnectorEnum::Volt => Box::new(Volt::new()),
-            ConnectorEnum::Braintree => Box::new(Braintree::new()),
-            ConnectorEnum::Bluecode => Box::new(Bluecode::new()),
-            ConnectorEnum::Cryptopay => Box::new(Cryptopay::new()),
-            ConnectorEnum::Helcim => Box::new(Helcim::new()),
-            ConnectorEnum::Bluesnap => Box::new(Bluesnap::new()),
-            ConnectorEnum::Multisafepay => Box::new(Multisafepay::new()),
-            ConnectorEnum::Authipay => Box::new(Authipay::new()),
-            ConnectorEnum::Stax => Box::new(Stax::new()),
-            ConnectorEnum::Fiservemea => Box::new(Fiservemea::new()),
-            ConnectorEnum::Datatrans => Box::new(Datatrans::new()),
-            ConnectorEnum::Silverflow => Box::new(Silverflow::new()),
-            ConnectorEnum::Celero => Box::new(Celero::new()),
-            ConnectorEnum::Dlocal => Box::new(Dlocal::new()),
-            ConnectorEnum::Placetopay => Box::new(Placetopay::new()),
-            ConnectorEnum::Rapyd => Box::new(Rapyd::new()),
-            ConnectorEnum::Aci => Box::new(Aci::new()),
-            ConnectorEnum::Trustpay => Box::new(Trustpay::new()),
-            ConnectorEnum::Stripe => Box::new(Stripe::new()),
-            ConnectorEnum::Cybersource => Box::new(Cybersource::new()),
-            ConnectorEnum::Worldpay => Box::new(Worldpay::new()),
-            ConnectorEnum::Worldpayvantiv => Box::new(Worldpayvantiv::new()),
-            ConnectorEnum::Payload => Box::new(Payload::new()),
-            ConnectorEnum::Paypal => Box::new(Paypal::new()),
-=======
             ConnectorEnum::Adyen => Box::new(connectors::Adyen::new()),
+            ConnectorEnum::Bluesnap => Box::new(connectors::Bluesnap::new()),
             ConnectorEnum::Razorpay => Box::new(connectors::Razorpay::new()),
             ConnectorEnum::RazorpayV2 => Box::new(connectors::RazorpayV2::new()),
             ConnectorEnum::Fiserv => Box::new(connectors::Fiserv::new()),
@@ -120,7 +67,6 @@
             ConnectorEnum::Worldpayvantiv => Box::new(connectors::Worldpayvantiv::new()),
             ConnectorEnum::Payload => Box::new(connectors::Payload::new()),
             ConnectorEnum::Paypal => Box::new(connectors::Paypal::new()),
->>>>>>> ce21e56a
         }
     }
 }
