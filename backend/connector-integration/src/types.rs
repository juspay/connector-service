--- conflicted
+++ resolved
@@ -4,18 +4,10 @@
 use interfaces::connector_types::BoxedConnector;
 
 use crate::connectors::{
-<<<<<<< HEAD
     Aci, Adyen, Authorizedotnet, Billwerk, Bluecode, Braintree, Cashfree, Cashtocode, Checkout,
     Cryptopay, Cybersource, Datatrans, Dlocal, Elavon, Fiserv, Fiservemea, Fiuu, Helcim, Mifinity,
     Nexinets, Noon, Novalnet, Payload, Paytm, Payu, Phonepe, Placetopay, Rapyd, Razorpay,
     RazorpayV2, Stripe, Trustpay, Volt, Worldpay, Worldpayvantiv, Xendit,
-=======
-    Aci, Adyen, Authipay, Authorizedotnet, Bluecode, Braintree, Cashfree, Cashtocode, Celero,
-    Checkout, Cryptopay, Cybersource, Datatrans, Dlocal, Elavon, Fiserv, Fiservemea, Fiuu, Helcim,
-    Mifinity, Nexinets, Noon, Novalnet, Payload, Paypal, Paytm, Payu, Phonepe, Placetopay, Rapyd,
-    Razorpay, RazorpayV2, Silverflow, Stax, Stripe, Trustpay, Volt, Worldpay, Worldpayvantiv,
-    Xendit,
->>>>>>> a97989e0
 };
 
 #[derive(Clone)]
@@ -60,12 +52,9 @@
             ConnectorEnum::Bluecode => Box::new(Bluecode::new()),
             ConnectorEnum::Cryptopay => Box::new(Cryptopay::new()),
             ConnectorEnum::Helcim => Box::new(Helcim::new()),
-<<<<<<< HEAD
             ConnectorEnum::Billwerk => Box::new(Billwerk::new()),
-=======
             ConnectorEnum::Authipay => Box::new(Authipay::new()),
             ConnectorEnum::Stax => Box::new(Stax::new()),
->>>>>>> a97989e0
             ConnectorEnum::Fiservemea => Box::new(Fiservemea::new()),
             ConnectorEnum::Datatrans => Box::new(Datatrans::new()),
             ConnectorEnum::Silverflow => Box::new(Silverflow::new()),
