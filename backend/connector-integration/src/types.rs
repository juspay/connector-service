--- conflicted
+++ resolved
@@ -2,11 +2,9 @@
 use interfaces::connector_types::BoxedConnector;
 
 use crate::connectors::{
-<<<<<<< HEAD
-    Adyen, Authorizedotnet, Checkout, Cryptopay, Elavon, Fiserv, Razorpay, Xendit,
-=======
-    Adyen, Authorizedotnet, Checkout, Elavon, Fiserv, Razorpay, RazorpayV2, Xendit,
->>>>>>> 364645cb
+    
+    Adyen, Authorizedotnet, Checkout, Cryptopay, Elavon, Fiserv, Razorpay, RazorpayV2, Xendit,
+,
 };
 
 #[derive(Clone)]
