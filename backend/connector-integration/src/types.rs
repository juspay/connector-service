--- conflicted
+++ resolved
@@ -4,13 +4,8 @@
 use interfaces::connector_types::BoxedConnector;
 
 use crate::connectors::{
-<<<<<<< HEAD
-    Adyen, Authorizedotnet, Cashfree, Cashtocode, Checkout, Elavon, Fiserv, Fiuu, Nexinets, Noon,
-    Novalnet, Paytm, Payu, Phonepe, Razorpay, RazorpayV2, Trustpay, Xendit,
-=======
     Adyen, Authorizedotnet, Cashfree, Cashtocode, Checkout, Elavon, Fiserv, Fiuu, Mifinity,
-    Nexinets, Noon, Novalnet, Paytm, Payu, Phonepe, Razorpay, RazorpayV2, Xendit,
->>>>>>> 142cb5a2
+    Nexinets, Noon, Novalnet, Paytm, Payu, Phonepe, Razorpay, RazorpayV2, Trustpay, Xendit,
 };
 
 #[derive(Clone)]
