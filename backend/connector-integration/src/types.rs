--- conflicted
+++ resolved
@@ -3,17 +3,7 @@
 use domain_types::{connector_types::ConnectorEnum, payment_method_data::PaymentMethodDataTypes};
 use interfaces::connector_types::BoxedConnector;
 
-<<<<<<< HEAD
-use crate::connectors::{
-    Aci, Adyen, Authipay, Authorizedotnet, Bluecode, Braintree, Cashfree, Cashtocode, Celero,
-    Checkout, Cryptopay, Cybersource, Datatrans, Dlocal, Elavon, Fiserv, Fiservemea, Fiuu, Helcim,
-    Hipay, Mifinity, Multisafepay, Nexinets, Noon, Novalnet, Payload, Paypal, Paytm, Payu, Phonepe,
-    Placetopay, Rapyd, Razorpay, RazorpayV2, Silverflow, Stax, Stripe, Trustpay, Volt, Worldpay,
-    Worldpayvantiv, Xendit,
-};
-=======
 use crate::connectors;
->>>>>>> 63ec1148
 
 #[derive(Clone)]
 pub struct ConnectorData<T: PaymentMethodDataTypes + Debug + Default + Send + Sync + 'static> {
@@ -34,7 +24,6 @@
 
     fn convert_connector(connector_name: ConnectorEnum) -> BoxedConnector<T> {
         match connector_name {
-<<<<<<< HEAD
             ConnectorEnum::Adyen => Box::new(Adyen::new()),
             ConnectorEnum::Razorpay => Box::new(Razorpay::new()),
             ConnectorEnum::RazorpayV2 => Box::new(RazorpayV2::new()),
@@ -77,49 +66,6 @@
             ConnectorEnum::Worldpayvantiv => Box::new(Worldpayvantiv::new()),
             ConnectorEnum::Payload => Box::new(Payload::new()),
             ConnectorEnum::Paypal => Box::new(Paypal::new()),
-=======
-            ConnectorEnum::Adyen => Box::new(connectors::Adyen::new()),
-            ConnectorEnum::Razorpay => Box::new(connectors::Razorpay::new()),
-            ConnectorEnum::RazorpayV2 => Box::new(connectors::RazorpayV2::new()),
-            ConnectorEnum::Fiserv => Box::new(connectors::Fiserv::new()),
-            ConnectorEnum::Elavon => Box::new(connectors::Elavon::new()),
-            ConnectorEnum::Xendit => Box::new(connectors::Xendit::new()),
-            ConnectorEnum::Checkout => Box::new(connectors::Checkout::new()),
-            ConnectorEnum::Authorizedotnet => Box::new(connectors::Authorizedotnet::new()),
-            ConnectorEnum::Mifinity => Box::new(connectors::Mifinity::new()),
-            ConnectorEnum::Phonepe => Box::new(connectors::Phonepe::new()),
-            ConnectorEnum::Cashfree => Box::new(connectors::Cashfree::new()),
-            ConnectorEnum::Fiuu => Box::new(connectors::Fiuu::new()),
-            ConnectorEnum::Payu => Box::new(connectors::Payu::new()),
-            ConnectorEnum::Paytm => Box::new(connectors::Paytm::new()),
-            ConnectorEnum::Cashtocode => Box::new(connectors::Cashtocode::new()),
-            ConnectorEnum::Novalnet => Box::new(connectors::Novalnet::new()),
-            ConnectorEnum::Nexinets => Box::new(connectors::Nexinets::new()),
-            ConnectorEnum::Noon => Box::new(connectors::Noon::new()),
-            ConnectorEnum::Volt => Box::new(connectors::Volt::new()),
-            ConnectorEnum::Braintree => Box::new(connectors::Braintree::new()),
-            ConnectorEnum::Bluecode => Box::new(connectors::Bluecode::new()),
-            ConnectorEnum::Cryptopay => Box::new(connectors::Cryptopay::new()),
-            ConnectorEnum::Helcim => Box::new(connectors::Helcim::new()),
-            ConnectorEnum::Multisafepay => Box::new(connectors::Multisafepay::new()),
-            ConnectorEnum::Authipay => Box::new(connectors::Authipay::new()),
-            ConnectorEnum::Stax => Box::new(connectors::Stax::new()),
-            ConnectorEnum::Fiservemea => Box::new(connectors::Fiservemea::new()),
-            ConnectorEnum::Datatrans => Box::new(connectors::Datatrans::new()),
-            ConnectorEnum::Silverflow => Box::new(connectors::Silverflow::new()),
-            ConnectorEnum::Celero => Box::new(connectors::Celero::new()),
-            ConnectorEnum::Dlocal => Box::new(connectors::Dlocal::new()),
-            ConnectorEnum::Placetopay => Box::new(connectors::Placetopay::new()),
-            ConnectorEnum::Rapyd => Box::new(connectors::Rapyd::new()),
-            ConnectorEnum::Aci => Box::new(connectors::Aci::new()),
-            ConnectorEnum::Trustpay => Box::new(connectors::Trustpay::new()),
-            ConnectorEnum::Stripe => Box::new(connectors::Stripe::new()),
-            ConnectorEnum::Cybersource => Box::new(connectors::Cybersource::new()),
-            ConnectorEnum::Worldpay => Box::new(connectors::Worldpay::new()),
-            ConnectorEnum::Worldpayvantiv => Box::new(connectors::Worldpayvantiv::new()),
-            ConnectorEnum::Payload => Box::new(connectors::Payload::new()),
-            ConnectorEnum::Paypal => Box::new(connectors::Paypal::new()),
->>>>>>> 63ec1148
         }
     }
 }
