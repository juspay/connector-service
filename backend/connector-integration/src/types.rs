use std::fmt::Debug;

use domain_types::{connector_types::ConnectorEnum, payment_method_data::PaymentMethodDataTypes};
use interfaces::connector_types::BoxedConnector;

use crate::connectors::{
<<<<<<< HEAD
    Adyen, Authorizedotnet, Bluecode, Cashfree, Cashtocode, Checkout, Elavon, Fiserv, Fiuu,
    Nexinets, Novalnet, Paytm, Payu, Phonepe, Razorpay, RazorpayV2, Xendit,
=======
    Adyen, Authorizedotnet, Cashfree, Cashtocode, Checkout, Elavon, Fiserv, Fiuu, Nexinets, Noon,
    Novalnet, Paytm, Payu, Phonepe, Razorpay, RazorpayV2, Xendit,
>>>>>>> 51fc6a4b
};

#[derive(Clone)]
pub struct ConnectorData<T: PaymentMethodDataTypes + Debug + Default + Send + Sync + 'static> {
    pub connector: BoxedConnector<T>,
    pub connector_name: ConnectorEnum,
}

impl<T: PaymentMethodDataTypes + Debug + Default + Send + Sync + 'static + serde::Serialize>
    ConnectorData<T>
{
    pub fn get_connector_by_name(connector_name: &ConnectorEnum) -> Self {
        let connector = Self::convert_connector(connector_name.clone());
        Self {
            connector,
            connector_name: connector_name.clone(),
        }
    }

    fn convert_connector(connector_name: ConnectorEnum) -> BoxedConnector<T> {
        match connector_name {
            ConnectorEnum::Adyen => Box::new(Adyen::new()),
            ConnectorEnum::Razorpay => Box::new(Razorpay::new()),
            ConnectorEnum::RazorpayV2 => Box::new(RazorpayV2::new()),
            ConnectorEnum::Fiserv => Box::new(Fiserv::new()),
            ConnectorEnum::Elavon => Box::new(Elavon::new()),
            ConnectorEnum::Xendit => Box::new(Xendit::new()),
            ConnectorEnum::Checkout => Box::new(Checkout::new()),
            ConnectorEnum::Authorizedotnet => Box::new(Authorizedotnet::new()),
            ConnectorEnum::Phonepe => Box::new(Phonepe::new()),
            ConnectorEnum::Cashfree => Box::new(Cashfree::new()),
            ConnectorEnum::Fiuu => Box::new(Fiuu::new()),
            ConnectorEnum::Payu => Box::new(Payu::new()),
            ConnectorEnum::Paytm => Box::new(Paytm::new()),
            ConnectorEnum::Cashtocode => Box::new(Cashtocode::new()),
            ConnectorEnum::Novalnet => Box::new(Novalnet::new()),
            ConnectorEnum::Nexinets => Box::new(Nexinets::new()),
<<<<<<< HEAD
            ConnectorEnum::Bluecode => Box::new(Bluecode::new()),
=======
            ConnectorEnum::Noon => Box::new(Noon::new()),
>>>>>>> 51fc6a4b
        }
    }
}

pub struct ResponseRouterData<Response, RouterData> {
    pub response: Response,
    pub router_data: RouterData,
    pub http_code: u16,
}<|MERGE_RESOLUTION|>--- conflicted
+++ resolved
@@ -4,13 +4,8 @@
 use interfaces::connector_types::BoxedConnector;
 
 use crate::connectors::{
-<<<<<<< HEAD
     Adyen, Authorizedotnet, Bluecode, Cashfree, Cashtocode, Checkout, Elavon, Fiserv, Fiuu,
-    Nexinets, Novalnet, Paytm, Payu, Phonepe, Razorpay, RazorpayV2, Xendit,
-=======
-    Adyen, Authorizedotnet, Cashfree, Cashtocode, Checkout, Elavon, Fiserv, Fiuu, Nexinets, Noon,
-    Novalnet, Paytm, Payu, Phonepe, Razorpay, RazorpayV2, Xendit,
->>>>>>> 51fc6a4b
+    Nexinets, Noon, Novalnet, Paytm, Payu, Phonepe, Razorpay, RazorpayV2, Xendit,
 };
 
 #[derive(Clone)]
@@ -48,11 +43,8 @@
             ConnectorEnum::Cashtocode => Box::new(Cashtocode::new()),
             ConnectorEnum::Novalnet => Box::new(Novalnet::new()),
             ConnectorEnum::Nexinets => Box::new(Nexinets::new()),
-<<<<<<< HEAD
+            ConnectorEnum::Noon => Box::new(Noon::new()),
             ConnectorEnum::Bluecode => Box::new(Bluecode::new()),
-=======
-            ConnectorEnum::Noon => Box::new(Noon::new()),
->>>>>>> 51fc6a4b
         }
     }
 }
