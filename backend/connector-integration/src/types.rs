--- conflicted
+++ resolved
@@ -4,13 +4,8 @@
 use interfaces::connector_types::BoxedConnector;
 
 use crate::connectors::{
-<<<<<<< HEAD
-    Adyen, Authorizedotnet, Cashfree, Cashtocode, Checkout, Elavon, Fiserv, Fiuu, Payu, Phonepe,
-    Razorpay, RazorpayV2, Volt, Xendit,
-=======
     Adyen, Authorizedotnet, Cashfree, Cashtocode, Checkout, Elavon, Fiserv, Fiuu, Nexinets, Noon,
-    Novalnet, Paytm, Payu, Phonepe, Razorpay, RazorpayV2, Xendit,
->>>>>>> 51fc6a4b
+    Novalnet, Paytm, Payu, Phonepe, Razorpay, RazorpayV2, Volt, Xendit,
 };
 
 #[derive(Clone)]
@@ -46,13 +41,10 @@
             ConnectorEnum::Payu => Box::new(Payu::new()),
             ConnectorEnum::Paytm => Box::new(Paytm::new()),
             ConnectorEnum::Cashtocode => Box::new(Cashtocode::new()),
-<<<<<<< HEAD
-            ConnectorEnum::Volt => Box::new(Volt::new()),
-=======
             ConnectorEnum::Novalnet => Box::new(Novalnet::new()),
             ConnectorEnum::Nexinets => Box::new(Nexinets::new()),
             ConnectorEnum::Noon => Box::new(Noon::new()),
->>>>>>> 51fc6a4b
+            ConnectorEnum::Volt => Box::new(Volt::new()),
         }
     }
 }
