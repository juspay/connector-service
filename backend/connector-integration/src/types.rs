use std::fmt::Debug;

use domain_types::{connector_types::ConnectorEnum, payment_method_data::PaymentMethodDataTypes};
use interfaces::connector_types::BoxedConnector;

use crate::connectors::{
<<<<<<< HEAD
    Adyen, Authorizedotnet, Braintree, Cashfree, Cashtocode, Checkout, Elavon, Fiserv, Fiuu,
    Nexinets, Novalnet, Paytm, Payu, Phonepe, Razorpay, RazorpayV2, Xendit,
=======
    Adyen, Authorizedotnet, Cashfree, Cashtocode, Checkout, Elavon, Fiserv, Fiuu, Nexinets, Noon,
    Novalnet, Paytm, Payu, Phonepe, Razorpay, RazorpayV2, Xendit,
>>>>>>> 1185e5e0
};

#[derive(Clone)]
pub struct ConnectorData<T: PaymentMethodDataTypes + Debug + Default + Send + Sync + 'static> {
    pub connector: BoxedConnector<T>,
    pub connector_name: ConnectorEnum,
}

impl<T: PaymentMethodDataTypes + Debug + Default + Send + Sync + 'static + serde::Serialize>
    ConnectorData<T>
{
    pub fn get_connector_by_name(connector_name: &ConnectorEnum) -> Self {
        let connector = Self::convert_connector(connector_name.clone());
        Self {
            connector,
            connector_name: connector_name.clone(),
        }
    }

    fn convert_connector(connector_name: ConnectorEnum) -> BoxedConnector<T> {
        match connector_name {
            ConnectorEnum::Adyen => Box::new(Adyen::new()),
            ConnectorEnum::Razorpay => Box::new(Razorpay::new()),
            ConnectorEnum::RazorpayV2 => Box::new(RazorpayV2::new()),
            ConnectorEnum::Fiserv => Box::new(Fiserv::new()),
            ConnectorEnum::Elavon => Box::new(Elavon::new()),
            ConnectorEnum::Xendit => Box::new(Xendit::new()),
            ConnectorEnum::Checkout => Box::new(Checkout::new()),
            ConnectorEnum::Authorizedotnet => Box::new(Authorizedotnet::new()),
            ConnectorEnum::Phonepe => Box::new(Phonepe::new()),
            ConnectorEnum::Cashfree => Box::new(Cashfree::new()),
            ConnectorEnum::Fiuu => Box::new(Fiuu::new()),
            ConnectorEnum::Payu => Box::new(Payu::new()),
            ConnectorEnum::Paytm => Box::new(Paytm::new()),
            ConnectorEnum::Cashtocode => Box::new(Cashtocode::new()),
            ConnectorEnum::Novalnet => Box::new(Novalnet::new()),
            ConnectorEnum::Nexinets => Box::new(Nexinets::new()),
<<<<<<< HEAD
            ConnectorEnum::Braintree => Box::new(Braintree::new()),
=======
            ConnectorEnum::Noon => Box::new(Noon::new()),
>>>>>>> 1185e5e0
        }
    }
}

pub struct ResponseRouterData<Response, RouterData> {
    pub response: Response,
    pub router_data: RouterData,
    pub http_code: u16,
}<|MERGE_RESOLUTION|>--- conflicted
+++ resolved
@@ -4,13 +4,8 @@
 use interfaces::connector_types::BoxedConnector;
 
 use crate::connectors::{
-<<<<<<< HEAD
     Adyen, Authorizedotnet, Braintree, Cashfree, Cashtocode, Checkout, Elavon, Fiserv, Fiuu,
-    Nexinets, Novalnet, Paytm, Payu, Phonepe, Razorpay, RazorpayV2, Xendit,
-=======
-    Adyen, Authorizedotnet, Cashfree, Cashtocode, Checkout, Elavon, Fiserv, Fiuu, Nexinets, Noon,
-    Novalnet, Paytm, Payu, Phonepe, Razorpay, RazorpayV2, Xendit,
->>>>>>> 1185e5e0
+    Nexinets, Noon, Novalnet, Paytm, Payu, Phonepe, Razorpay, RazorpayV2, Xendit,
 };
 
 #[derive(Clone)]
@@ -48,11 +43,8 @@
             ConnectorEnum::Cashtocode => Box::new(Cashtocode::new()),
             ConnectorEnum::Novalnet => Box::new(Novalnet::new()),
             ConnectorEnum::Nexinets => Box::new(Nexinets::new()),
-<<<<<<< HEAD
+            ConnectorEnum::Noon => Box::new(Noon::new()),
             ConnectorEnum::Braintree => Box::new(Braintree::new()),
-=======
-            ConnectorEnum::Noon => Box::new(Noon::new()),
->>>>>>> 1185e5e0
         }
     }
 }
