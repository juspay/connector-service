--- conflicted
+++ resolved
@@ -6,15 +6,9 @@
 use crate::connectors::{
     Aci, Adyen, Authipay, Authorizedotnet, Bluecode, Braintree, Cashfree, Cashtocode, Celero,
     Checkout, Cryptopay, Cybersource, Datatrans, Dlocal, Elavon, Fiserv, Fiservemea, Fiuu, Helcim,
-<<<<<<< HEAD
-    Mifinity, Nexinets, Noon, Novalnet, Payload, Paypal, Paysafe, Paytm, Payu, Phonepe, Placetopay, Rapyd,
-    Razorpay, RazorpayV2, Silverflow, Stax, Stripe, Trustpay, Volt, Worldpay, Worldpayvantiv,
-    Xendit,
-=======
-    Mifinity, Multisafepay, Nexinets, Noon, Novalnet, Payload, Paypal, Paytm, Payu, Phonepe,
-    Placetopay, Rapyd, Razorpay, RazorpayV2, Silverflow, Stax, Stripe, Trustpay, Volt, Worldpay,
-    Worldpayvantiv, Xendit,
->>>>>>> a853a4e6
+    Mifinity, Multisafepay, Nexinets, Noon, Novalnet, Payload, Paypal, Paysafe, Paytm, Payu,
+    Phonepe, Placetopay, Rapyd, Razorpay, RazorpayV2, Silverflow, Stax, Stripe, Trustpay, Volt,
+    Worldpay, Worldpayvantiv, Xendit,
 };
 
 #[derive(Clone)]
@@ -78,7 +72,6 @@
             ConnectorEnum::Payload => Box::new(Payload::new()),
             ConnectorEnum::Paypal => Box::new(Paypal::new()),
             ConnectorEnum::Paysafe => Box::new(Paysafe::new()),
-
         }
     }
 }
