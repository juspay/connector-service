use std::fmt::Debug;

use domain_types::{connector_types::ConnectorEnum, payment_method_data::PaymentMethodDataTypes};
use interfaces::connector_types::BoxedConnector;

use crate::connectors::{
<<<<<<< HEAD
    Aci, Adyen, Authipay, Authorizedotnet, Bluecode, Braintree, Cashfree, Cashtocode, Checkout,
    Cryptopay, Cybersource, Datatrans, Dlocal, Elavon, Fiserv, Fiservemea, Fiuu, Helcim, Mifinity,
    Nexinets, Noon, Novalnet, Payload, Paypal, Paytm, Payu, Phonepe, Placetopay, Rapyd, Razorpay,
=======
    Aci, Adyen, Authipay, Authorizedotnet, Bluecode, Braintree, Cashfree, Cashtocode, Celero,
    Checkout, Cryptopay, Cybersource, Datatrans, Dlocal, Elavon, Fiserv, Fiservemea, Fiuu, Helcim,
    Mifinity, Nexinets, Noon, Novalnet, Payload, Paytm, Payu, Phonepe, Placetopay, Rapyd, Razorpay,
>>>>>>> 3abc1a57
    RazorpayV2, Silverflow, Stripe, Trustpay, Volt, Worldpay, Worldpayvantiv, Xendit,
};

#[derive(Clone)]
pub struct ConnectorData<T: PaymentMethodDataTypes + Debug + Default + Send + Sync + 'static> {
    pub connector: BoxedConnector<T>,
    pub connector_name: ConnectorEnum,
}

impl<T: PaymentMethodDataTypes + Debug + Default + Send + Sync + 'static + serde::Serialize>
    ConnectorData<T>
{
    pub fn get_connector_by_name(connector_name: &ConnectorEnum) -> Self {
        let connector = Self::convert_connector(*connector_name);
        Self {
            connector,
            connector_name: *connector_name,
        }
    }

    fn convert_connector(connector_name: ConnectorEnum) -> BoxedConnector<T> {
        match connector_name {
            ConnectorEnum::Adyen => Box::new(Adyen::new()),
            ConnectorEnum::Razorpay => Box::new(Razorpay::new()),
            ConnectorEnum::RazorpayV2 => Box::new(RazorpayV2::new()),
            ConnectorEnum::Fiserv => Box::new(Fiserv::new()),
            ConnectorEnum::Elavon => Box::new(Elavon::new()),
            ConnectorEnum::Xendit => Box::new(Xendit::new()),
            ConnectorEnum::Checkout => Box::new(Checkout::new()),
            ConnectorEnum::Authorizedotnet => Box::new(Authorizedotnet::new()),
            ConnectorEnum::Mifinity => Box::new(Mifinity::new()),
            ConnectorEnum::Phonepe => Box::new(Phonepe::new()),
            ConnectorEnum::Cashfree => Box::new(Cashfree::new()),
            ConnectorEnum::Fiuu => Box::new(Fiuu::new()),
            ConnectorEnum::Payu => Box::new(Payu::new()),
            ConnectorEnum::Paytm => Box::new(Paytm::new()),
            ConnectorEnum::Cashtocode => Box::new(Cashtocode::new()),
            ConnectorEnum::Novalnet => Box::new(Novalnet::new()),
            ConnectorEnum::Nexinets => Box::new(Nexinets::new()),
            ConnectorEnum::Noon => Box::new(Noon::new()),
            ConnectorEnum::Volt => Box::new(Volt::new()),
            ConnectorEnum::Braintree => Box::new(Braintree::new()),
            ConnectorEnum::Bluecode => Box::new(Bluecode::new()),
            ConnectorEnum::Cryptopay => Box::new(Cryptopay::new()),
            ConnectorEnum::Helcim => Box::new(Helcim::new()),
            ConnectorEnum::Authipay => Box::new(Authipay::new()),
            ConnectorEnum::Fiservemea => Box::new(Fiservemea::new()),
            ConnectorEnum::Datatrans => Box::new(Datatrans::new()),
            ConnectorEnum::Silverflow => Box::new(Silverflow::new()),
            ConnectorEnum::Celero => Box::new(Celero::new()),
            ConnectorEnum::Dlocal => Box::new(Dlocal::new()),
            ConnectorEnum::Placetopay => Box::new(Placetopay::new()),
            ConnectorEnum::Rapyd => Box::new(Rapyd::new()),
            ConnectorEnum::Aci => Box::new(Aci::new()),
            ConnectorEnum::Trustpay => Box::new(Trustpay::new()),
            ConnectorEnum::Stripe => Box::new(Stripe::new()),
            ConnectorEnum::Cybersource => Box::new(Cybersource::new()),
            ConnectorEnum::Worldpay => Box::new(Worldpay::new()),
            ConnectorEnum::Worldpayvantiv => Box::new(Worldpayvantiv::new()),
            ConnectorEnum::Payload => Box::new(Payload::new()),
            ConnectorEnum::Paypal => Box::new(Paypal::new()),
        }
    }
}

pub struct ResponseRouterData<Response, RouterData> {
    pub response: Response,
    pub router_data: RouterData,
    pub http_code: u16,
}<|MERGE_RESOLUTION|>--- conflicted
+++ resolved
@@ -4,16 +4,10 @@
 use interfaces::connector_types::BoxedConnector;
 
 use crate::connectors::{
-<<<<<<< HEAD
-    Aci, Adyen, Authipay, Authorizedotnet, Bluecode, Braintree, Cashfree, Cashtocode, Checkout,
-    Cryptopay, Cybersource, Datatrans, Dlocal, Elavon, Fiserv, Fiservemea, Fiuu, Helcim, Mifinity,
-    Nexinets, Noon, Novalnet, Payload, Paypal, Paytm, Payu, Phonepe, Placetopay, Rapyd, Razorpay,
-=======
     Aci, Adyen, Authipay, Authorizedotnet, Bluecode, Braintree, Cashfree, Cashtocode, Celero,
     Checkout, Cryptopay, Cybersource, Datatrans, Dlocal, Elavon, Fiserv, Fiservemea, Fiuu, Helcim,
-    Mifinity, Nexinets, Noon, Novalnet, Payload, Paytm, Payu, Phonepe, Placetopay, Rapyd, Razorpay,
->>>>>>> 3abc1a57
-    RazorpayV2, Silverflow, Stripe, Trustpay, Volt, Worldpay, Worldpayvantiv, Xendit,
+    Mifinity, Nexinets, Noon, Novalnet, Payload, Paypal, Paytm, Payu, Phonepe, Placetopay, Rapyd,
+    Razorpay, RazorpayV2, Silverflow, Stripe, Trustpay, Volt, Worldpay, Worldpayvantiv, Xendit,
 };
 
 #[derive(Clone)]
