use std::fmt::Debug;

use domain_types::{connector_types::ConnectorEnum, payment_method_data::PaymentMethodDataTypes};
use interfaces::connector_types::BoxedConnector;

use crate::connectors::{
<<<<<<< HEAD
    Adyen, Authorizedotnet, Braintree, Cashfree, Cashtocode, Checkout, Elavon, Fiserv, Fiuu,
=======
    Adyen, Authorizedotnet, Cashfree, Cashtocode, Checkout, Elavon, Fiserv, Fiuu, Mifinity,
>>>>>>> bf718441
    Nexinets, Noon, Novalnet, Paytm, Payu, Phonepe, Razorpay, RazorpayV2, Xendit,
};

#[derive(Clone)]
pub struct ConnectorData<T: PaymentMethodDataTypes + Debug + Default + Send + Sync + 'static> {
    pub connector: BoxedConnector<T>,
    pub connector_name: ConnectorEnum,
}

impl<T: PaymentMethodDataTypes + Debug + Default + Send + Sync + 'static + serde::Serialize>
    ConnectorData<T>
{
    pub fn get_connector_by_name(connector_name: &ConnectorEnum) -> Self {
        let connector = Self::convert_connector(connector_name.clone());
        Self {
            connector,
            connector_name: connector_name.clone(),
        }
    }

    fn convert_connector(connector_name: ConnectorEnum) -> BoxedConnector<T> {
        match connector_name {
            ConnectorEnum::Adyen => Box::new(Adyen::new()),
            ConnectorEnum::Razorpay => Box::new(Razorpay::new()),
            ConnectorEnum::RazorpayV2 => Box::new(RazorpayV2::new()),
            ConnectorEnum::Fiserv => Box::new(Fiserv::new()),
            ConnectorEnum::Elavon => Box::new(Elavon::new()),
            ConnectorEnum::Xendit => Box::new(Xendit::new()),
            ConnectorEnum::Checkout => Box::new(Checkout::new()),
            ConnectorEnum::Authorizedotnet => Box::new(Authorizedotnet::new()),
            ConnectorEnum::Mifinity => Box::new(Mifinity::new()),
            ConnectorEnum::Phonepe => Box::new(Phonepe::new()),
            ConnectorEnum::Cashfree => Box::new(Cashfree::new()),
            ConnectorEnum::Fiuu => Box::new(Fiuu::new()),
            ConnectorEnum::Payu => Box::new(Payu::new()),
            ConnectorEnum::Paytm => Box::new(Paytm::new()),
            ConnectorEnum::Cashtocode => Box::new(Cashtocode::new()),
            ConnectorEnum::Novalnet => Box::new(Novalnet::new()),
            ConnectorEnum::Nexinets => Box::new(Nexinets::new()),
            ConnectorEnum::Noon => Box::new(Noon::new()),
            ConnectorEnum::Braintree => Box::new(Braintree::new()),
        }
    }
}

pub struct ResponseRouterData<Response, RouterData> {
    pub response: Response,
    pub router_data: RouterData,
    pub http_code: u16,
}<|MERGE_RESOLUTION|>--- conflicted
+++ resolved
@@ -4,12 +4,8 @@
 use interfaces::connector_types::BoxedConnector;
 
 use crate::connectors::{
-<<<<<<< HEAD
     Adyen, Authorizedotnet, Braintree, Cashfree, Cashtocode, Checkout, Elavon, Fiserv, Fiuu,
-=======
-    Adyen, Authorizedotnet, Cashfree, Cashtocode, Checkout, Elavon, Fiserv, Fiuu, Mifinity,
->>>>>>> bf718441
-    Nexinets, Noon, Novalnet, Paytm, Payu, Phonepe, Razorpay, RazorpayV2, Xendit,
+    Mifinity, Nexinets, Noon, Novalnet, Paytm, Payu, Phonepe, Razorpay, RazorpayV2, Xendit,
 };
 
 #[derive(Clone)]
