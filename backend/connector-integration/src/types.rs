--- conflicted
+++ resolved
@@ -73,12 +73,9 @@
             ConnectorEnum::Paysafe => Box::new(connectors::Paysafe::new()),
             ConnectorEnum::Paypal => Box::new(connectors::Paypal::new()),
             ConnectorEnum::Billwerk => Box::new(connectors::Billwerk::new()),
-<<<<<<< HEAD
             ConnectorEnum::Nuvei => Box::new(connectors::Nuvei::new()),
-=======
             ConnectorEnum::Shift4 => Box::new(connectors::Shift4::new()),
             ConnectorEnum::Bamboraapac => Box::new(connectors::Bamboraapac::new()),
->>>>>>> 458cab4a
         }
     }
 }
