--- conflicted
+++ resolved
@@ -5,13 +5,8 @@
 
 use crate::connectors::{
     Aci, Adyen, Authorizedotnet, Bluecode, Braintree, Cashfree, Cashtocode, Checkout, Cryptopay,
-<<<<<<< HEAD
     Cybersource, Dlocal, Elavon, Fiserv, Fiuu, Helcim, Mifinity, Nexinets, Noon, Novalnet, Paytm,
-    Payu, Phonepe, Placetopay, Rapyd, Razorpay, RazorpayV2, Trustpay, Volt, Xendit,
-=======
-    Dlocal, Elavon, Fiserv, Fiuu, Helcim, Mifinity, Nexinets, Noon, Novalnet, Paytm, Payu, Phonepe,
-    Placetopay, Rapyd, Razorpay, RazorpayV2, Stripe, Trustpay, Volt, Xendit,
->>>>>>> 0f2ecbca
+    Payu, Phonepe, Placetopay, Rapyd, Razorpay, RazorpayV2, Stripe, Trustpay, Volt, Xendit,
 };
 
 #[derive(Clone)]
@@ -61,11 +56,8 @@
             ConnectorEnum::Rapyd => Box::new(Rapyd::new()),
             ConnectorEnum::Aci => Box::new(Aci::new()),
             ConnectorEnum::Trustpay => Box::new(Trustpay::new()),
-<<<<<<< HEAD
+            ConnectorEnum::Stripe => Box::new(Stripe::new()),
             ConnectorEnum::Cybersource => Box::new(Cybersource::new()),
-=======
-            ConnectorEnum::Stripe => Box::new(Stripe::new()),
->>>>>>> 0f2ecbca
         }
     }
 }
