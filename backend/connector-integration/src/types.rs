use std::fmt::Debug;

use domain_types::{connector_types::ConnectorEnum, payment_method_data::PaymentMethodDataTypes};
use interfaces::connector_types::BoxedConnector;

use crate::connectors;

#[derive(Clone)]
pub struct ConnectorData<T: PaymentMethodDataTypes + Debug + Default + Send + Sync + 'static> {
    pub connector: BoxedConnector<T>,
    pub connector_name: ConnectorEnum,
}

impl<T: PaymentMethodDataTypes + Debug + Default + Send + Sync + 'static + serde::Serialize>
    ConnectorData<T>
{
    pub fn get_connector_by_name(connector_name: &ConnectorEnum) -> Self {
        let connector = Self::convert_connector(*connector_name);
        Self {
            connector,
            connector_name: *connector_name,
        }
    }

    fn convert_connector(connector_name: ConnectorEnum) -> BoxedConnector<T> {
        match connector_name {
            ConnectorEnum::Forte => Box::new(connectors::Forte::new()),
            ConnectorEnum::Adyen => Box::new(connectors::Adyen::new()),
            ConnectorEnum::Bluesnap => Box::new(connectors::Bluesnap::new()),
            ConnectorEnum::Razorpay => Box::new(connectors::Razorpay::new()),
            ConnectorEnum::RazorpayV2 => Box::new(connectors::RazorpayV2::new()),
            ConnectorEnum::Fiserv => Box::new(connectors::Fiserv::new()),
            ConnectorEnum::Elavon => Box::new(connectors::Elavon::new()),
            ConnectorEnum::Xendit => Box::new(connectors::Xendit::new()),
            ConnectorEnum::Checkout => Box::new(connectors::Checkout::new()),
            ConnectorEnum::Authorizedotnet => Box::new(connectors::Authorizedotnet::new()),
            ConnectorEnum::Mifinity => Box::new(connectors::Mifinity::new()),
            ConnectorEnum::Phonepe => Box::new(connectors::Phonepe::new()),
            ConnectorEnum::Cashfree => Box::new(connectors::Cashfree::new()),
            ConnectorEnum::Fiuu => Box::new(connectors::Fiuu::new()),
            ConnectorEnum::Payu => Box::new(connectors::Payu::new()),
            ConnectorEnum::Paytm => Box::new(connectors::Paytm::new()),
            ConnectorEnum::Cashtocode => Box::new(connectors::Cashtocode::new()),
            ConnectorEnum::Novalnet => Box::new(connectors::Novalnet::new()),
            ConnectorEnum::Nexinets => Box::new(connectors::Nexinets::new()),
            ConnectorEnum::Noon => Box::new(connectors::Noon::new()),
            ConnectorEnum::Volt => Box::new(connectors::Volt::new()),
            ConnectorEnum::Braintree => Box::new(connectors::Braintree::new()),
            ConnectorEnum::Bluecode => Box::new(connectors::Bluecode::new()),
            ConnectorEnum::Cryptopay => Box::new(connectors::Cryptopay::new()),
            ConnectorEnum::Helcim => Box::new(connectors::Helcim::new()),
            ConnectorEnum::Multisafepay => Box::new(connectors::Multisafepay::new()),
<<<<<<< HEAD
            ConnectorEnum::Iatapay => Box::new(connectors::Iatapay::new()),
=======
            ConnectorEnum::Nmi => Box::new(connectors::Nmi::new()),
>>>>>>> 458cab4a
            ConnectorEnum::Authipay => Box::new(connectors::Authipay::new()),
            ConnectorEnum::Stax => Box::new(connectors::Stax::new()),
            ConnectorEnum::Fiservemea => Box::new(connectors::Fiservemea::new()),
            ConnectorEnum::Datatrans => Box::new(connectors::Datatrans::new()),
            ConnectorEnum::Silverflow => Box::new(connectors::Silverflow::new()),
            ConnectorEnum::Celero => Box::new(connectors::Celero::new()),
            ConnectorEnum::Globalpay => Box::new(connectors::Globalpay::new()),
            ConnectorEnum::Dlocal => Box::new(connectors::Dlocal::new()),
            ConnectorEnum::Hipay => Box::new(connectors::Hipay::new()),
            ConnectorEnum::Placetopay => Box::new(connectors::Placetopay::new()),
            ConnectorEnum::Trustpayments => Box::new(connectors::Trustpayments::new()),
            ConnectorEnum::Rapyd => Box::new(connectors::Rapyd::new()),
            ConnectorEnum::Aci => Box::new(connectors::Aci::new()),
            ConnectorEnum::Trustpay => Box::new(connectors::Trustpay::new()),
            ConnectorEnum::Stripe => Box::new(connectors::Stripe::new()),
            ConnectorEnum::Cybersource => Box::new(connectors::Cybersource::new()),
            ConnectorEnum::Worldpay => Box::new(connectors::Worldpay::new()),
            ConnectorEnum::Worldpayvantiv => Box::new(connectors::Worldpayvantiv::new()),
            ConnectorEnum::Payload => Box::new(connectors::Payload::new()),
            ConnectorEnum::Paysafe => Box::new(connectors::Paysafe::new()),
            ConnectorEnum::Paypal => Box::new(connectors::Paypal::new()),
            ConnectorEnum::Billwerk => Box::new(connectors::Billwerk::new()),
            ConnectorEnum::Shift4 => Box::new(connectors::Shift4::new()),
            ConnectorEnum::Bamboraapac => Box::new(connectors::Bamboraapac::new()),
        }
    }
}

pub struct ResponseRouterData<Response, RouterData> {
    pub response: Response,
    pub router_data: RouterData,
    pub http_code: u16,
}<|MERGE_RESOLUTION|>--- conflicted
+++ resolved
@@ -50,11 +50,8 @@
             ConnectorEnum::Cryptopay => Box::new(connectors::Cryptopay::new()),
             ConnectorEnum::Helcim => Box::new(connectors::Helcim::new()),
             ConnectorEnum::Multisafepay => Box::new(connectors::Multisafepay::new()),
-<<<<<<< HEAD
             ConnectorEnum::Iatapay => Box::new(connectors::Iatapay::new()),
-=======
             ConnectorEnum::Nmi => Box::new(connectors::Nmi::new()),
->>>>>>> 458cab4a
             ConnectorEnum::Authipay => Box::new(connectors::Authipay::new()),
             ConnectorEnum::Stax => Box::new(connectors::Stax::new()),
             ConnectorEnum::Fiservemea => Box::new(connectors::Fiservemea::new()),
