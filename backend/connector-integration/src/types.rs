use std::fmt::Debug;

use domain_types::{connector_types::ConnectorEnum, payment_method_data::PaymentMethodDataTypes};
use interfaces::connector_types::BoxedConnector;

use crate::connectors::{
<<<<<<< HEAD
    Adyen, Authorizedotnet, Braintree, Cashfree, Cashtocode, Checkout, Cybersource, Elavon, Fiserv,
    Fiuu, Mifinity, Nexinets, Noon, Novalnet, Paytm, Payu, Phonepe, Razorpay, RazorpayV2, Xendit,
=======
    Adyen, Authorizedotnet, Bluecode, Braintree, Cashfree, Cashtocode, Checkout, Cryptopay, Dlocal,
    Elavon, Fiserv, Fiuu, Helcim, Mifinity, Nexinets, Noon, Novalnet, Paytm, Payu, Phonepe,
    Razorpay, RazorpayV2, Volt, Xendit,
>>>>>>> d6fba387
};

#[derive(Clone)]
pub struct ConnectorData<T: PaymentMethodDataTypes + Debug + Default + Send + Sync + 'static> {
    pub connector: BoxedConnector<T>,
    pub connector_name: ConnectorEnum,
}

impl<T: PaymentMethodDataTypes + Debug + Default + Send + Sync + 'static + serde::Serialize>
    ConnectorData<T>
{
    pub fn get_connector_by_name(connector_name: &ConnectorEnum) -> Self {
        let connector = Self::convert_connector(*connector_name);
        Self {
            connector,
            connector_name: *connector_name,
        }
    }

    fn convert_connector(connector_name: ConnectorEnum) -> BoxedConnector<T> {
        match connector_name {
            ConnectorEnum::Adyen => Box::new(Adyen::new()),
            ConnectorEnum::Razorpay => Box::new(Razorpay::new()),
            ConnectorEnum::RazorpayV2 => Box::new(RazorpayV2::new()),
            ConnectorEnum::Fiserv => Box::new(Fiserv::new()),
            ConnectorEnum::Elavon => Box::new(Elavon::new()),
            ConnectorEnum::Xendit => Box::new(Xendit::new()),
            ConnectorEnum::Checkout => Box::new(Checkout::new()),
            ConnectorEnum::Authorizedotnet => Box::new(Authorizedotnet::new()),
            ConnectorEnum::Mifinity => Box::new(Mifinity::new()),
            ConnectorEnum::Phonepe => Box::new(Phonepe::new()),
            ConnectorEnum::Cashfree => Box::new(Cashfree::new()),
            ConnectorEnum::Fiuu => Box::new(Fiuu::new()),
            ConnectorEnum::Payu => Box::new(Payu::new()),
            ConnectorEnum::Paytm => Box::new(Paytm::new()),
            ConnectorEnum::Cashtocode => Box::new(Cashtocode::new()),
            ConnectorEnum::Novalnet => Box::new(Novalnet::new()),
            ConnectorEnum::Nexinets => Box::new(Nexinets::new()),
            ConnectorEnum::Noon => Box::new(Noon::new()),
            ConnectorEnum::Volt => Box::new(Volt::new()),
            ConnectorEnum::Braintree => Box::new(Braintree::new()),
<<<<<<< HEAD
            ConnectorEnum::Cybersource => Box::new(Cybersource::new()),
=======
            ConnectorEnum::Bluecode => Box::new(Bluecode::new()),
            ConnectorEnum::Cryptopay => Box::new(Cryptopay::new()),
            ConnectorEnum::Helcim => Box::new(Helcim::new()),
            ConnectorEnum::Dlocal => Box::new(Dlocal::new()),
>>>>>>> d6fba387
        }
    }
}

pub struct ResponseRouterData<Response, RouterData> {
    pub response: Response,
    pub router_data: RouterData,
    pub http_code: u16,
}<|MERGE_RESOLUTION|>--- conflicted
+++ resolved
@@ -4,14 +4,9 @@
 use interfaces::connector_types::BoxedConnector;
 
 use crate::connectors::{
-<<<<<<< HEAD
-    Adyen, Authorizedotnet, Braintree, Cashfree, Cashtocode, Checkout, Cybersource, Elavon, Fiserv,
-    Fiuu, Mifinity, Nexinets, Noon, Novalnet, Paytm, Payu, Phonepe, Razorpay, RazorpayV2, Xendit,
-=======
-    Adyen, Authorizedotnet, Bluecode, Braintree, Cashfree, Cashtocode, Checkout, Cryptopay, Dlocal,
-    Elavon, Fiserv, Fiuu, Helcim, Mifinity, Nexinets, Noon, Novalnet, Paytm, Payu, Phonepe,
-    Razorpay, RazorpayV2, Volt, Xendit,
->>>>>>> d6fba387
+    Adyen, Authorizedotnet, Bluecode, Braintree, Cashfree, Cashtocode, Checkout, Cryptopay,
+    Cybersource, Dlocal, Elavon, Fiserv, Fiuu, Helcim, Mifinity, Nexinets, Noon, Novalnet, Paytm,
+    Payu, Phonepe, Razorpay, RazorpayV2, Volt, Xendit,
 };
 
 #[derive(Clone)]
@@ -53,14 +48,11 @@
             ConnectorEnum::Noon => Box::new(Noon::new()),
             ConnectorEnum::Volt => Box::new(Volt::new()),
             ConnectorEnum::Braintree => Box::new(Braintree::new()),
-<<<<<<< HEAD
-            ConnectorEnum::Cybersource => Box::new(Cybersource::new()),
-=======
             ConnectorEnum::Bluecode => Box::new(Bluecode::new()),
             ConnectorEnum::Cryptopay => Box::new(Cryptopay::new()),
             ConnectorEnum::Helcim => Box::new(Helcim::new()),
             ConnectorEnum::Dlocal => Box::new(Dlocal::new()),
->>>>>>> d6fba387
+            ConnectorEnum::Cybersource => Box::new(Cybersource::new()),
         }
     }
 }
