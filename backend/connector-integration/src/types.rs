use domain_types::connector_types::ConnectorEnum;
use interfaces::connector_types::BoxedConnector;

use crate::connectors::{
<<<<<<< HEAD
    Adyen, Authorizedotnet, Checkout, Cryptopay, Elavon, Fiserv, Razorpay, RazorpayV2, Xendit,
=======
    Adyen, Authorizedotnet, Cashfree, Checkout, Elavon, Fiserv, Fiuu, Phonepe, Razorpay,
    RazorpayV2, Xendit,
>>>>>>> 3712451e
};

#[derive(Clone)]
pub struct ConnectorData {
    pub connector: BoxedConnector,
    pub connector_name: ConnectorEnum,
}

impl ConnectorData {
    pub fn get_connector_by_name(connector_name: &ConnectorEnum) -> Self {
        let connector = Self::convert_connector(connector_name.clone());
        Self {
            connector,
            connector_name: connector_name.clone(),
        }
    }

    fn convert_connector(connector_name: ConnectorEnum) -> BoxedConnector {
        match connector_name {
            ConnectorEnum::Adyen => Box::new(Adyen::new()),
            ConnectorEnum::Razorpay => Box::new(Razorpay::new()),
            ConnectorEnum::RazorpayV2 => Box::new(RazorpayV2::new()),
            ConnectorEnum::Fiserv => Box::new(Fiserv::new()),
            ConnectorEnum::Elavon => Box::new(Elavon::new()),
            ConnectorEnum::Xendit => Box::new(Xendit::new()),
            ConnectorEnum::Checkout => Box::new(Checkout::new()),
            ConnectorEnum::Authorizedotnet => Box::new(Authorizedotnet::new()),
<<<<<<< HEAD
            ConnectorEnum::Cryptopay => Box::new(Cryptopay::new()),
=======
            ConnectorEnum::Phonepe => Box::new(Phonepe::new()),
            ConnectorEnum::Cashfree => Box::new(Cashfree::new()),
            ConnectorEnum::Fiuu => Box::new(Fiuu::new()),
>>>>>>> 3712451e
        }
    }
}

pub struct ResponseRouterData<Response, RouterData> {
    pub response: Response,
    pub router_data: RouterData,
    pub http_code: u16,
}<|MERGE_RESOLUTION|>--- conflicted
+++ resolved
@@ -2,12 +2,8 @@
 use interfaces::connector_types::BoxedConnector;
 
 use crate::connectors::{
-<<<<<<< HEAD
-    Adyen, Authorizedotnet, Checkout, Cryptopay, Elavon, Fiserv, Razorpay, RazorpayV2, Xendit,
-=======
-    Adyen, Authorizedotnet, Cashfree, Checkout, Elavon, Fiserv, Fiuu, Phonepe, Razorpay,
+    Adyen, Authorizedotnet, Cashfree, Checkout, Cryptopay, Elavon, Fiserv, Fiuu, Phonepe, Razorpay,
     RazorpayV2, Xendit,
->>>>>>> 3712451e
 };
 
 #[derive(Clone)]
@@ -35,13 +31,10 @@
             ConnectorEnum::Xendit => Box::new(Xendit::new()),
             ConnectorEnum::Checkout => Box::new(Checkout::new()),
             ConnectorEnum::Authorizedotnet => Box::new(Authorizedotnet::new()),
-<<<<<<< HEAD
-            ConnectorEnum::Cryptopay => Box::new(Cryptopay::new()),
-=======
             ConnectorEnum::Phonepe => Box::new(Phonepe::new()),
             ConnectorEnum::Cashfree => Box::new(Cashfree::new()),
             ConnectorEnum::Fiuu => Box::new(Fiuu::new()),
->>>>>>> 3712451e
+            ConnectorEnum::Cryptopay => Box::new(Cryptopay::new()),
         }
     }
 }
